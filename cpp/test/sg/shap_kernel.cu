--- conflicted
+++ resolved
@@ -15,11 +15,8 @@
  */
 
 #include <cuml/explainer/kernel_shap.hpp>
-<<<<<<< HEAD
-=======
 
 #include <test_utils.h>
->>>>>>> e977f3e4
 
 #include <raft/cudart_utils.h>
 #include <raft/cuda_utils.cuh>
@@ -29,14 +26,11 @@
 #include <thrust/device_ptr.h>
 #include <thrust/device_vector.h>
 
-<<<<<<< HEAD
 #include <test_utils.h>
 
 namespace MLCommon {
 }
-=======
 #include <gtest/gtest.h>
->>>>>>> e977f3e4
 
 namespace ML {
 
