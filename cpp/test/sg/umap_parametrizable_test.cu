/*
 * Copyright (c) 2020-2021, NVIDIA CORPORATION.
 *
 * Licensed under the Apache License, Version 2.0 (the "License");
 * you may not use this file except in compliance with the License.
 * You may obtain a copy of the License at
 *
 *     http://www.apache.org/licenses/LICENSE-2.0
 *
 * Unless required by applicable law or agreed to in writing, software
 * distributed under the License is distributed on an "AS IS" BASIS,
 * WITHOUT WARRANTIES OR CONDITIONS OF ANY KIND, either express or implied.
 * See the License for the specific language governing permissions and
 * limitations under the License.
 */

#include <test_utils.h>

#include <umap/runner.cuh>

#include <cuml/manifold/umapparams.h>
<<<<<<< HEAD
#include <datasets/digits.h>
#include <raft/cudart_utils.h>
#include <test_utils.h>
=======
#include <cuml/common/device_buffer.hpp>
>>>>>>> e977f3e4
#include <cuml/datasets/make_blobs.hpp>
#include <cuml/manifold/umap.hpp>
#include <cuml/metrics/metrics.hpp>
#include <cuml/neighbors/knn.hpp>

#include <datasets/digits.h>
#include <linalg/reduce_rows_by_key.cuh>
#include <selection/knn.cuh>

#include <raft/cudart_utils.h>
#include <raft/cuda_utils.cuh>
#include <raft/distance/distance.cuh>
#include <raft/handle.hpp>
<<<<<<< HEAD
#include <selection/knn.cuh>
#include <umap/runner.cuh>
=======
#include <raft/mr/device/allocator.hpp>

#include <gtest/gtest.h>

#include <cstddef>
#include <iostream>
#include <type_traits>
#include <vector>
>>>>>>> e977f3e4

using namespace ML;
using namespace ML::Metrics;

using namespace std;

using namespace MLCommon;
using namespace MLCommon::Datasets::Digits;

template <typename T>
__global__ void has_nan_kernel(T* data, size_t len, bool* answer)
{
  static_assert(std::is_floating_point<T>());
  std::size_t tid = threadIdx.x + blockIdx.x * blockDim.x;
  if ((tid < len) && isnan(data[tid])) { *answer = true; }
}

template <typename T>
bool has_nan(T* data, size_t len, cudaStream_t stream)
{
  dim3 blk(256);
  dim3 grid(raft::ceildiv(len, (size_t)blk.x));
  bool h_answer = false;
  rmm::device_uvector<bool> d_answer(1, stream);
  raft::update_device(d_answer.data(), &h_answer, 1, stream);
  has_nan_kernel<<<grid, blk, 0, stream>>>(data, len, d_answer.data());
  raft::update_host(&h_answer, d_answer.data(), 1, stream);
  CUDA_CHECK(cudaStreamSynchronize(stream));
  return h_answer;
}

template <typename T>
__global__ void are_equal_kernel(T* embedding1, T* embedding2, size_t len, double* diff)
{
  int tid = threadIdx.x + blockIdx.x * blockDim.x;
  if (tid >= len) return;
  if (embedding1[tid] != embedding2[tid]) {
    atomicAdd(diff, abs(embedding1[tid] - embedding2[tid]));
  }
}

template <typename T>
bool are_equal(T* embedding1, T* embedding2, size_t len, cudaStream_t stream)
{
  double h_answer = 0.;
  rmm::device_uvector<double> d_answer(1, stream);
  raft::update_device(d_answer.data(), &h_answer, 1, stream);

  are_equal_kernel<<<raft::ceildiv(len, (size_t)32), 32, 0, stream>>>(
    embedding1, embedding2, len, d_answer.data());
  raft::update_host(&h_answer, d_answer.data(), 1, stream);
  CUDA_CHECK(cudaStreamSynchronize(stream));

  double tolerance = 1.0;
  if (h_answer > tolerance) {
    std::cout << "Not equal, difference : " << h_answer << std::endl;
    return false;
  }
  return true;
}

class UMAPParametrizableTest : public ::testing::Test {
 protected:
  struct TestParams {
    bool fit_transform;
    bool supervised;
    bool knn_params;
    int n_samples;
    int n_features;
    int n_clusters;
    double min_trustworthiness;
  };

  void get_embedding(raft::handle_t& handle,
                     float* X,
                     float* y,
                     float* embedding_ptr,
                     TestParams& test_params,
                     UMAPParams& umap_params)
  {
    cudaStream_t stream = handle.get_stream();
    int& n_samples      = test_params.n_samples;
    int& n_features     = test_params.n_features;

<<<<<<< HEAD
    rmm::device_uvector<int64_t>* knn_indices_b;
    rmm::device_uvector<float>* knn_dists_b;
    int64_t* knn_indices = nullptr;
    float* knn_dists     = nullptr;
=======
    device_buffer<int64_t>* knn_indices_b{};
    device_buffer<float>* knn_dists_b{};
    int64_t* knn_indices{};
    float* knn_dists{};
>>>>>>> e977f3e4
    if (test_params.knn_params) {
      knn_indices_b = new rmm::device_uvector<int64_t>(n_samples * umap_params.n_neighbors, stream);
      knn_dists_b   = new rmm::device_uvector<float>(n_samples * umap_params.n_neighbors, stream);
      knn_indices   = knn_indices_b->data();
      knn_dists     = knn_dists_b->data();

      std::vector<float*> ptrs(1);
      std::vector<int> sizes(1);
      ptrs[0]  = X;
      sizes[0] = n_samples;

      raft::spatial::knn::brute_force_knn(handle,
                                          ptrs,
                                          sizes,
                                          n_features,
                                          X,
                                          n_samples,
                                          knn_indices,
                                          knn_dists,
                                          umap_params.n_neighbors);

      CUDA_CHECK(cudaStreamSynchronize(stream));
    }

    float* model_embedding = nullptr;
<<<<<<< HEAD
    rmm::device_uvector<float>* model_embedding_b;
=======
    device_buffer<float>* model_embedding_b{};

>>>>>>> e977f3e4
    if (test_params.fit_transform) {
      model_embedding = embedding_ptr;
    } else {
      model_embedding_b =
        new rmm::device_uvector<float>(n_samples * umap_params.n_components, stream);
      model_embedding = model_embedding_b->data();
    }

    CUDA_CHECK(cudaMemsetAsync(
      model_embedding, 0, n_samples * umap_params.n_components * sizeof(float), stream));

    CUDA_CHECK(cudaStreamSynchronize(stream));

    if (test_params.supervised) {
      ML::UMAP::fit(
        handle, X, y, n_samples, n_features, knn_indices, knn_dists, &umap_params, model_embedding);
    } else {
      ML::UMAP::fit(handle,
                    X,
                    nullptr,
                    n_samples,
                    n_features,
                    knn_indices,
                    knn_dists,
                    &umap_params,
                    model_embedding);
    }
    CUDA_CHECK(cudaStreamSynchronize(stream));

    if (!test_params.fit_transform) {
      CUDA_CHECK(cudaMemsetAsync(
        embedding_ptr, 0, n_samples * umap_params.n_components * sizeof(float), stream));

      CUDA_CHECK(cudaStreamSynchronize(stream));

      ML::UMAP::transform(handle,
                          X,
                          n_samples,
                          umap_params.n_components,
                          knn_indices,
                          knn_dists,
                          X,
                          n_samples,
                          model_embedding,
                          n_samples,
                          &umap_params,
                          embedding_ptr);

      CUDA_CHECK(cudaStreamSynchronize(stream));

      delete model_embedding_b;
    }

    if (test_params.knn_params) {
      delete knn_indices_b;
      delete knn_dists_b;
    }
  }

  void assertions(raft::handle_t& handle,
                  float* X,
                  float* embedding_ptr,
                  TestParams& test_params,
                  UMAPParams& umap_params)
  {
    cudaStream_t stream = handle.get_stream();
    int& n_samples      = test_params.n_samples;
    int& n_features     = test_params.n_features;

    ASSERT_TRUE(!has_nan(embedding_ptr, n_samples * umap_params.n_components, stream));

    double trustworthiness =
      trustworthiness_score<float, raft::distance::DistanceType::L2SqrtUnexpanded>(
        handle,
        X,
        embedding_ptr,
        n_samples,
        n_features,
        umap_params.n_components,
        umap_params.n_neighbors);

    std::cout << "min. expected trustworthiness: " << test_params.min_trustworthiness << std::endl;
    std::cout << "trustworthiness: " << trustworthiness << std::endl;
    ASSERT_TRUE(trustworthiness > test_params.min_trustworthiness);
  }

  void test(TestParams& test_params, UMAPParams& umap_params)
  {
    std::cout << "\numap_params : [" << std::boolalpha << umap_params.n_neighbors << "-"
              << umap_params.n_components << "-" << umap_params.n_epochs << "-"
              << umap_params.random_state << std::endl;

    std::cout << "test_params : [" << std::boolalpha << test_params.fit_transform << "-"
              << test_params.supervised << "-" << test_params.knn_params << "-"
              << test_params.n_samples << "-" << test_params.n_features << "-"
              << test_params.n_clusters << "-" << test_params.min_trustworthiness << "]"
              << std::endl;

    raft::handle_t handle;
    cudaStream_t stream = handle.get_stream();
    int& n_samples      = test_params.n_samples;
    int& n_features     = test_params.n_features;

    UMAP::find_ab(handle, &umap_params);

    rmm::device_uvector<float> X_d(n_samples * n_features, stream);
    rmm::device_uvector<int> y_d(n_samples, stream);

    ML::Datasets::make_blobs(handle,
                             X_d.data(),
                             y_d.data(),
                             n_samples,
                             n_features,
                             test_params.n_clusters,
                             true,
                             nullptr,
                             nullptr,
                             1.f,
                             true,
                             -10.f,
                             10.f,
                             1234ULL);

    CUDA_CHECK(cudaStreamSynchronize(stream));

    MLCommon::LinAlg::convert_array((float*)y_d.data(), y_d.data(), n_samples, stream);

    CUDA_CHECK(cudaStreamSynchronize(stream));

    rmm::device_uvector<float> embeddings1(n_samples * umap_params.n_components, stream);

    float* e1 = embeddings1.data();

    get_embedding(handle, X_d.data(), (float*)y_d.data(), e1, test_params, umap_params);

    assertions(handle, X_d.data(), e1, test_params, umap_params);

    // v21.08: Reproducibility looks to be busted for CTK 11.4. Need to figure out
    // why this is happening and re-enable this.
#if CUDART_VERSION == 11040
    return;
#else
    // Disable reproducibility tests after transformation
    if (!test_params.fit_transform) { return; }
#endif

    rmm::device_uvector<float> embeddings2(n_samples * umap_params.n_components, stream);
    float* e2 = embeddings2.data();
    get_embedding(handle, X_d.data(), (float*)y_d.data(), e2, test_params, umap_params);

#if CUDART_VERSION >= 11020
    bool equal = are_equal(e1, e2, n_samples * umap_params.n_components, stream);

    if (!equal) {
      raft::print_device_vector("e1", e1, 25, std::cout);
      raft::print_device_vector("e2", e2, 25, std::cout);
    }

    ASSERT_TRUE(equal);
#else
    ASSERT_TRUE(
      raft::devArrMatch(e1, e2, n_samples * umap_params.n_components, raft::Compare<float>{}));
#endif
  }

  void SetUp() override
  {
    std::vector<TestParams> test_params_vec = {{false, false, false, 2000, 50, 20, 0.45},
                                               {true, false, false, 2000, 50, 20, 0.45},
                                               {false, true, false, 2000, 50, 20, 0.45},
                                               {false, false, true, 2000, 50, 20, 0.45},
                                               {true, true, false, 2000, 50, 20, 0.45},
                                               {true, false, true, 2000, 50, 20, 0.45},
                                               {false, true, true, 2000, 50, 20, 0.45},
                                               {true, true, true, 2000, 50, 20, 0.45}};

    std::vector<UMAPParams> umap_params_vec(4);
    umap_params_vec[0].n_components = 2;

    umap_params_vec[1].n_components = 10;

    umap_params_vec[2].n_components = 21;
    umap_params_vec[2].random_state = 43;
    umap_params_vec[2].init         = 0;
    umap_params_vec[2].n_epochs     = 500;

    umap_params_vec[3].n_components = 25;
    umap_params_vec[3].random_state = 43;
    umap_params_vec[3].init         = 0;
    umap_params_vec[3].n_epochs     = 500;

    for (auto& umap_params : umap_params_vec) {
      for (auto& test_params : test_params_vec) {
        test(test_params, umap_params);
      }
    }
  }

  void TearDown() override {}
};

typedef UMAPParametrizableTest UMAPParametrizableTest;
TEST_F(UMAPParametrizableTest, Result) {}<|MERGE_RESOLUTION|>--- conflicted
+++ resolved
@@ -19,13 +19,9 @@
 #include <umap/runner.cuh>
 
 #include <cuml/manifold/umapparams.h>
-<<<<<<< HEAD
 #include <datasets/digits.h>
 #include <raft/cudart_utils.h>
 #include <test_utils.h>
-=======
-#include <cuml/common/device_buffer.hpp>
->>>>>>> e977f3e4
 #include <cuml/datasets/make_blobs.hpp>
 #include <cuml/manifold/umap.hpp>
 #include <cuml/metrics/metrics.hpp>
@@ -39,11 +35,9 @@
 #include <raft/cuda_utils.cuh>
 #include <raft/distance/distance.cuh>
 #include <raft/handle.hpp>
-<<<<<<< HEAD
+#include <raft/mr/device/allocator.hpp>
 #include <selection/knn.cuh>
 #include <umap/runner.cuh>
-=======
-#include <raft/mr/device/allocator.hpp>
 
 #include <gtest/gtest.h>
 
@@ -51,7 +45,6 @@
 #include <iostream>
 #include <type_traits>
 #include <vector>
->>>>>>> e977f3e4
 
 using namespace ML;
 using namespace ML::Metrics;
@@ -136,17 +129,10 @@
     int& n_samples      = test_params.n_samples;
     int& n_features     = test_params.n_features;
 
-<<<<<<< HEAD
-    rmm::device_uvector<int64_t>* knn_indices_b;
-    rmm::device_uvector<float>* knn_dists_b;
-    int64_t* knn_indices = nullptr;
-    float* knn_dists     = nullptr;
-=======
-    device_buffer<int64_t>* knn_indices_b{};
-    device_buffer<float>* knn_dists_b{};
+    rmm::device_uvector<int64_t>* knn_indices_b{};
+    rmm::device_uvector<float>* knn_dists_b{};
     int64_t* knn_indices{};
     float* knn_dists{};
->>>>>>> e977f3e4
     if (test_params.knn_params) {
       knn_indices_b = new rmm::device_uvector<int64_t>(n_samples * umap_params.n_neighbors, stream);
       knn_dists_b   = new rmm::device_uvector<float>(n_samples * umap_params.n_neighbors, stream);
@@ -172,12 +158,7 @@
     }
 
     float* model_embedding = nullptr;
-<<<<<<< HEAD
-    rmm::device_uvector<float>* model_embedding_b;
-=======
-    device_buffer<float>* model_embedding_b{};
-
->>>>>>> e977f3e4
+    rmm::device_uvector<float>* model_embedding_b{};
     if (test_params.fit_transform) {
       model_embedding = embedding_ptr;
     } else {
