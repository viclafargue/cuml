/*
 * Copyright (c) 2019-2021, NVIDIA CORPORATION.
 *
 * Licensed under the Apache License, Version 2.0 (the "License");
 * you may not use this file except in compliance with the License.
 * You may obtain a copy of the License at
 *
 *     http://www.apache.org/licenses/LICENSE-2.0
 *
 * Unless required by applicable law or agreed to in writing, software
 * distributed under the License is distributed on an "AS IS" BASIS,
 * WITHOUT WARRANTIES OR CONDITIONS OF ANY KIND, either express or implied.
 * See the License for the specific language governing permissions and
 * limitations under the License.
 */

#include <gtest/gtest.h>
#include <raft/cudart_utils.h>
#include <iostream>
#include <raft/cuda_utils.cuh>
#include <raft/handle.hpp>
#include <raft/label/classlabels.cuh>
#include <raft/spatial/knn/knn.hpp>
#include <random/make_blobs.cuh>
#include <rmm/device_uvector.hpp>
#include <selection/knn.cuh>
#include <vector>
#include "test_utils.h"

namespace MLCommon {
namespace Selection {

struct KNNClassifyInputs {
  int rows;
  int cols;
  int n_labels;
  float cluster_std;
  int k;
};

class KNNClassifyTest : public ::testing::TestWithParam<KNNClassifyInputs> {
 public:
  KNNClassifyTest()
    : params(::testing::TestWithParam<KNNClassifyInputs>::GetParam()),
      stream(handle.get_stream()),
      train_samples(params.rows * params.cols, stream),
      train_labels(params.rows, stream),
      pred_labels(params.rows, stream),
      knn_indices(params.rows * params.k, stream),
      knn_dists(params.rows * params.k, stream)
  {
    basicTest();
  }

 protected:
  void basicTest()
  {
    MLCommon::Random::make_blobs<float, int>(train_samples.data(),
                                             train_labels.data(),
                                             params.rows,
                                             params.cols,
                                             params.n_labels,
                                             stream,
                                             true,
                                             nullptr,
                                             nullptr,
                                             params.cluster_std);

    rmm::device_uvector<int> unique_labels(0, stream);
    auto n_classes =
      raft::label::getUniquelabels(unique_labels, train_labels.data(), params.rows, stream);

    std::vector<float*> ptrs(1);
    std::vector<int> sizes(1);
    ptrs[0]  = train_samples.data();
    sizes[0] = params.rows;

    raft::spatial::knn::brute_force_knn(handle,
                                        ptrs,
                                        sizes,
                                        params.cols,
                                        train_samples.data(),
                                        params.rows,
                                        knn_indices.data(),
                                        knn_dists.data(),
                                        params.k);

    std::vector<int*> y;
    y.push_back(train_labels.data());

    std::vector<int*> uniq_labels;
    uniq_labels.push_back(unique_labels.data());

    std::vector<int> n_unique;
    n_unique.push_back(n_classes);

<<<<<<< HEAD
    knn_classify(pred_labels.data(),
                 knn_indices.data(),
=======
    knn_classify(handle,
                 pred_labels,
                 knn_indices,
>>>>>>> 03132e81
                 y,
                 params.rows,
                 params.rows,
                 params.k,
                 uniq_labels,
                 n_unique);

    CUDA_CHECK(cudaStreamSynchronize(stream));
  }

 protected:
  KNNClassifyInputs params;
  raft::handle_t handle;
  cudaStream_t stream;

  rmm::device_uvector<float> train_samples;
  rmm::device_uvector<int> train_labels;

  rmm::device_uvector<int> pred_labels;

  rmm::device_uvector<int64_t> knn_indices;
  rmm::device_uvector<float> knn_dists;
};

typedef KNNClassifyTest KNNClassifyTestF;
TEST_P(KNNClassifyTestF, Fit)
{
  ASSERT_TRUE(
    devArrMatch(train_labels.data(), pred_labels.data(), params.rows, raft::Compare<int>()));
}

const std::vector<KNNClassifyInputs> inputsf = {{100, 10, 2, 0.01f, 2},
                                                {1000, 10, 5, 0.01f, 2},
                                                {10000, 10, 5, 0.01f, 2},
                                                {100, 10, 2, 0.01f, 10},
                                                {1000, 10, 5, 0.01f, 10},
                                                {10000, 10, 5, 0.01f, 10},
                                                {100, 10, 2, 0.01f, 50},
                                                {1000, 10, 5, 0.01f, 50},
                                                {10000, 10, 5, 0.01f, 50}};

INSTANTIATE_TEST_CASE_P(KNNClassifyTest, KNNClassifyTestF, ::testing::ValuesIn(inputsf));

};  // end namespace Selection
};  // namespace MLCommon<|MERGE_RESOLUTION|>--- conflicted
+++ resolved
@@ -94,14 +94,9 @@
     std::vector<int> n_unique;
     n_unique.push_back(n_classes);
 
-<<<<<<< HEAD
-    knn_classify(pred_labels.data(),
+    knn_classify(handle,
+                 pred_labels.data(),
                  knn_indices.data(),
-=======
-    knn_classify(handle,
-                 pred_labels,
-                 knn_indices,
->>>>>>> 03132e81
                  y,
                  params.rows,
                  params.rows,
