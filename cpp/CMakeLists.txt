#=============================================================================
# Copyright (c) 2018-2022, NVIDIA CORPORATION.
#
# Licensed under the Apache License, Version 2.0 (the "License");
# you may not use this file except in compliance with the License.
# You may obtain a copy of the License at
#
#     http://www.apache.org/licenses/LICENSE-2.0
#
# Unless required by applicable law or agreed to in writing, software
# distributed under the License is distributed on an "AS IS" BASIS,
# WITHOUT WARRANTIES OR CONDITIONS OF ANY KIND, either express or implied.
# See the License for the specific language governing permissions and
# limitations under the License.
#=============================================================================

cmake_minimum_required(VERSION 3.20.1 FATAL_ERROR)
file(DOWNLOAD https://raw.githubusercontent.com/rapidsai/rapids-cmake/branch-22.04/RAPIDS.cmake
    ${CMAKE_BINARY_DIR}/RAPIDS.cmake)
include(${CMAKE_BINARY_DIR}/RAPIDS.cmake)
include(rapids-cmake)
include(rapids-cpm)
include(rapids-cuda)
include(rapids-export)
include(rapids-find)

rapids_cuda_init_architectures(CUML)

project(CUML VERSION 22.04.00 LANGUAGES CXX CUDA)

# Write the version header
rapids_cmake_write_version_file(include/cuml/version_config.hpp)

##############################################################################
# - build type ---------------------------------------------------------------

# Set a default build type if none was specified
rapids_cmake_build_type(Release)

# this is needed for clang-tidy runs
set(CMAKE_EXPORT_COMPILE_COMMANDS ON)

##############################################################################
# - User Options  ------------------------------------------------------------

option(BUILD_CUML_C_LIBRARY "Build libcuml_c shared library. Contains the cuML C API" ON)
option(BUILD_CUML_CPP_LIBRARY "Build libcuml shared library" ON)
option(BUILD_CUML_TESTS "Build cuML algorithm tests" ON)
option(BUILD_CUML_MG_TESTS "Build cuML multigpu algorithm tests" OFF)
option(BUILD_PRIMS_TESTS "Build ml-prim tests" ON)
option(BUILD_CUML_EXAMPLES "Build C++ API usage examples" ON)
option(BUILD_CUML_BENCH "Build cuML C++ benchmark tests" ON)
option(BUILD_CUML_PRIMS_BENCH "Build ml-prims C++ benchmark tests" ON)
option(BUILD_CUML_STD_COMMS "Build the standard NCCL+UCX Communicator" ON)
option(BUILD_CUML_MPI_COMMS "Build the MPI+NCCL Communicator (used for testing)" OFF)
option(CUDA_ENABLE_KERNEL_INFO "Enable kernel resource usage info" OFF)
option(CUDA_ENABLE_LINE_INFO "Enable lineinfo in nvcc" OFF)
option(DETECT_CONDA_ENV "Enable detection of conda environment for dependencies" ON)
option(DISABLE_DEPRECATION_WARNINGS "Disable depreaction warnings " ON)
option(DISABLE_OPENMP "Disable OpenMP" OFF)
option(ENABLE_CUMLPRIMS_MG "Enable algorithms that use libcumlprims_mg" ON)
option(NVTX "Enable nvtx markers" OFF)
option(SINGLEGPU "Disable all mnmg components and comms libraries" OFF)
option(USE_CCACHE "Cache build artifacts with ccache" OFF)
option(CUML_USE_RAFT_STATIC "Build and statically link the RAFT libraries" OFF)
option(CUML_USE_FAISS_STATIC "Build and statically link the FAISS library for nearest neighbors search on GPU" OFF)
option(CUML_USE_TREELITE_STATIC "Build and statically link the treelite library" OFF)

message(VERBOSE "CUML: Building libcuml_c shared library. Contains the cuML C API: ${BUILD_CUML_C_LIBRARY}")
message(VERBOSE "CUML: Building libcuml shared library: ${BUILD_CUML_CPP_LIBRARY}")
message(VERBOSE "CUML: Building cuML algorithm tests: ${BUILD_CUML_TESTS}")
message(VERBOSE "CUML: Building cuML multigpu algorithm tests: ${BUILD_CUML_MG_TESTS}")
message(VERBOSE "CUML: Building ml-prims tests: ${BUILD_PRIMS_TESTS}")
message(VERBOSE "CUML: Building C++ API usage examples: ${BUILD_CUML_EXAMPLES}")
message(VERBOSE "CUML: Building cuML C++ benchmark tests: ${BUILD_CUML_BENCH}")
message(VERBOSE "CUML: Building ml-prims C++ benchmark tests: ${BUILD_CUML_PRIMS_BENCH}")
message(VERBOSE "CUML: Building the standard NCCL+UCX Communicator: ${BUILD_CUML_STD_COMMS}")
message(VERBOSE "CUML: Building the MPI+NCCL Communicator (used for testing): ${BUILD_CUML_MPI_COMMS}")
message(VERBOSE "CUML: Enabling detection of conda environment for dependencies: ${DETECT_CONDA_ENV}")
message(VERBOSE "CUML: Disabling OpenMP: ${DISABLE_OPENMP}")
message(VERBOSE "CUML: Enabling algorithms that use libcumlprims_mg: ${ENABLE_CUMLPRIMS_MG}")
message(VERBOSE "CUML: Enabling kernel resource usage info: ${KERNEL_INFO}")
message(VERBOSE "CUML: Enabling kernelinfo in nvcc: ${CUDA_ENABLE_KERNEL_INFO}")
message(VERBOSE "CUML: Enabling lineinfo in nvcc: ${CUDA_ENABLE_LINE_INFO}")
message(VERBOSE "CUML: Enabling nvtx markers: ${NVTX}")
message(VERBOSE "CUML: Disabling all mnmg components and comms libraries: ${SINGLEGPU}")
message(VERBOSE "CUML: Cache build artifacts with ccache: ${USE_CCACHE}")
message(VERBOSE "CUML: Build and statically link RAFT libraries: ${CUML_USE_RAFT_STATIC}")
message(VERBOSE "CUML: Build and statically link FAISS library: ${CUML_USE_FAISS_STATIC}")
message(VERBOSE "CUML: Build and statically link Treelite library: ${CUML_USE_TREELITE_STATIC}")

set(CUML_ALGORITHMS "ALL" CACHE STRING "Experimental: Choose which algorithms are built into libcuml++.so. Can specify individual algorithms or groups in a semicolon-separated list.")
message(VERBOSE "CUML: Building libcuml++ with algoriths: '${CUML_ALGORITHMS}'.")

# Set RMM logging level
set(RMM_LOGGING_LEVEL "INFO" CACHE STRING "Choose the logging level.")
set_property(CACHE RMM_LOGGING_LEVEL PROPERTY STRINGS "TRACE" "DEBUG" "INFO" "WARN" "ERROR" "CRITICAL" "OFF")
message(VERBOSE "CUML: RMM_LOGGING_LEVEL = '${RMM_LOGGING_LEVEL}'.")

##############################################################################
# - Target names -------------------------------------------------------------

set(CUML_CPP_TARGET "cuml++")
set(CUML_CPP_BENCH_TARGET "sg_benchmark")
if(${BUILD_CUML_C_LIBRARY})
  set(CUML_C_TARGET "cuml")
endif()
set(CUML_C_TEST_TARGET "${CUML_C_TARGET}_test")
set(CUML_MG_TEST_TARGET "ml_mg")
set(PRIMS_BENCH_TARGET "prims_benchmark")

##############################################################################
# - Conda environment detection ----------------------------------------------

if(DETECT_CONDA_ENV)
  rapids_cmake_support_conda_env( conda_env MODIFY_PREFIX_PATH )
  if (CMAKE_INSTALL_PREFIX_INITIALIZED_TO_DEFAULT AND DEFINED ENV{CONDA_PREFIX})
      message(STATUS "CUML: No CMAKE_INSTALL_PREFIX argument detected, setting to: $ENV{CONDA_PREFIX}")
      set(CMAKE_INSTALL_PREFIX "$ENV{CONDA_PREFIX}")
  endif()
endif()

##############################################################################
# - compiler options ---------------------------------------------------------

if (NOT DISABLE_OPENMP)
  find_package(OpenMP)
  if(OpenMP_FOUND)
    message(STATUS "CUML: OpenMP found in ${OPENMP_INCLUDE_DIRS}")
  endif()
endif()

# * find CUDAToolkit package
# * determine GPU architectures
# * enable the CMake CUDA language
# * set other CUDA compilation flags
rapids_find_package(CUDAToolkit REQUIRED
    BUILD_EXPORT_SET cuml-exports
    INSTALL_EXPORT_SET cuml-exports
    )
include(cmake/modules/ConfigureCUDA.cmake)


##############################################################################
# - Set options based on user defined one  -----------------------------------
set(CUML_USE_RAFT_NN OFF)
set(CUML_USE_RAFT_DIST OFF)
set(LINK_TREELITE OFF)
set(LINK_CUFFT OFF)
include(cmake/modules/ConfigureAlgorithms.cmake)

# Enabling libcuml enables building libcuml++
if(BUILD_CUML_C_LIBRARY)
  set(BUILD_CUML_CPP_LIBRARY ON)
endif()

# Disabling libcuml++ disables building algorithm tests and examples
if(NOT BUILD_CUML_CPP_LIBRARY)
  set(BUILD_CUML_C_LIBRARY OFF)
  set(BUILD_CUML_TESTS OFF)
  set(BUILD_CUML_MG_TESTS OFF)
  set(BUILD_CUML_EXAMPLES OFF)
endif()

# SingleGPU build disables cumlprims_mg and comms components
if(SINGLEGPU)
  message(STATUS "Detected SINGLEGPU build option")
  message(STATUS "Disabling Multi-GPU components and comms libraries")
  set(BUILD_CUML_MG_TESTS OFF)
  set(BUILD_CUML_STD_COMMS OFF)
  set(BUILD_CUML_MPI_COMMS OFF)
  set(ENABLE_CUMLPRIMS_MG OFF)
  set(WITH_UCX OFF)
endif()

if(BUILD_CUML_MG_TESTS AND NOT SINGLEGPU)
  message(STATUS "Detected BUILD_CUML_MG_TESTS set to ON. Enabling BUILD_CUML_MPI_COMMS")
  set(BUILD_CUML_MPI_COMMS ON)
endif()

if(USE_CCACHE)
  set(CMAKE_C_COMPILER_LAUNCHER ccache)
  set(CMAKE_CXX_COMPILER_LAUNCHER ccache)
  set(CMAKE_CUDA_COMPILER_LAUNCHER ccache)
endif()

##############################################################################
# - Requirements -------------------------------------------------------------

# add third party dependencies using CPM
rapids_cpm_init()

include(cmake/thirdparty/get_raft.cmake)

if(LINK_TREELITE)
  include(cmake/thirdparty/get_treelite.cmake)
endif()

if(all_algo OR treeshap_algo)
  include(cmake/thirdparty/get_gputreeshap.cmake)
endif()

if(NOT SINGLEGPU)
  include(cmake/thirdparty/get_nccl.cmake)
  include(cmake/thirdparty/get_ucx.cmake)
endif()

if(ENABLE_CUMLPRIMS_MG)
  include(cmake/thirdparty/get_cumlprims_mg.cmake)
endif()

if(BUILD_CUML_TESTS OR BUILD_PRIMS_TESTS)
  include(cmake/thirdparty/get_gtest.cmake)
endif()

if(BUILD_CUML_BENCH OR BUILD_CUML_PRIMS_BENCH)
  include(cmake/thirdparty/get_gbench.cmake)
endif()

##############################################################################
# - build libcuml++ shared library -------------------------------------------

if(BUILD_CUML_C_LIBRARY OR BUILD_CUML_CPP_LIBRARY)
  file(WRITE "${CMAKE_CURRENT_BINARY_DIR}/fatbin.ld"
[=[
SECTIONS
{
.nvFatBinSegment : { *(.nvFatBinSegment) }
.nv_fatbin : { *(.nv_fatbin) }
}
]=])
endif()

if(BUILD_CUML_CPP_LIBRARY)

  # single GPU components
  # common components
  add_library(${CUML_CPP_TARGET} SHARED
              src/common/logger.cpp)

  if(all_algo OR arima_algo)
    target_sources(${CUML_CPP_TARGET}
      PRIVATE
        src/arima/batched_arima.cu
        src/arima/batched_kalman.cu)
  endif()

  if(all_algo OR datasets_algo)
    target_sources(${CUML_CPP_TARGET}
      PRIVATE
        src/datasets/make_arima.cu
        src/datasets/make_blobs.cu
        src/datasets/make_regression.cu)
  endif()

  if(all_algo OR dbscan_algo)
    target_sources(${CUML_CPP_TARGET}
      PRIVATE
        src/dbscan/dbscan.cu)
  endif()

  if(all_algo OR decisiontree_algo)
    target_sources(${CUML_CPP_TARGET}
      PRIVATE
        src/decisiontree/batched-levelalgo/kernels/entropy-double.cu
        src/decisiontree/batched-levelalgo/kernels/entropy-float.cu
        src/decisiontree/batched-levelalgo/kernels/gamma-double.cu
        src/decisiontree/batched-levelalgo/kernels/gamma-float.cu
        src/decisiontree/batched-levelalgo/kernels/gini-double.cu
        src/decisiontree/batched-levelalgo/kernels/gini-float.cu
        src/decisiontree/batched-levelalgo/kernels/inverse_gaussian-double.cu
        src/decisiontree/batched-levelalgo/kernels/inverse_gaussian-float.cu
        src/decisiontree/batched-levelalgo/kernels/mse-double.cu
        src/decisiontree/batched-levelalgo/kernels/mse-float.cu
        src/decisiontree/batched-levelalgo/kernels/poisson-double.cu
        src/decisiontree/batched-levelalgo/kernels/poisson-float.cu
        src/decisiontree/batched-levelalgo/kernels/quantiles.cu
        src/decisiontree/decisiontree.cu)
  endif()

  if(all_algo OR explainer_algo)
    target_sources(${CUML_CPP_TARGET}
      PRIVATE
        src/explainer/kernel_shap.cu
        src/explainer/permutation_shap.cu)
  endif()

  if(all_algo OR treeshap_algo)
    target_sources(${CUML_CPP_TARGET}
      PRIVATE
        src/explainer/tree_shap.cu)
  endif()

  # FIL components
  if(all_algo OR fil_algo)
    target_sources(${CUML_CPP_TARGET}
      PRIVATE
        src/fil/fil.cu
        src/fil/infer.cu
        src/fil/treelite_import.cu)
  endif()

  # todo: organize linear models better
  if(all_algo OR linearregression_algo OR ridge_algo OR lasso_algo OR logisticregression_algo)
    target_sources(${CUML_CPP_TARGET}
      PRIVATE
        src/glm/glm.cu)
  endif()

  if(all_algo OR genetic_algo)
    target_sources(${CUML_CPP_TARGET}
      PRIVATE
        src/genetic/genetic.cu
        src/genetic/node.cu)
  endif()

  if(all_algo OR hdbscan_algo)
    target_sources(${CUML_CPP_TARGET}
      PRIVATE
        src/genetic/program.cu
        src/genetic/node.cu
        src/hdbscan/hdbscan.cu
        src/hdbscan/condensed_hierarchy.cu)
  endif()

  if(all_algo OR holtwinters_algo)
    target_sources(${CUML_CPP_TARGET}
      PRIVATE
        src/holtwinters/holtwinters.cu)
  endif()

  if(all_algo OR kmeans_algo)
    target_sources(${CUML_CPP_TARGET}
      PRIVATE
        src/kmeans/kmeans.cu)
  endif()

  if(all_algo OR knn_algo)
    target_sources(${CUML_CPP_TARGET}
      PRIVATE
        src/knn/knn.cu
        src/knn/knn_sparse.cu)
  endif()

  if(all_algo OR hierarchicalclustering_algo)
    target_sources(${CUML_CPP_TARGET}
      PRIVATE
        src/hierarchy/linkage.cu)
  endif()

  if(all_algo OR metrics_algo)
    target_sources(${CUML_CPP_TARGET}
      PRIVATE
        src/metrics/accuracy_score.cu
        src/metrics/adjusted_rand_index.cu
        src/metrics/completeness_score.cu
        src/metrics/entropy.cu
        src/metrics/homogeneity_score.cu
        src/metrics/kl_divergence.cu
        src/metrics/mutual_info_score.cu
        src/metrics/pairwise_distance.cu
        src/metrics/pairwise_distance_canberra.cu
        src/metrics/pairwise_distance_chebyshev.cu
        src/metrics/pairwise_distance_correlation.cu
        src/metrics/pairwise_distance_cosine.cu
        src/metrics/pairwise_distance_euclidean.cu
        src/metrics/pairwise_distance_hamming.cu
        src/metrics/pairwise_distance_hellinger.cu
        src/metrics/pairwise_distance_jensen_shannon.cu
        src/metrics/pairwise_distance_kl_divergence.cu
        src/metrics/pairwise_distance_l1.cu
        src/metrics/pairwise_distance_minkowski.cu
        src/metrics/pairwise_distance_russell_rao.cu
        src/metrics/r2_score.cu
        src/metrics/rand_index.cu
        src/metrics/silhouette_score.cu
        src/metrics/trustworthiness.cu
<<<<<<< HEAD
        src/metrics/v_measure.cu
        src/pca/pca.cu
        src/randomforest/randomforest.cu
        src/randomprojection/randomprojection.cu
=======
        src/metrics/v_measure.cu)
  endif()

  if(all_algo OR pca_algo)
    target_sources(${CUML_CPP_TARGET}
      PRIVATE
        src/pca/pca.cu)
  endif()

  if(all_algo OR randomforest_algo)
    target_sources(${CUML_CPP_TARGET}
      PRIVATE
        src/randomforest/randomforest.cu)
  endif()

  if(all_algo OR randomprojection_algo)
    target_sources(${CUML_CPP_TARGET}
      PRIVATE
        src/random_projection/rproj.cu)
  endif()

  # todo: separate solvers better
  if(all_algo OR solvers_algo)
    target_sources(${CUML_CPP_TARGET}
      PRIVATE
>>>>>>> 4ca80a92
        src/solver/lars.cu
        src/solver/solver.cu)
  endif()

  if(all_algo OR spectralclustering_algo)
    target_sources(${CUML_CPP_TARGET}
      PRIVATE
        src/spectral/spectral.cu)
  endif()

  if(all_algo OR svm_algo)
    target_sources(${CUML_CPP_TARGET}
      PRIVATE
        src/svm/svc.cu
        src/svm/svr.cu
        src/svm/linear.cu
        src/svm/ws_util.cu)
  endif()

  if(all_algo OR autoarima_algo)
    target_sources(${CUML_CPP_TARGET}
      PRIVATE
        src/tsa/auto_arima.cu
        src/tsa/stationarity.cu)
  endif()

  if(all_algo OR tsne_algo)
    target_sources(${CUML_CPP_TARGET}
      PRIVATE
        src/tsne/tsne.cu)
  endif()

  if(all_algo OR tsvd_algo)
    target_sources(${CUML_CPP_TARGET}
      PRIVATE
        src/tsvd/tsvd.cu)
  endif()

  if(all_algo OR umap_algo)
    target_sources(${CUML_CPP_TARGET}
      PRIVATE
        src/umap/umap.cu)
  endif()

  # multi GPU components
  # todo: separate mnmg that require cumlprims from those that don't
  if(NOT SINGLEGPU)
    target_sources(${CUML_CPP_TARGET}
      PRIVATE
        src/glm/ols_mg.cu
        src/glm/preprocess_mg.cu
        src/glm/ridge_mg.cu
        src/kmeans/kmeans_mg.cu
        src/knn/knn_mg.cu
        src/knn/knn_classify_mg.cu
        src/knn/knn_regress_mg.cu
        src/pca/pca_mg.cu
        src/pca/sign_flip_mg.cu
        src/solver/cd_mg.cu
        src/tsvd/tsvd_mg.cu
    )
  endif()

  add_library(cuml::${CUML_CPP_TARGET} ALIAS ${CUML_CPP_TARGET})

  set_target_properties(${CUML_CPP_TARGET}
    PROPERTIES BUILD_RPATH                         "\$ORIGIN"
               INSTALL_RPATH                       "\$ORIGIN"
               # set target compile options
               CXX_STANDARD                        17
               CXX_STANDARD_REQUIRED               ON
               CUDA_STANDARD                       17
               CUDA_STANDARD_REQUIRED              ON
               INTERFACE_POSITION_INDEPENDENT_CODE ON
  )

  target_compile_definitions(${CUML_CPP_TARGET}
    PUBLIC
      DISABLE_CUSPARSE_DEPRECATED
    PRIVATE
      CUML_CPP_API
  )

  target_compile_options(${CUML_CPP_TARGET}
        PRIVATE "$<$<COMPILE_LANGUAGE:CXX>:${CUML_CXX_FLAGS}>"
                "$<$<COMPILE_LANGUAGE:CUDA>:${CUML_CUDA_FLAGS}>"
  )

  target_include_directories(${CUML_CPP_TARGET}
    PUBLIC
      $<BUILD_INTERFACE:${CMAKE_CURRENT_SOURCE_DIR}/include>
      $<BUILD_INTERFACE:$<$<BOOL:${ENABLE_CUMLPRIMS_MG}>:${cumlprims_mg_INCLUDE_DIRS}>>
    PRIVATE
      $<BUILD_INTERFACE:${CMAKE_CURRENT_SOURCE_DIR}/src>
      $<BUILD_INTERFACE:${CMAKE_CURRENT_SOURCE_DIR}/src/metrics>
      $<BUILD_INTERFACE:${CMAKE_CURRENT_SOURCE_DIR}/src_prims>
      $<$<OR:$<BOOL:${BUILD_CUML_STD_COMMS}>,$<BOOL:${BUILD_CUML_MPI_COMMS}>>:${NCCL_INCLUDE_DIRS}>
      $<$<BOOL:${BUILD_CUML_MPI_COMMS}>:${MPI_CXX_INCLUDE_PATH}>
    INTERFACE
      $<INSTALL_INTERFACE:include>
  )

  target_link_libraries(${CUML_CPP_TARGET}
    PUBLIC
      raft::raft
      $<$<BOOL:${CUML_USE_RAFT_NN}>:raft::nn>
      $<$<BOOL:${CUML_USE_RAFT_DIST}>:raft::distance>
    PRIVATE
      $<$<BOOL:${LINK_CUFFT}>:CUDA::cufft>
      ${TREELITE_LIBS}
      $<$<BOOL:${treeshap_algo}>:GPUTreeShap::GPUTreeShap>
      ${OpenMP_CXX_LIB_NAMES}
      $<$<OR:$<BOOL:${BUILD_CUML_STD_COMMS}>,$<BOOL:${BUILD_CUML_MPI_COMMS}>>:NCCL::NCCL>
      $<$<BOOL:${BUILD_CUML_MPI_COMMS}>:${MPI_CXX_LIBRARIES}>
      $<$<BOOL:${ENABLE_CUMLPRIMS_MG}>:cumlprims_mg::cumlprims_mg>
  )

  # If we export the libdmlc symbols, they can lead to weird crashes with other
  # libraries that use libdmlc. This just hides the symbols internally.
  target_link_options(${CUML_CPP_TARGET} PRIVATE "-Wl,--exclude-libs,libdmlc.a")
  # same as above, but for protobuf library
  target_link_options(${CUML_CPP_TARGET} PRIVATE "-Wl,--exclude-libs,libprotobuf.a")
  # ensure CUDA symbols aren't relocated to the middle of the debug build binaries
  target_link_options(${CUML_CPP_TARGET} PRIVATE "${CMAKE_CURRENT_BINARY_DIR}/fatbin.ld")

endif()

#############################################################################
# - build libcuml C shared library -------------------------------------------

if(BUILD_CUML_C_LIBRARY)
  add_library(${CUML_C_TARGET} SHARED
    src/common/cumlHandle.cpp
    src/common/cuml_api.cpp
    src/dbscan/dbscan_api.cpp
    src/glm/glm_api.cpp
    src/holtwinters/holtwinters_api.cpp
    src/knn/knn_api.cpp
    src/svm/svm_api.cpp
  )

  add_library(cuml::${CUML_C_TARGET} ALIAS ${CUML_C_TARGET})

  target_compile_definitions(${CUML_C_TARGET}
    PRIVATE
      CUML_C_API)

  target_include_directories(${CUML_C_TARGET}
    PRIVATE
      $<BUILD_INTERFACE:${CMAKE_CURRENT_SOURCE_DIR}/src>
  )

  target_link_libraries(${CUML_C_TARGET}
    PUBLIC
      ${CUML_CPP_TARGET}
  )

  # ensure CUDA symbols aren't relocated to the middle of the debug build binaries
  target_link_options(${CUML_C_TARGET} PRIVATE "${CMAKE_CURRENT_BINARY_DIR}/fatbin.ld")

endif()

##############################################################################
# - build test executables ---------------------------------------------------

if(BUILD_CUML_TESTS)
  include(CTest)
  add_subdirectory(test)
endif()

##############################################################################
# - build examples -----------------------------------------------------------

if(BUILD_CUML_EXAMPLES)
  add_subdirectory(examples)
endif()

# ###################################################################################################
# # - install targets -------------------------------------------------------------------------------
rapids_cmake_install_lib_dir( lib_dir )
include(CPack)

set(CUML_TARGETS ${CUML_CPP_TARGET})

if(BUILD_CUML_C_LIBRARY)
  list(APPEND CUML_TARGETS
         ${CUML_C_TARGET})
endif()

install(TARGETS
          ${CUML_TARGETS}
        DESTINATION
          ${lib_dir}
        EXPORT
          cuml-exports)

install(DIRECTORY include/cuml/
        DESTINATION include/cuml)

install(FILES ${CMAKE_CURRENT_BINARY_DIR}/include/cuml/version_config.hpp
        DESTINATION include/cuml)

# ################################################################################################
# # - install export -------------------------------------------------------------------------------
set(doc_string
[=[
Provide targets for cuML.

cuML is a suite of libraries that implement machine learning algorithms and mathematical primitives
functions that share compatible APIs with other RAPIDS projects.

]=])

set(code_string )

if (TARGET treelite::treelite)
    string(APPEND code_string
[=[
if (TARGET treelite::treelite AND (NOT TARGET treelite))
    add_library(treelite ALIAS treelite::treelite)
endif()
if (TARGET treelite::treelite_runtime AND (NOT TARGET treelite_runtime))
    add_library(treelite_runtime ALIAS treelite::treelite_runtime)
endif()
]=])
else()
    string(APPEND code_string
[=[
if (TARGET treelite::treelite_static AND (NOT TARGET treelite_static))
    add_library(treelite_static ALIAS treelite::treelite_static)
endif()
if (TARGET treelite::treelite_runtime_static AND (NOT TARGET treelite_runtime_static))
    add_library(treelite_runtime_static ALIAS treelite::treelite_runtime_static)
endif()
]=])

endif()

rapids_export(INSTALL cuml
    EXPORT_SET cuml-exports
    GLOBAL_TARGETS ${CUML_C_TARGET} ${CUML_CPP_TARGET}
    NAMESPACE cuml::
    DOCUMENTATION doc_string
    FINAL_CODE_BLOCK code_string
    )

################################################################################################
# - build export -------------------------------------------------------------------------------

rapids_export(BUILD cuml
    EXPORT_SET cuml-exports
    GLOBAL_TARGETS ${CUML_C_TARGET} ${CUML_CPP_TARGET}
    NAMESPACE cuml::
    DOCUMENTATION doc_string
    FINAL_CODE_BLOCK code_string
    )

##############################################################################
# - build benchmark executable -----------------------------------------------

if(BUILD_CUML_BENCH OR BUILD_CUML_PRIMS_BENCH)
  add_subdirectory(bench)
endif()

##############################################################################
# - doxygen targets ----------------------------------------------------------

include(cmake/doxygen.cmake)
add_doxygen_target(IN_DOXYFILE Doxyfile.in
  OUT_DOXYFILE ${CMAKE_CURRENT_BINARY_DIR}/Doxyfile
  CWD ${CMAKE_CURRENT_BINARY_DIR})<|MERGE_RESOLUTION|>--- conflicted
+++ resolved
@@ -375,12 +375,6 @@
         src/metrics/rand_index.cu
         src/metrics/silhouette_score.cu
         src/metrics/trustworthiness.cu
-<<<<<<< HEAD
-        src/metrics/v_measure.cu
-        src/pca/pca.cu
-        src/randomforest/randomforest.cu
-        src/randomprojection/randomprojection.cu
-=======
         src/metrics/v_measure.cu)
   endif()
 
@@ -399,14 +393,13 @@
   if(all_algo OR randomprojection_algo)
     target_sources(${CUML_CPP_TARGET}
       PRIVATE
-        src/random_projection/rproj.cu)
+      src/randomprojection/randomprojection.cu)
   endif()
 
   # todo: separate solvers better
   if(all_algo OR solvers_algo)
     target_sources(${CUML_CPP_TARGET}
       PRIVATE
->>>>>>> 4ca80a92
         src/solver/lars.cu
         src/solver/solver.cu)
   endif()
