#=============================================================================
# Copyright (c) 2020-2021, NVIDIA CORPORATION.
#
# Licensed under the Apache License, Version 2.0 (the "License");
# you may not use this file except in compliance with the License.
# You may obtain a copy of the License at
#
#     http://www.apache.org/licenses/LICENSE-2.0
#
# Unless required by applicable law or agreed to in writing, software
# distributed under the License is distributed on an "AS IS" BASIS,
# WITHOUT WARRANTIES OR CONDITIONS OF ANY KIND, either express or implied.
# See the License for the specific language governing permissions and
# limitations under the License.
#=============================================================================

include(ExternalProject)

##############################################################################
# - raft - (header only) -----------------------------------------------------

# Only cloned if RAFT_PATH env variable is not defined

if(DEFINED ENV{RAFT_PATH})
  message(STATUS "RAFT_PATH environment variable detected.")
  message(STATUS "RAFT_DIR set to $ENV{RAFT_PATH}")
  set(RAFT_DIR "$ENV{RAFT_PATH}")

  ExternalProject_Add(raft
    DOWNLOAD_COMMAND  ""
    SOURCE_DIR        ${RAFT_DIR}
    CONFIGURE_COMMAND ""
    BUILD_COMMAND     ""
    INSTALL_COMMAND   "")

else(DEFINED ENV{RAFT_PATH})
  message(STATUS "RAFT_PATH environment variable NOT detected, cloning RAFT")
  set(RAFT_DIR ${CMAKE_CURRENT_BINARY_DIR}/raft CACHE STRING "Path to RAFT repo")

  ExternalProject_Add(raft
    GIT_REPOSITORY    https://github.com/rapidsai/raft.git
<<<<<<< HEAD
    GIT_TAG           91844e25f3cd2b3ba7ca3d550d67a2767ea0851a
=======
    GIT_TAG           d1fd927bc4ec67bfd765620b5fa93f17c54cfa70
>>>>>>> 4a946e0a
    PREFIX            ${RAFT_DIR}
    CONFIGURE_COMMAND ""
    BUILD_COMMAND     ""
    INSTALL_COMMAND   "")

  # Redefining RAFT_DIR so it coincides with the one inferred by env variable.
  set(RAFT_DIR ${RAFT_DIR}/src/raft/)
endif(DEFINED ENV{RAFT_PATH})


##############################################################################
# - cumlprims (binary dependency) --------------------------------------------

if(ENABLE_CUMLPRIMS_MG)

    if(DEFINED ENV{CUMLPRIMS_MG_PATH})
      set(CUMLPRIMS_MG_PATH ENV{CUMLPRIMS_MG_PATH}})
    endif(DEFINED ENV{CUMLPRIMS_MG_PATH})

    if(NOT CUMLPRIMS_MG_PATH)
      find_package(cumlprims_mg
                   REQUIRED)

    else()
      message("-- Manually setting CUMLPRIMS_MG_PATH to ${CUMLPRIMS_MG_PATH}")
      if(EXISTS "${CUMLPRIMS_MG_PATH}/lib/libcumlprims.so")
        set(CUMLPRIMS_MG_FOUND TRUE)
        set(CUMLPRIMS_MG_INCLUDE_DIRS ${CUMLPRIMS_MG_PATH}/include)
        set(CUMLPRIMS_MG_LIBRARIES ${CUMLPRIMS_MG_PATH}/lib/libcumlprims.so)
      else()
        message(FATAL_ERROR "libcumlprims library NOT found in ${CUMLPRIMS_MG_PATH}")
      endif(EXISTS "${CUMLPRIMS_MG_PATH}/lib/libcumlprims.so")
    endif(NOT CUMLPRIMS_MG_PATH)

endif(ENABLE_CUMLPRIMS_MG)


##############################################################################
# - RMM ----------------------------------------------------------------------

find_path(RMM_INCLUDE_DIRS "rmm"
    HINTS
    "$ENV{RMM_ROOT}/include"
    "$ENV{CONDA_PREFIX}/include/rmm"
    "$ENV{CONDA_PREFIX}/include")

message(STATUS "RMM: RMM_INCLUDE_DIRS set to ${RMM_INCLUDE_DIRS}")

##############################################################################
# - NCCL ---------------------------------------------------------------------

if(BUILD_CUML_MPI_COMMS OR BUILD_CUML_STD_COMMS)
  # At least NCCL 2.8 required for p2p methods on comms
  find_package(NCCL 2.8 REQUIRED)
endif(BUILD_CUML_MPI_COMMS OR BUILD_CUML_STD_COMMS)

##############################################################################
# - MPI ---------------------------------------------------------------------

if(BUILD_CUML_MPI_COMMS)
  find_package(MPI REQUIRED)
endif(BUILD_CUML_MPI_COMMS)

##############################################################################
# - cub - (header only) ------------------------------------------------------

if(NOT CUB_IS_PART_OF_CTK)
  set(CUB_DIR ${CMAKE_CURRENT_BINARY_DIR}/cub CACHE STRING "Path to cub repo")
  ExternalProject_Add(cub
    GIT_REPOSITORY    https://github.com/thrust/cub.git
    GIT_TAG           1.8.0
    PREFIX            ${CUB_DIR}
    CONFIGURE_COMMAND ""
    BUILD_COMMAND     ""
    INSTALL_COMMAND   "")
endif(NOT CUB_IS_PART_OF_CTK)

##############################################################################
# - cutlass - (header only) --------------------------------------------------

set(CUTLASS_DIR ${CMAKE_CURRENT_BINARY_DIR}/cutlass CACHE STRING
  "Path to the cutlass repo")
ExternalProject_Add(cutlass
  GIT_REPOSITORY    https://github.com/NVIDIA/cutlass.git
  GIT_TAG           v1.0.1
  PREFIX            ${CUTLASS_DIR}
  CONFIGURE_COMMAND ""
  BUILD_COMMAND     ""
  INSTALL_COMMAND   "")

##############################################################################
# - spdlog -------------------------------------------------------------------

set(SPDLOG_DIR ${CMAKE_CURRENT_BINARY_DIR}/spdlog CACHE STRING
  "Path to spdlog install directory")
ExternalProject_Add(spdlog
  GIT_REPOSITORY    https://github.com/gabime/spdlog.git
  GIT_TAG           v1.7.0
  PREFIX            ${SPDLOG_DIR}
  CONFIGURE_COMMAND ""
  BUILD_COMMAND     ""
  INSTALL_COMMAND   "")

##############################################################################
# - faiss --------------------------------------------------------------------

if(BUILD_STATIC_FAISS)
  set(FAISS_DIR ${CMAKE_CURRENT_BINARY_DIR}/faiss CACHE STRING
    "Path to FAISS source directory")
  ExternalProject_Add(faiss
    GIT_REPOSITORY    https://github.com/facebookresearch/faiss.git
    GIT_TAG           7c2d2388a492d65fdda934c7e74ae87acaeed066
    CONFIGURE_COMMAND LIBS=-pthread
                      CPPFLAGS=-w
                      LDFLAGS=-L${CMAKE_INSTALL_PREFIX}/lib
                        cmake -B build .
                        -DCMAKE_BUILD_TYPE=Release
                        -DBUILD_TESTING=OFF
                        -DFAISS_ENABLE_PYTHON=OFF
                        -DBUILD_SHARED_LIBS=OFF
                        -DFAISS_ENABLE_GPU=ON
                        -DCUDAToolkit_ROOT=${CUDA_TOOLKIT_ROOT_DIR}
                        -DCUDA_ARCHITECTURES=${FAISS_GPU_ARCHS}
                        -DBLAS_LIBRARIES=${BLAS_LIBRARIES}
    PREFIX            ${FAISS_DIR}
    BUILD_COMMAND     make -C build -j${PARALLEL_LEVEL} VERBOSE=1
    BUILD_BYPRODUCTS  ${FAISS_DIR}/src/faiss/build/faiss/libfaiss.a
    BUILD_ALWAYS      1
    INSTALL_COMMAND   ""
    UPDATE_COMMAND    ""
    BUILD_IN_SOURCE   1)

  ExternalProject_Get_Property(faiss install_dir)
  add_library(FAISS::FAISS STATIC IMPORTED)
  set_property(TARGET FAISS::FAISS PROPERTY
    IMPORTED_LOCATION ${FAISS_DIR}/src/faiss/build/faiss/libfaiss.a)
  set(FAISS_INCLUDE_DIRS "${FAISS_DIR}/src/faiss")
else()
  set(FAISS_INSTALL_DIR ENV{FAISS_ROOT})
  find_package(FAISS REQUIRED)
endif(BUILD_STATIC_FAISS)

##############################################################################
# - treelite build -----------------------------------------------------------

find_package(Treelite 1.0.0 REQUIRED)

##############################################################################
# - googletest build -----------------------------------------------------------

if(BUILD_GTEST)
	set(GTEST_DIR ${CMAKE_CURRENT_BINARY_DIR}/googletest CACHE STRING
	  "Path to googletest repo")
	set(GTEST_BINARY_DIR ${PROJECT_BINARY_DIR}/googletest)
	set(GTEST_INSTALL_DIR ${GTEST_BINARY_DIR}/install)
	set(GTEST_LIB ${GTEST_INSTALL_DIR}/lib/libgtest_main.a)
	include(ExternalProject)
	ExternalProject_Add(googletest
	  GIT_REPOSITORY    https://github.com/google/googletest.git
	  GIT_TAG           release-1.10.0
	  PREFIX            ${GTEST_DIR}
	  CMAKE_ARGS        -DCMAKE_INSTALL_PREFIX=<INSTALL_DIR>
	                    -DBUILD_SHARED_LIBS=OFF
	                    -DCMAKE_INSTALL_LIBDIR=lib
	  BUILD_BYPRODUCTS  ${GTEST_DIR}/lib/libgtest.a
	                    ${GTEST_DIR}/lib/libgtest_main.a
	  UPDATE_COMMAND    "")

	add_library(GTest::GTest STATIC IMPORTED)
	add_library(GTest::Main STATIC IMPORTED)

	set_property(TARGET GTest::GTest PROPERTY
	  IMPORTED_LOCATION ${GTEST_DIR}/lib/libgtest.a)
	set_property(TARGET GTest::Main PROPERTY
	  IMPORTED_LOCATION ${GTEST_DIR}/lib/libgtest_main.a)

	set(GTEST_INCLUDE_DIRS "${GTEST_DIR}")

	add_dependencies(GTest::GTest googletest)
	add_dependencies(GTest::Main googletest)

else()
	find_package(GTest REQUIRED)
endif(BUILD_GTEST)

##############################################################################
# - googlebench ---------------------------------------------------------------

set(GBENCH_DIR ${CMAKE_CURRENT_BINARY_DIR}/benchmark CACHE STRING
  "Path to google benchmark repo")
set(GBENCH_BINARY_DIR ${PROJECT_BINARY_DIR}/benchmark)
set(GBENCH_INSTALL_DIR ${GBENCH_BINARY_DIR}/install)
set(GBENCH_LIB ${GBENCH_INSTALL_DIR}/lib/libbenchmark.a)
include(ExternalProject)
ExternalProject_Add(benchmark
  GIT_REPOSITORY    https://github.com/google/benchmark.git
  GIT_TAG           bf4f2ea0bd1180b34718ac26eb79b170a4f6290e
  PREFIX            ${GBENCH_DIR}
  CMAKE_ARGS        -DBENCHMARK_ENABLE_GTEST_TESTS=OFF
                    -DBENCHMARK_ENABLE_TESTING=OFF
                    -DCMAKE_INSTALL_PREFIX=<INSTALL_DIR>
                    -DCMAKE_BUILD_TYPE=Release
                    -DCMAKE_INSTALL_LIBDIR=lib
  BUILD_BYPRODUCTS  ${GBENCH_DIR}/lib/libbenchmark.a
  UPDATE_COMMAND    "")
add_library(benchmarklib STATIC IMPORTED)
add_dependencies(benchmarklib benchmark)
set_property(TARGET benchmarklib PROPERTY
  IMPORTED_LOCATION ${GBENCH_DIR}/lib/libbenchmark.a)

# dependencies will be added in sequence, so if a new project `project_b` is added
# after `project_a`, please add the dependency add_dependencies(project_b project_a)
# This allows the cloning to happen sequentially, enhancing the printing at
# compile time, helping significantly to troubleshoot build issues.

# TODO: Change to using build.sh and make targets instead of this

if(CUB_IS_PART_OF_CTK)
  add_dependencies(cutlass raft)
else()
  add_dependencies(cub raft)
  add_dependencies(cutlass cub)
endif(CUB_IS_PART_OF_CTK)
add_dependencies(spdlog cutlass)
add_dependencies(GTest::GTest spdlog)
add_dependencies(benchmark GTest::GTest)
add_dependencies(FAISS::FAISS benchmark)
add_dependencies(FAISS::FAISS faiss)<|MERGE_RESOLUTION|>--- conflicted
+++ resolved
@@ -39,11 +39,8 @@
 
   ExternalProject_Add(raft
     GIT_REPOSITORY    https://github.com/rapidsai/raft.git
-<<<<<<< HEAD
     GIT_TAG           91844e25f3cd2b3ba7ca3d550d67a2767ea0851a
-=======
     GIT_TAG           d1fd927bc4ec67bfd765620b5fa93f17c54cfa70
->>>>>>> 4a946e0a
     PREFIX            ${RAFT_DIR}
     CONFIGURE_COMMAND ""
     BUILD_COMMAND     ""
