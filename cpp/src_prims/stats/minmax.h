--- conflicted
+++ resolved
@@ -36,93 +36,56 @@
 __global__ void minmaxKernel(const T* data, const unsigned int* rowids,
                              const unsigned int* colids, int nrows, int ncols,
                              int row_stride, T* g_min, T* g_max, T* sampledcols,
-<<<<<<< HEAD
                              T init_min_val, int batch_ncols, int num_batches) {
-
-    int tid = threadIdx.x + blockIdx.x * blockDim.x;
-    extern __shared__ char shmem[];
-    T *s_min = (T*)shmem;
-    T *s_max = (T*)(shmem + sizeof(T) * batch_ncols);
-
-    int last_batch_ncols = ncols % batch_ncols;
-    if (last_batch_ncols == 0) {
-        last_batch_ncols = batch_ncols;
-    }
-    int orig_batch_ncols = batch_ncols;
-
-    for (int batch_id = 0; batch_id < num_batches; batch_id++) {
-        if (batch_id == num_batches - 1) {
-            batch_ncols = last_batch_ncols;
-        }
-
-        for (int i = threadIdx.x; i < batch_ncols; i += blockDim.x) {
-            s_min[i] = init_min_val;
-            s_max[i] = -init_min_val;
-        }
-        __syncthreads();
-
-        for (int i = tid; i < nrows * batch_ncols; i += blockDim.x*gridDim.x) {
-
-            int col = (batch_id * orig_batch_ncols) + (i / nrows);
-            int row = i % nrows;
-            if (colids != nullptr) {
-                col = colids[col];
-            }
-            if (rowids != nullptr) {
-                row = rowids[row];
-            }
-            int index = row + col * row_stride;
-            T coldata = data[index];
-
-            //Min max values are saved in shared memory and global memory as per the shuffled colids.
-            myAtomicMin(&s_min[(int)(i / nrows)], coldata);
-            myAtomicMax(&s_max[(int)(i / nrows)], coldata);
-            if (sampledcols != nullptr) {
-                sampledcols[batch_id * orig_batch_ncols + i] = coldata;
-            }
-        }
-        __syncthreads();
-
-        // finally, perform global mem atomics
-        for (int j = threadIdx.x; j < batch_ncols; j+= blockDim.x) {
-            myAtomicMin(&g_min[batch_id * orig_batch_ncols + j], s_min[j]);
-            myAtomicMax(&g_max[batch_id * orig_batch_ncols + j], s_max[j]);
-        }
-        __syncthreads();
-=======
-                             T init_min_val) {
   int tid = threadIdx.x + blockIdx.x * blockDim.x;
   extern __shared__ char shmem[];
   T* s_min = (T*)shmem;
-  T* s_max = (T*)(shmem + sizeof(T) * ncols);
-  for (int i = threadIdx.x; i < ncols; i += blockDim.x) {
-    s_min[i] = init_min_val;
-    s_max[i] = -init_min_val;
+  T* s_max = (T*)(shmem + sizeof(T) * batch_ncols);
+
+  int last_batch_ncols = ncols % batch_ncols;
+  if (last_batch_ncols == 0) {
+    last_batch_ncols = batch_ncols;
   }
-  __syncthreads();
-  for (int i = tid; i < nrows * ncols; i += blockDim.x * gridDim.x) {
-    int col = i / nrows;
-    int row = i % nrows;
-    if (colids != nullptr) {
-      col = colids[col];
+  int orig_batch_ncols = batch_ncols;
+
+  for (int batch_id = 0; batch_id < num_batches; batch_id++) {
+    if (batch_id == num_batches - 1) {
+      batch_ncols = last_batch_ncols;
     }
-    if (rowids != nullptr) {
-      row = rowids[row];
+
+    for (int i = threadIdx.x; i < batch_ncols; i += blockDim.x) {
+      s_min[i] = init_min_val;
+      s_max[i] = -init_min_val;
     }
-    int index = row + col * row_stride;
-    T coldata = data[index];
-    myAtomicMin(&s_min[col], coldata);
-    myAtomicMax(&s_max[col], coldata);
-    if (sampledcols != nullptr) {
-      sampledcols[i] = coldata;
->>>>>>> bc6cd6a1
+    __syncthreads();
+
+    for (int i = tid; i < nrows * batch_ncols; i += blockDim.x * gridDim.x) {
+      int col = (batch_id * orig_batch_ncols) + (i / nrows);
+      int row = i % nrows;
+      if (colids != nullptr) {
+        col = colids[col];
+      }
+      if (rowids != nullptr) {
+        row = rowids[row];
+      }
+      int index = row + col * row_stride;
+      T coldata = data[index];
+
+      //Min max values are saved in shared memory and global memory as per the shuffled colids.
+      myAtomicMin(&s_min[(int)(i / nrows)], coldata);
+      myAtomicMax(&s_max[(int)(i / nrows)], coldata);
+      if (sampledcols != nullptr) {
+        sampledcols[batch_id * orig_batch_ncols + i] = coldata;
+      }
     }
-  }
-  __syncthreads();
-  // finally, perform global mem atomics
-  for (int j = threadIdx.x; j < ncols; j += blockDim.x) {
-    myAtomicMin(&g_min[j], s_min[j]);
-    myAtomicMax(&g_max[j], s_max[j]);
+    __syncthreads();
+
+    // finally, perform global mem atomics
+    for (int j = threadIdx.x; j < batch_ncols; j += blockDim.x) {
+      myAtomicMin(&g_min[batch_id * orig_batch_ncols + j], s_min[j]);
+      myAtomicMax(&g_max[batch_id * orig_batch_ncols + j], s_max[j]);
+    }
+    __syncthreads();
   }
 }
 
@@ -153,49 +116,34 @@
  *    in shared memory
  */
 template <typename T, int TPB = 512>
-void minmax(const T* data, const unsigned int* rowids, const unsigned int* colids, int nrows,
-            int ncols, int row_stride, T* globalmin, T* globalmax,
-            T* sampledcols, cudaStream_t stream) {
-<<<<<<< HEAD
-    int nblks = ceildiv(ncols, TPB);
-    T init_val = std::numeric_limits<T>::max();
-    minmaxInitKernel<T><<<nblks, TPB, 0, stream>>>(ncols, globalmin,
-                                                   globalmax, init_val);
-    CUDA_CHECK(cudaPeekAtLastError());
-    nblks = ceildiv(nrows * ncols, TPB);
-    nblks = min(nblks, 65536);
-    size_t smemSize = sizeof(T) * 2 * ncols;
-
-    // Get available shared memory size.
-    cudaDeviceProp prop;
-    int dev_ID = 0;
-    CUDA_CHECK(cudaGetDevice(&dev_ID));
-    CUDA_CHECK(cudaGetDeviceProperties(&prop, dev_ID));
-    size_t max_shared_mem = prop.sharedMemPerBlock;
-
-    // Compute the batch_ncols, in [1, ncols] range, that meet the available shared memory constraints.
-    int batch_ncols = min(ncols, (int) (max_shared_mem / (sizeof(T) * 2)));
-    int num_batches = ceildiv(ncols, batch_ncols);
-    smemSize = sizeof(T) * 2 * batch_ncols;
-
-    minmaxKernel<T><<<nblks, TPB, smemSize, stream>>>(
-        data, rowids, colids, nrows, ncols, row_stride, globalmin, globalmax,
-        sampledcols, init_val, batch_ncols, num_batches);
-    CUDA_CHECK(cudaPeekAtLastError());
-=======
+void minmax(const T* data, const unsigned int* rowids,
+            const unsigned int* colids, int nrows, int ncols, int row_stride,
+            T* globalmin, T* globalmax, T* sampledcols, cudaStream_t stream) {
   int nblks = ceildiv(ncols, TPB);
   T init_val = std::numeric_limits<T>::max();
   minmaxInitKernel<T>
     <<<nblks, TPB, 0, stream>>>(ncols, globalmin, globalmax, init_val);
   CUDA_CHECK(cudaPeekAtLastError());
   nblks = ceildiv(nrows * ncols, TPB);
-  nblks = max(nblks, 65536);
+  nblks = min(nblks, 65536);
   size_t smemSize = sizeof(T) * 2 * ncols;
+
+  // Get available shared memory size.
+  cudaDeviceProp prop;
+  int dev_ID = 0;
+  CUDA_CHECK(cudaGetDevice(&dev_ID));
+  CUDA_CHECK(cudaGetDeviceProperties(&prop, dev_ID));
+  size_t max_shared_mem = prop.sharedMemPerBlock;
+
+  // Compute the batch_ncols, in [1, ncols] range, that meet the available shared memory constraints.
+  int batch_ncols = min(ncols, (int)(max_shared_mem / (sizeof(T) * 2)));
+  int num_batches = ceildiv(ncols, batch_ncols);
+  smemSize = sizeof(T) * 2 * batch_ncols;
+
   minmaxKernel<T><<<nblks, TPB, smemSize, stream>>>(
     data, rowids, colids, nrows, ncols, row_stride, globalmin, globalmax,
-    sampledcols, init_val);
+    sampledcols, init_val, batch_ncols, num_batches);
   CUDA_CHECK(cudaPeekAtLastError());
->>>>>>> bc6cd6a1
 }
 
 };  // end namespace Stats
