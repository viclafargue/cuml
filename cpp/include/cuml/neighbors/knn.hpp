/*
 * Copyright (c) 2019-2020, NVIDIA CORPORATION.
 *
 * Licensed under the Apache License, Version 2.0 (the "License");
 * you may not use this file except in compliance with the License.
 * You may obtain a copy of the License at
 *
 *     http://www.apache.org/licenses/LICENSE-2.0
 *
 * Unless required by applicable law or agreed to in writing, software
 * distributed under the License is distributed on an "AS IS" BASIS,
 * WITHOUT WARRANTIES OR CONDITIONS OF ANY KIND, either express or implied.
 * See the License for the specific language governing permissions and
 * limitations under the License.
 */

#pragma once

#include <faiss/gpu/GpuIndex.h>
#include <faiss/gpu/StandardGpuResources.h>
#include <common/cumlHandle.hpp>
#include <cuml/common/logger.hpp>

namespace ML {

enum MetricType {
  METRIC_INNER_PRODUCT = 0,
  METRIC_L2,
  METRIC_L1,
  METRIC_Linf,
  METRIC_Lp,

  METRIC_Canberra = 20,
  METRIC_BrayCurtis,
  METRIC_JensenShannon,

  METRIC_Cosine = 100,
  METRIC_Correlation
};

struct knnIndex {
  faiss::gpu::StandardGpuResources *gpu_res;
  faiss::gpu::GpuIndex *index;
  int device;
  ~knnIndex() {
    delete gpu_res;
    delete index;
  }
};

typedef enum {
  QT_8bit,
  QT_4bit,
  QT_8bit_uniform,
  QT_4bit_uniform,
  QT_fp16,
  QT_8bit_direct,
  QT_6bit
} QuantizerType;

struct knnIndexParam {
  bool automated;
  virtual bool isBaseClass() { return true; }
};

struct IVFParam : knnIndexParam {
  int nlist;
  int nprobe;
};

struct IVFFlatParam : IVFParam {};

struct IVFPQParam : IVFParam {
  int M;
  int n_bits;
  bool usePrecomputedTables;
};

struct IVFSQParam : IVFParam {
  QuantizerType qtype;
  bool encodeResidual;
};

/**
 * @brief Flat C++ API function to perform a brute force knn on
 * a series of input arrays and combine the results into a single
 * output array for indexes and distances.
 *
 * @param[in] handle the cuml handle to use
 * @param[in] input vector of pointers to the input arrays
 * @param[in] sizes vector of sizes of input arrays
 * @param[in] D the dimensionality of the arrays
 * @param[in] search_items array of items to search of dimensionality D
 * @param[in] n number of rows in search_items
 * @param[out] res_I the resulting index array of size n * k
 * @param[out] res_D the resulting distance array of size n * k
 * @param[in] k the number of nearest neighbors to return
 * @param[in] rowMajorIndex are the index arrays in row-major order?
 * @param[in] rowMajorQuery are the query arrays in row-major order?
 * @param[in] metric distance metric to use. Euclidean (L2) is used by
 * 			   default
 * @param[in] metric_arg the value of `p` for Minkowski (l-p) distances. This
 * 					 is ignored if the metric_type is not Minkowski.
 * @param[in] expanded should lp-based distances be returned in their expanded
 * 					 form (e.g., without raising to the 1/p power).
<<<<<<< HEAD
 */
void brute_force_knn(cumlHandle &handle, std::vector<float *> &input,
=======
   */
void brute_force_knn(raft::handle_t &handle, std::vector<float *> &input,
>>>>>>> ce14638b
                     std::vector<int> &sizes, int D, float *search_items, int n,
                     int64_t *res_I, float *res_D, int k,
                     bool rowMajorIndex = false, bool rowMajorQuery = false,
                     MetricType metric = MetricType::METRIC_L2,
                     float metric_arg = 2.0f, bool expanded = false);

void approx_knn_build_index(cumlHandle &handle, ML::knnIndex *index,
                            ML::knnIndexParam *params, int D,
                            ML::MetricType metric, float metricArg,
                            float *index_items, int n);

void approx_knn_search(ML::knnIndex *index, int n, const float *x, int k,
                       float *distances, int64_t *labels);

/**
 * @brief Flat C++ API function to perform a knn classification using a
 * given a vector of label arrays. This supports multilabel classification
 * by classifying on multiple label arrays. Note that each label is
 * classified independently, as is done in scikit-learn.
 *
 * @param[in] handle the cuml handle to use
 * @param[out] out output array on device (size n_samples * size of y vector)
 * @param[in] knn_indices index array on device resulting from knn query (size n_samples * k)
 * @param[in] y vector of label arrays on device vector size is number of (size n_samples)
 * @param[in] n_index_rows number of vertices in index (eg. size of each y array)
 * @param[in] n_query_rows number of samples in knn_indices
 * @param[in] k number of nearest neighbors in knn_indices
 */
void knn_classify(raft::handle_t &handle, int *out, int64_t *knn_indices,
                  std::vector<int *> &y, size_t n_index_rows,
                  size_t n_query_rows, int k);

/**
 * @brief Flat C++ API function to perform a knn regression using
 * a given a vector of label arrays. This supports multilabel
 * regression by clasifying on multiple label arrays. Note that
 * each label is classified independently, as is done in scikit-learn.
 *
 * @param[in] handle the cuml handle to use
 * @param[out] out output array on device (size n_samples)
 * @param[in] knn_indices array on device of knn indices (size n_samples * k)
 * @param[in] y array of labels on device (size n_samples)
 * @param[in] n_index_rows number of vertices in index (eg. size of each y array)
 * @param[in] n_query_rows number of samples in knn_indices and out
 * @param[in] k number of nearest neighbors in knn_indices
 */
void knn_regress(raft::handle_t &handle, float *out, int64_t *knn_indices,
                 std::vector<float *> &y, size_t n_index_rows,
                 size_t n_query_rows, int k);

/**
 * @brief Flat C++ API function to compute knn class probabilities
 * using a vector of device arrays containing discrete class labels.
 * Note that the output is a vector, which is
 *
 * @param[in] handle the cuml handle to use
 * @param[out] out vector of output arrays on device. vector size = n_outputs.
 * Each array should have size(n_samples, n_classes)
 * @param[in] knn_indices array on device of knn indices (size n_samples * k)
 * @param[in] y array of labels on device (size n_samples)
 * @param[in] n_index_rows number of labels in y
 * @param[in] n_query_rows number of rows in knn_indices and out
 * @param[in] k number of nearest neighbors in knn_indices
 */
void knn_class_proba(raft::handle_t &handle, std::vector<float *> &out,
                     int64_t *knn_indices, std::vector<int *> &y,
                     size_t n_index_rows, size_t n_query_rows, int k);
};  // namespace ML<|MERGE_RESOLUTION|>--- conflicted
+++ resolved
@@ -103,20 +103,15 @@
  * 					 is ignored if the metric_type is not Minkowski.
  * @param[in] expanded should lp-based distances be returned in their expanded
  * 					 form (e.g., without raising to the 1/p power).
-<<<<<<< HEAD
  */
-void brute_force_knn(cumlHandle &handle, std::vector<float *> &input,
-=======
-   */
 void brute_force_knn(raft::handle_t &handle, std::vector<float *> &input,
->>>>>>> ce14638b
                      std::vector<int> &sizes, int D, float *search_items, int n,
                      int64_t *res_I, float *res_D, int k,
                      bool rowMajorIndex = false, bool rowMajorQuery = false,
                      MetricType metric = MetricType::METRIC_L2,
                      float metric_arg = 2.0f, bool expanded = false);
 
-void approx_knn_build_index(cumlHandle &handle, ML::knnIndex *index,
+void approx_knn_build_index(raft::handle_t &handle, ML::knnIndex *index,
                             ML::knnIndexParam *params, int D,
                             ML::MetricType metric, float metricArg,
                             float *index_items, int n);
