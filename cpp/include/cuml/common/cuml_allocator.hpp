--- conflicted
+++ resolved
@@ -116,10 +116,6 @@
     CUDA_CHECK(cudaMalloc(&ptr, n));
     return ptr;
   }
-<<<<<<< HEAD
-  virtual void deallocate(void* p, std::size_t, cudaStream_t) {
-    CUDA_CHECK_NO_THROW(cudaFree(p));
-=======
 
   /**
    * @brief asynchronosly free an allocation of n bytes that can be reused after
@@ -130,12 +126,7 @@
    * @param[in] stream    the stream to use for the asynchronous free
    */
   virtual void deallocate(void* p, std::size_t n, cudaStream_t stream) {
-    cudaError_t status = cudaFree(p);
-    if (cudaSuccess != status) {
-      //TODO: Add loging of this error. Needs: https://github.com/rapidsai/cuml/issues/100
-      // deallocate should not throw execeptions which is why CUDA_CHECK is not used.
-    }
->>>>>>> 5f8ca7f6
+    CUDA_CHECK_NO_THROW(cudaFree(p));
   }
 
   virtual ~defaultDeviceAllocator() {}
@@ -156,10 +147,6 @@
     CUDA_CHECK(cudaMallocHost(&ptr, n));
     return ptr;
   }
-<<<<<<< HEAD
-  virtual void deallocate(void* p, std::size_t, cudaStream_t) {
-    CUDA_CHECK_NO_THROW(cudaFreeHost(p));
-=======
 
   /**
    * @brief free an allocation of n bytes that can be reused after
@@ -170,12 +157,7 @@
    * @param[in] stream    the stream to use for the asynchronous free
    */
   virtual void deallocate(void* p, std::size_t n, cudaStream_t stream) {
-    cudaError_t status = cudaFreeHost(p);
-    if (cudaSuccess != status) {
-      //TODO: Add loging of this error. Needs: https://github.com/rapidsai/cuml/issues/100
-      // deallocate should not throw execeptions which is why CUDA_CHECK is not used.
-    }
->>>>>>> 5f8ca7f6
+    CUDA_CHECK_NO_THROW(cudaFreeHost(p));
   }
 
   virtual ~defaultHostAllocator() {}
