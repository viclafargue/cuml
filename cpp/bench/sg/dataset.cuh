--- conflicted
+++ resolved
@@ -19,11 +19,7 @@
 #include <common/cudart_utils.h>
 #include <cuda_utils.h>
 #include <linalg/transpose.h>
-<<<<<<< HEAD
-=======
 #include <linalg/unary_op.h>
-#include <random/make_blobs.h>
->>>>>>> bee34e7c
 #include <random/make_regression.h>
 #include <common/cumlHandle.hpp>
 #include <cuml/cuml.hpp>
@@ -119,11 +115,6 @@
     if (!p.rowMajor) {
       tmpX = (D*)allocator->allocate(p.nrows * p.ncols * sizeof(D), stream);
     }
-<<<<<<< HEAD
-    ML::Datasets::make_blobs(handle, tmpX, y, p.nrows, p.ncols, p.nclasses,
-                             nullptr, nullptr, D(b.cluster_std), b.shuffle,
-                             D(b.center_box_min), D(b.center_box_max), b.seed);
-=======
 
     // Make blobs will generate labels of type IdxT which has to be an integer
     // type. We cast it to a different output type if needed.
@@ -134,11 +125,10 @@
       tmpY = (IdxT*)allocator->allocate(p.nrows * sizeof(IdxT), stream);
     }
 
-    MLCommon::Random::make_blobs<D, IdxT>(
-      tmpX, tmpY, p.nrows, p.ncols, p.nclasses, allocator, stream, nullptr,
-      nullptr, D(b.cluster_std), b.shuffle, D(b.center_box_min),
+    ML::Datasets::make_blobs(
+      handle, tmpX, tmpY, p.nrows, p.ncols, p.nclasses, allocator, stream,
+      nullptr, nullptr, D(b.cluster_std), b.shuffle, D(b.center_box_min),
       D(b.center_box_max), b.seed);
->>>>>>> bee34e7c
     if (!p.rowMajor) {
       MLCommon::LinAlg::transpose(tmpX, X, p.nrows, p.ncols, cublas_handle,
                                   stream);
