--- conflicted
+++ resolved
@@ -17,11 +17,7 @@
 #pragma once
 
 #include <cuml/common/logger.hpp>
-<<<<<<< HEAD
-#include <raft/comms/comms.hpp>
-=======
 #include <cuml/neighbors/knn_mg.hpp>
->>>>>>> e977f3e4
 
 #include <selection/knn.cuh>
 
@@ -520,25 +516,14 @@
     if (rsp->rank == work.my_rank) { offsets_h.push_back(offset); }
     offset += rsp->size;
   }
-<<<<<<< HEAD
-  uint64_t n_parts = offsets_h.size();
+  std::size_t n_parts = offsets_h.size();
   rmm::device_uvector<uint64_t> offsets_d(n_parts, handle.get_stream());
   raft::update_device(offsets_d.data(), offsets_h.data(), n_parts, handle.get_stream());
 
   std::vector<out_t*> parts_h(n_parts);
   rmm::device_uvector<out_t*> parts_d(n_parts, handle.get_stream());
-  for (int o = 0; o < params.n_outputs; o++) {
-    for (int p = 0; p < n_parts; p++) {
-=======
-  std::size_t n_parts = offsets_h.size();
-  device_buffer<uint64_t> offsets_d(handle.get_device_allocator(), handle.get_stream(), n_parts);
-  raft::update_device(offsets_d.data(), offsets_h.data(), n_parts, handle.get_stream());
-
-  std::vector<out_t*> parts_h(n_parts);
-  device_buffer<out_t*> parts_d(handle.get_device_allocator(), handle.get_stream(), n_parts);
   for (std::size_t o = 0; o < params.n_outputs; o++) {
     for (std::size_t p = 0; p < n_parts; p++) {
->>>>>>> e977f3e4
       parts_h[p] = params.y->at(p)[o];
     }
     raft::update_device(parts_d.data(), parts_h.data(), n_parts, handle.get_stream());
