/*
 * Copyright (c) 2019-2020, NVIDIA CORPORATION.
 *
 * Licensed under the Apache License, Version 2.0 (the "License");
 * you may not use this file except in compliance with the License.
 * You may obtain a copy of the License at
 *
 *     http://www.apache.org/licenses/LICENSE-2.0
 *
 * Unless required by applicable law or agreed to in writing, software
 * distributed under the License is distributed on an "AS IS" BASIS,
 * WITHOUT WARRANTIES OR CONDITIONS OF ANY KIND, either express or implied.
 * See the License for the specific language governing permissions and
 * limitations under the License.
 */

#include <common/cumlHandle.hpp>

#include <cuml/common/logger.hpp>
#include <cuml/neighbors/knn.hpp>

#include <ml_mg_utils.cuh>

#include <label/classlabels.cuh>
#include <selection/knn.cuh>

#include <cuda_runtime.h>
#include <cuda_utils.cuh>

#include <sstream>
#include <vector>

namespace ML {

void brute_force_knn(raft::handle_t &handle, std::vector<float *> &input,
                     std::vector<int> &sizes, int D, float *search_items, int n,
                     int64_t *res_I, float *res_D, int k, bool rowMajorIndex,
                     bool rowMajorQuery, MetricType metric, float metric_arg,
                     bool expanded) {
  ASSERT(input.size() == sizes.size(),
         "input and sizes vectors must be the same size");

  std::vector<cudaStream_t> int_streams = handle.get_internal_streams();

  MLCommon::Selection::brute_force_knn(
    input, sizes, D, search_items, n, res_I, res_D, k,
    handle.get_device_allocator(), handle.get_stream(), int_streams.data(),
    handle.get_num_internal_streams(), rowMajorIndex, rowMajorQuery, nullptr,
    metric, metric_arg, expanded);
}

<<<<<<< HEAD
void approx_knn_build_index(cumlHandle &handle, ML::knnIndex *index,
                            ML::knnIndexParam *params, int D,
                            ML::MetricType metric, float metricArg,
                            float *index_items, int n) {
  MLCommon::Selection::approx_knn_build_index(
    index, params, D, metric, metricArg, index_items, n, handle.getStream());
}

void approx_knn_search(ML::knnIndex *index, int n, const float *x, int k,
                       float *distances, int64_t *labels) {
  MLCommon::Selection::approx_knn_search(index, n, x, k, distances, labels);
}

void knn_classify(cumlHandle &handle, int *out, int64_t *knn_indices,
=======
void knn_classify(raft::handle_t &handle, int *out, int64_t *knn_indices,
>>>>>>> ce14638b
                  std::vector<int *> &y, size_t n_index_rows,
                  size_t n_query_rows, int k) {
  auto d_alloc = handle.get_device_allocator();
  cudaStream_t stream = handle.get_stream();

  std::vector<int *> uniq_labels(y.size());
  std::vector<int> n_unique(y.size());

  for (int i = 0; i < y.size(); i++) {
    MLCommon::Label::getUniqueLabels(y[i], n_index_rows, &(uniq_labels[i]),
                                     &(n_unique[i]), stream, d_alloc);
  }

  MLCommon::Selection::knn_classify(out, knn_indices, y, n_index_rows,
                                    n_query_rows, k, uniq_labels, n_unique,
                                    d_alloc, stream);
}

void knn_regress(raft::handle_t &handle, float *out, int64_t *knn_indices,
                 std::vector<float *> &y, size_t n_index_rows,
                 size_t n_query_rows, int k) {
  MLCommon::Selection::knn_regress(out, knn_indices, y, n_index_rows,
                                   n_query_rows, k, handle.get_stream());
}

void knn_class_proba(raft::handle_t &handle, std::vector<float *> &out,
                     int64_t *knn_indices, std::vector<int *> &y,
                     size_t n_index_rows, size_t n_query_rows, int k) {
  auto d_alloc = handle.get_device_allocator();
  cudaStream_t stream = handle.get_stream();

  std::vector<int *> uniq_labels(y.size());
  std::vector<int> n_unique(y.size());

  for (int i = 0; i < y.size(); i++) {
    MLCommon::Label::getUniqueLabels(y[i], n_index_rows, &(uniq_labels[i]),
                                     &(n_unique[i]), stream, d_alloc);
  }

  MLCommon::Selection::class_probs(out, knn_indices, y, n_index_rows,
                                   n_query_rows, k, uniq_labels, n_unique,
                                   d_alloc, stream);
}

/**
 * @brief Flat C API function to perform a brute force knn on
 * a series of input arrays and combine the results into a single
 * output array for indexes and distances.
 *
 * @param[in] handle the cuml handle to use
 * @param[in] input an array of pointers to the input arrays
 * @param[in] sizes an array of sizes of input arrays
 * @param[in] n_params array size of input and sizes
 * @param[in] D the dimensionality of the arrays
 * @param[in] search_items array of items to search of dimensionality D
 * @param[in] n number of rows in search_items
 * @param[out] res_I the resulting index array of size n * k
 * @param[out] res_D the resulting distance array of size n * k
 * @param[in] k the number of nearest neighbors to return
 * @param[in] rowMajorIndex is the index array in row major layout?
 * @param[in] rowMajorQuery is the query array in row major layout?
 */
extern "C" cumlError_t knn_search(const cumlHandle_t handle, float **input,
                                  int *sizes, int n_params, int D,
                                  float *search_items, int n, int64_t *res_I,
                                  float *res_D, int k, bool rowMajorIndex,
                                  bool rowMajorQuery, int metric_type,
                                  float metric_arg, bool expanded) {
  cumlError_t status;

  raft::handle_t *handle_ptr;
  std::tie(handle_ptr, status) = ML::handleMap.lookupHandlePointer(handle);

  std::vector<cudaStream_t> int_streams = handle_ptr->get_internal_streams();

  std::vector<float *> input_vec(n_params);
  std::vector<int> sizes_vec(n_params);
  for (int i = 0; i < n_params; i++) {
    input_vec.push_back(input[i]);
    sizes_vec.push_back(sizes[i]);
  }

  if (status == CUML_SUCCESS) {
    try {
      MLCommon::Selection::brute_force_knn(
        input_vec, sizes_vec, D, search_items, n, res_I, res_D, k,
        handle_ptr->get_device_allocator(), handle_ptr->get_stream(),
        int_streams.data(), handle_ptr->get_num_internal_streams(),
        rowMajorIndex, rowMajorQuery, nullptr, (ML::MetricType)metric_type,
        metric_arg, expanded);
    } catch (...) {
      status = CUML_ERROR_UNKNOWN;
    }
  }
  return status;
}
};  // END NAMESPACE ML<|MERGE_RESOLUTION|>--- conflicted
+++ resolved
@@ -49,13 +49,12 @@
     metric, metric_arg, expanded);
 }
 
-<<<<<<< HEAD
-void approx_knn_build_index(cumlHandle &handle, ML::knnIndex *index,
+void approx_knn_build_index(raft::handle_t &handle, ML::knnIndex *index,
                             ML::knnIndexParam *params, int D,
                             ML::MetricType metric, float metricArg,
                             float *index_items, int n) {
   MLCommon::Selection::approx_knn_build_index(
-    index, params, D, metric, metricArg, index_items, n, handle.getStream());
+    index, params, D, metric, metricArg, index_items, n, handle.get_stream());
 }
 
 void approx_knn_search(ML::knnIndex *index, int n, const float *x, int k,
@@ -63,10 +62,7 @@
   MLCommon::Selection::approx_knn_search(index, n, x, k, distances, labels);
 }
 
-void knn_classify(cumlHandle &handle, int *out, int64_t *knn_indices,
-=======
 void knn_classify(raft::handle_t &handle, int *out, int64_t *knn_indices,
->>>>>>> ce14638b
                   std::vector<int *> &y, size_t n_index_rows,
                   size_t n_query_rows, int k) {
   auto d_alloc = handle.get_device_allocator();
