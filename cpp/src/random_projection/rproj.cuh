--- conflicted
+++ resolved
@@ -68,21 +68,10 @@
     math_t scale = 1.0 / sqrt(math_t(params.n_components));
     rng.scaled_bernoulli(random_matrix->dense_data.data(), len, math_t(0.5), scale, stream);
   } else {
-<<<<<<< HEAD
-    double max_total_density = params.density * 1.2;
-    size_t indices_alloc =
-      (params.n_features * params.n_components * max_total_density) * sizeof(int);
-    size_t indptr_alloc = (params.n_components + 1) * sizeof(int);
+    size_t indices_alloc = params.n_features * params.n_components;
+    size_t indptr_alloc  = (params.n_components + 1);
     std::vector<int> indices(indices_alloc);
     std::vector<int> indptr(indptr_alloc);
-=======
-    auto alloc = h.get_host_allocator();
-
-    size_t indices_alloc = params.n_features * params.n_components * sizeof(int);
-    size_t indptr_alloc  = (params.n_components + 1) * sizeof(int);
-    int* indices         = (int*)alloc->allocate(indices_alloc, stream);
-    int* indptr          = (int*)alloc->allocate(indptr_alloc, stream);
->>>>>>> 2c532c47
 
     size_t offset      = 0;
     size_t indices_idx = 0;
