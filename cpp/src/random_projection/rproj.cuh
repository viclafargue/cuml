--- conflicted
+++ resolved
@@ -71,19 +71,10 @@
     math_t scale = 1.0 / sqrt(math_t(params.n_components));
     rng.scaled_bernoulli(random_matrix->dense_data.data(), len, math_t(0.5), scale, stream);
   } else {
-<<<<<<< HEAD
-    size_t indices_alloc = params.n_features * params.n_components;
-    size_t indptr_alloc  = (params.n_components + 1);
+    std::size_t indices_alloc = params.n_features * params.n_components;
+    std::size_t indptr_alloc  = (params.n_components + 1);
     std::vector<int> indices(indices_alloc);
     std::vector<int> indptr(indptr_alloc);
-=======
-    auto alloc = h.get_host_allocator();
-
-    std::size_t indices_alloc = params.n_features * params.n_components * sizeof(int);
-    std::size_t indptr_alloc  = (params.n_components + 1) * sizeof(int);
-    int* indices              = (int*)alloc->allocate(indices_alloc, stream);
-    int* indptr               = (int*)alloc->allocate(indptr_alloc, stream);
->>>>>>> e977f3e4
 
     std::size_t offset      = 0;
     std::size_t indices_idx = 0;
