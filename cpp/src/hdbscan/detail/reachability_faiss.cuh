/**
 * Copyright (c) Facebook, Inc. and its affiliates.
 *
 * This source code is licensed under the MIT license found in the
 * LICENSE file thirdparty/LICENSES/LICENSE.faiss
 */

/*
<<<<<<< HEAD
 * Copyright (c) 2021-2022, NVIDIA CORPORATION.
=======
 * Copyright (c) 2022, NVIDIA CORPORATION.
>>>>>>> d2099b8f
 *
 * Licensed under the Apache License, Version 2.0 (the "License");
 * you may not use this file except in compliance with the License.
 * You may obtain a copy of the License at
 *
 *     http://www.apache.org/licenses/LICENSE-2.0
 *
 * Unless required by applicable law or agreed to in writing, software
 * distributed under the License is distributed on an "AS IS" BASIS,
 * WITHOUT WARRANTIES OR CONDITIONS OF ANY KIND, either express or implied.
 * See the License for the specific language governing permissions and
 * limitations under the License.
 */

#pragma once

#include <faiss/gpu/GpuResources.h>

#include <faiss/impl/AuxIndexStructures.h>
#include <faiss/impl/FaissException.h>

#include <faiss/gpu/impl/Distance.cuh>
#include <faiss/gpu/impl/DistanceUtils.cuh>
#include <faiss/gpu/impl/L2Norm.cuh>
#include <faiss/gpu/impl/L2Select.cuh>

#include <faiss/gpu/utils/CopyUtils.cuh>
#include <faiss/gpu/utils/DeviceDefs.cuh>
#include <faiss/gpu/utils/Limits.cuh>
#include <faiss/gpu/utils/MatrixMult.cuh>

#include <raft/cuda_utils.cuh>
#include <raft/handle.hpp>
#include <raft/spatial/knn/faiss_mr.hpp>

#include <rmm/device_uvector.hpp>

#include <cstddef>

namespace ML {
namespace HDBSCAN {
namespace detail {
namespace Reachability {

template <typename value_t, int NumWarpQ, int NumThreadQ, int ThreadsPerBlock>
__global__ void l2SelectMinK(faiss::gpu::Tensor<value_t, 2, true> inner_products,
                             faiss::gpu::Tensor<value_t, 1, true> sq_norms,
                             faiss::gpu::Tensor<value_t, 1, true> core_dists,
                             faiss::gpu::Tensor<value_t, 2, true> out_dists,
                             faiss::gpu::Tensor<int, 2, true> out_inds,
                             int batch_offset_i,
                             int batch_offset_j,
                             int k,
                             value_t initK,
                             value_t alpha)
{
  // Each block handles a single row of the distances (results)
  constexpr int kNumWarps = ThreadsPerBlock / 32;

  __shared__ value_t smemK[kNumWarps * NumWarpQ];
  __shared__ int smemV[kNumWarps * NumWarpQ];

  faiss::gpu::BlockSelect<value_t,
                          int,
                          false,
                          faiss::gpu::Comparator<value_t>,
                          NumWarpQ,
                          NumThreadQ,
                          ThreadsPerBlock>
    heap(initK, -1, smemK, smemV, k);

  int row = blockIdx.x;

  // Whole warps must participate in the selection
  int limit = faiss::gpu::utils::roundDown(inner_products.getSize(1), 32);
  int i     = threadIdx.x;

  for (; i < limit; i += blockDim.x) {
    value_t v = sqrt(faiss::gpu::Math<value_t>::add(
      sq_norms[row + batch_offset_i],
      faiss::gpu::Math<value_t>::add(sq_norms[i + batch_offset_j], inner_products[row][i])));

    v = max(core_dists[i + batch_offset_j], max(core_dists[row + batch_offset_i], alpha * v));
    heap.add(v, i);
  }

  if (i < inner_products.getSize(1)) {
    value_t v = sqrt(faiss::gpu::Math<value_t>::add(
      sq_norms[row + batch_offset_i],
      faiss::gpu::Math<value_t>::add(sq_norms[i + batch_offset_j], inner_products[row][i])));

    v = max(core_dists[i + batch_offset_j], max(core_dists[row + batch_offset_i], alpha * v));
    heap.addThreadQ(v, i);
  }

  heap.reduce();
  for (int i = threadIdx.x; i < k; i += blockDim.x) {
    out_dists[row][i] = smemK[i];
    out_inds[row][i]  = smemV[i];
  }
}

/**
 * Computes expanded L2 metric, projects points into reachability
 * space, and performs a k-select.
 * @tparam value_t
 * @param[in] productDistances Tensor (or blocked view) of inner products
 * @param[in] centroidDistances Tensor of l2 norms
 * @param[in] coreDistances Tensor of core distances
 * @param[out] outDistances Tensor of output distances
 * @param[out] outIndices Tensor of output indices
 * @param[in] batch_offset starting row (used when productDistances is a batch)
 * @param[in] k number of neighbors to select
 * @param[in] stream cuda stream for ordering gpu computations
 */
template <typename value_t>
void runL2SelectMin(faiss::gpu::Tensor<value_t, 2, true>& productDistances,
                    faiss::gpu::Tensor<value_t, 1, true>& centroidDistances,
                    faiss::gpu::Tensor<value_t, 1, true>& coreDistances,
                    faiss::gpu::Tensor<value_t, 2, true>& outDistances,
                    faiss::gpu::Tensor<int, 2, true>& outIndices,
                    int batch_offset_i,
                    int batch_offset_j,
                    int k,
                    value_t alpha,
                    cudaStream_t stream)
{
  FAISS_ASSERT(productDistances.getSize(0) == outDistances.getSize(0));
  FAISS_ASSERT(productDistances.getSize(0) == outIndices.getSize(0));
  //  FAISS_ASSERT(centroidDistances.getSize(0) == productDistances.getSize(1));
  FAISS_ASSERT(outDistances.getSize(1) == k);
  FAISS_ASSERT(outIndices.getSize(1) == k);
  FAISS_ASSERT(k <= GPU_MAX_SELECTION_K);

  auto grid = dim3(outDistances.getSize(0));

#define RUN_L2_SELECT(BLOCK, NUM_WARP_Q, NUM_THREAD_Q)                    \
  do {                                                                    \
    l2SelectMinK<value_t, NUM_WARP_Q, NUM_THREAD_Q, BLOCK>                \
      <<<grid, BLOCK, 0, stream>>>(productDistances,                      \
                                   centroidDistances,                     \
                                   coreDistances,                         \
                                   outDistances,                          \
                                   outIndices,                            \
                                   batch_offset_i,                        \
                                   batch_offset_j,                        \
                                   k,                                     \
                                   faiss::gpu::Limits<value_t>::getMax(), \
                                   alpha);                                \
  } while (0)

  // block size 128 for everything <= 1024
  if (k <= 32) {
    RUN_L2_SELECT(128, 32, 2);
  } else if (k <= 64) {
    RUN_L2_SELECT(128, 64, 3);
  } else if (k <= 128) {
    RUN_L2_SELECT(128, 128, 3);
  } else if (k <= 256) {
    RUN_L2_SELECT(128, 256, 4);
  } else if (k <= 512) {
    RUN_L2_SELECT(128, 512, 8);
  } else if (k <= 1024) {
    RUN_L2_SELECT(128, 1024, 8);

#if GPU_MAX_SELECTION_K >= 2048
  } else if (k <= 2048) {
    // smaller block for less shared memory
    RUN_L2_SELECT(64, 2048, 8);
#endif

  } else {
    FAISS_ASSERT(false);
  }
}

/**
 * Given core distances, Fuses computations of L2 distances between all
 * points, projection into mutual reachability space, and k-selection.
 * @tparam value_idx
 * @tparam value_t
 * @param[in] handle raft handle for resource reuse
 * @param[out] out_inds  output indices array (size m * k)
 * @param[out] out_dists output distances array (size m * k)
 * @param[in] X input data points (size m * n)
 * @param[in] m number of rows in X
 * @param[in] n number of columns in X
 * @param[in] k neighborhood size (includes self-loop)
 * @param[in] core_dists array of core distances (size m)
 */
template <typename value_idx, typename value_t>
void mutual_reachability_knn_l2(const raft::handle_t& handle,
                                value_idx* out_inds,
                                value_t* out_dists,
                                const value_t* X,
                                size_t m,
                                size_t n,
                                int k,
                                value_t* core_dists,
                                value_t alpha)
{
  auto device = faiss::gpu::getCurrentDevice();
  auto stream = handle.get_stream();

  faiss::gpu::DeviceScope ds(device);
  raft::spatial::knn::RmmGpuResources res;

  res.noTempMemory();
  res.setDefaultStream(device, stream);

  auto resImpl = res.getResources();
  auto gpu_res = resImpl.get();

  gpu_res->initializeForDevice(device);
  gpu_res->setDefaultStream(device, stream);

  device = faiss::gpu::getCurrentDevice();

  auto tmp_mem_cur_device = gpu_res->getTempMemoryAvailableCurrentDevice();

  /**
   * Compute L2 norm
   */
  rmm::device_uvector<value_t> norms(m, stream);

  auto core_dists_tensor = faiss::gpu::toDeviceTemporary<value_t, 1>(
    gpu_res,
    device,
    const_cast<value_t*>(reinterpret_cast<const value_t*>(core_dists)),
    stream,
    {(int)m});

  auto x_tensor = faiss::gpu::toDeviceTemporary<value_t, 2>(
    gpu_res,
    device,
    const_cast<value_t*>(reinterpret_cast<const value_t*>(X)),
    stream,
    {(int)m, (int)n});

  auto out_dists_tensor = faiss::gpu::toDeviceTemporary<value_t, 2>(
    gpu_res,
    device,
    const_cast<value_t*>(reinterpret_cast<const value_t*>(out_dists)),
    stream,
    {(int)m, k});

  auto out_inds_tensor = faiss::gpu::toDeviceTemporary<value_idx, 2>(
    gpu_res,
    device,
    const_cast<value_idx*>(reinterpret_cast<const value_idx*>(out_inds)),
    stream,
    {(int)m, k});

  auto norms_tensor = faiss::gpu::toDeviceTemporary<value_t, 1>(
    gpu_res,
    device,
    const_cast<value_t*>(reinterpret_cast<const value_t*>(norms.data())),
    stream,
    {(int)m});

  runL2Norm(x_tensor, true, norms_tensor, true, stream);

  /**
   * Tile over PW dists, accumulating k-select
   */

  int tileRows = 0;
  int tileCols = 0;
  faiss::gpu::chooseTileSize(m, m, n, sizeof(value_t), tmp_mem_cur_device, tileRows, tileCols);

  int numColTiles = raft::ceildiv(m, (size_t)tileCols);

  faiss::gpu::DeviceTensor<value_t, 2, true> distanceBuf1(
    gpu_res, faiss::gpu::makeTempAlloc(faiss::gpu::AllocType::Other, stream), {tileRows, tileCols});
  faiss::gpu::DeviceTensor<value_t, 2, true> distanceBuf2(
    gpu_res, faiss::gpu::makeTempAlloc(faiss::gpu::AllocType::Other, stream), {tileRows, tileCols});

  faiss::gpu::DeviceTensor<value_t, 2, true>* distanceBufs[2] = {&distanceBuf1, &distanceBuf2};

  faiss::gpu::DeviceTensor<value_t, 2, true> outDistanceBuf1(
    gpu_res,
    faiss::gpu::makeTempAlloc(faiss::gpu::AllocType::Other, stream),
    {tileRows, numColTiles * k});
  faiss::gpu::DeviceTensor<value_t, 2, true> outDistanceBuf2(
    gpu_res,
    faiss::gpu::makeTempAlloc(faiss::gpu::AllocType::Other, stream),
    {tileRows, numColTiles * k});
  faiss::gpu::DeviceTensor<value_t, 2, true>* outDistanceBufs[2] = {&outDistanceBuf1,
                                                                    &outDistanceBuf2};

  faiss::gpu::DeviceTensor<value_idx, 2, true> outIndexBuf1(
    gpu_res,
    faiss::gpu::makeTempAlloc(faiss::gpu::AllocType::Other, stream),
    {tileRows, numColTiles * k});
  faiss::gpu::DeviceTensor<value_idx, 2, true> outIndexBuf2(
    gpu_res,
    faiss::gpu::makeTempAlloc(faiss::gpu::AllocType::Other, stream),
    {tileRows, numColTiles * k});
  faiss::gpu::DeviceTensor<value_idx, 2, true>* outIndexBufs[2] = {&outIndexBuf1, &outIndexBuf2};

  auto streams = gpu_res->getAlternateStreamsCurrentDevice();
  faiss::gpu::streamWait(streams, {stream});

  int curStream  = 0;
  bool interrupt = false;

  // Tile over the input queries
  for (std::size_t i = 0; i < m; i += tileRows) {
    if (interrupt || faiss::InterruptCallback::is_interrupted()) {
      interrupt = true;
      break;
    }

    int curQuerySize = std::min(static_cast<std::size_t>(tileRows), m - i);

    auto outDistanceView = out_dists_tensor.narrow(0, i, curQuerySize);
    auto outIndexView    = out_inds_tensor.narrow(0, i, curQuerySize);

    auto queryView = x_tensor.narrow(0, i, curQuerySize);

    auto outDistanceBufRowView = outDistanceBufs[curStream]->narrow(0, 0, curQuerySize);
    auto outIndexBufRowView    = outIndexBufs[curStream]->narrow(0, 0, curQuerySize);

    // Tile over the centroids
    for (std::size_t j = 0; j < m; j += tileCols) {
      if (faiss::InterruptCallback::is_interrupted()) {
        interrupt = true;
        break;
      }

      int curCentroidSize = std::min(static_cast<std::size_t>(tileCols), m - j);
      int curColTile      = j / tileCols;

      auto centroidsView = sliceCentroids(x_tensor, true, j, curCentroidSize);

      auto distanceBufView =
        distanceBufs[curStream]->narrow(0, 0, curQuerySize).narrow(1, 0, curCentroidSize);

      auto outDistanceBufColView = outDistanceBufRowView.narrow(1, k * curColTile, k);
      auto outIndexBufColView    = outIndexBufRowView.narrow(1, k * curColTile, k);

      runMatrixMult(distanceBufView,
                    false,  // not transposed
                    queryView,
                    false,  // transposed MM if col major
                    centroidsView,
                    true,  // transposed MM if row major
                    -2.0f,
                    0.0f,
                    gpu_res->getBlasHandleCurrentDevice(),
                    streams[curStream]);

      if (static_cast<std::size_t>(tileCols) == m) {
        // Write into the final output
        runL2SelectMin<value_t>(distanceBufView,
                                norms_tensor,
                                core_dists_tensor,
                                outDistanceView,
                                outIndexView,
                                i,
                                j,
                                k,
                                alpha,
                                streams[curStream]);
      } else {
        // Write into our intermediate output
        runL2SelectMin<value_t>(distanceBufView,
                                norms_tensor,
                                core_dists_tensor,
                                outDistanceBufColView,
                                outIndexBufColView,
                                i,
                                j,
                                k,
                                alpha,
                                streams[curStream]);
      }
    }

    // As we're finished with processing a full set of centroids, perform
    // the final k-selection
    if (static_cast<std::size_t>(tileCols) != m) {
      // The indices are tile-relative; for each tile of k, we need to add
      // tileCols to the index
      faiss::gpu::runIncrementIndex(outIndexBufRowView, k, tileCols, streams[curStream]);

      faiss::gpu::runBlockSelectPair(outDistanceBufRowView,
                                     outIndexBufRowView,
                                     outDistanceView,
                                     outIndexView,
                                     false,
                                     k,
                                     streams[curStream]);
    }

    curStream = (curStream + 1) % 2;
  }

  // Have the desired ordering stream wait on the multi-stream
  faiss::gpu::streamWait({stream}, streams);

  if (interrupt) { FAISS_THROW_MSG("interrupted"); }
}

};  // end namespace Reachability
};  // end namespace detail
};  // end namespace HDBSCAN
};  // end namespace ML<|MERGE_RESOLUTION|>--- conflicted
+++ resolved
@@ -6,11 +6,7 @@
  */
 
 /*
-<<<<<<< HEAD
- * Copyright (c) 2021-2022, NVIDIA CORPORATION.
-=======
  * Copyright (c) 2022, NVIDIA CORPORATION.
->>>>>>> d2099b8f
  *
  * Licensed under the Apache License, Version 2.0 (the "License");
  * you may not use this file except in compliance with the License.
