--- conflicted
+++ resolved
@@ -44,18 +44,10 @@
                       const paramsTSVDTemplate<enum_solver> prms,
                       cudaStream_t stream)
 {
-<<<<<<< HEAD
-  int len = prms.n_cols * prms.n_cols;
+  size_t len = prms.n_cols * prms.n_cols;
   rmm::device_uvector<math_t> components_all(len, stream);
   rmm::device_uvector<math_t> explained_var_all(prms.n_cols, stream);
   rmm::device_uvector<math_t> explained_var_ratio_all(prms.n_cols, stream);
-=======
-  size_t len     = prms.n_cols * prms.n_cols;
-  auto allocator = handle.get_device_allocator();
-  device_buffer<math_t> components_all(allocator, stream, len);
-  device_buffer<math_t> explained_var_all(allocator, stream, prms.n_cols);
-  device_buffer<math_t> explained_var_ratio_all(allocator, stream, prms.n_cols);
->>>>>>> 2c532c47
 
   calEig<math_t, enum_solver>(
     handle, in, components_all.data(), explained_var_all.data(), prms, stream);
@@ -110,13 +102,8 @@
 
   raft::stats::mean(mu, input, prms.n_cols, prms.n_rows, true, false, stream);
 
-<<<<<<< HEAD
-  int len = prms.n_cols * prms.n_cols;
+  size_t len = prms.n_cols * prms.n_cols;
   rmm::device_uvector<math_t> cov(len, stream);
-=======
-  size_t len = prms.n_cols * prms.n_cols;
-  device_buffer<math_t> cov(handle.get_device_allocator(), stream, len);
->>>>>>> 2c532c47
 
   Stats::cov(handle, cov.data(), input, mu, prms.n_cols, prms.n_rows, true, false, true, stream);
   truncCompExpVars(
