--- conflicted
+++ resolved
@@ -16,14 +16,11 @@
 
 #pragma once
 
-<<<<<<< HEAD
 #include <common/Timer.h>
-=======
 #include "batched-levelalgo/builder.cuh"
 #include "quantile/quantile.h"
 #include "treelite_util.h"
 
->>>>>>> e977f3e4
 #include <cuml/tree/algo_helper.h>
 #include <cuml/tree/flatnode.h>
 #include <cuml/common/logger.hpp>
@@ -43,13 +40,10 @@
 
 #include <algorithm>
 #include <climits>
-<<<<<<< HEAD
 #include <common/iota.cuh>
 #include <common/nvtx.hpp>
 #include <cuml/common/logger.hpp>
 #include <cuml/tree/decisiontree.hpp>
-=======
->>>>>>> e977f3e4
 #include <iomanip>
 #include <locale>
 #include <map>
@@ -57,12 +51,9 @@
 #include <random>
 #include <type_traits>
 #include <vector>
-<<<<<<< HEAD
 #include "batched-levelalgo/builder.cuh"
 #include "quantile/quantile.h"
 #include "treelite_util.h"
-=======
->>>>>>> e977f3e4
 
 /** check for treelite runtime API errors and assert accordingly */
 #define TREELITE_CHECK(call)                                                                     \
