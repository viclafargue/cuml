/*
 * Copyright (c) 2019-2021, NVIDIA CORPORATION.
 *
 * Licensed under the Apache License, Version 2.0 (the "License");
 * you may not use this file except in compliance with the License.
 * You may obtain a copy of the License at
 *
 *     http://www.apache.org/licenses/LICENSE-2.0
 *
 * Unless required by applicable law or agreed to in writing, software
 * distributed under the License is distributed on an "AS IS" BASIS,
 * WITHOUT WARRANTIES OR CONDITIONS OF ANY KIND, either express or implied.
 * See the License for the specific language governing permissions and
 * limitations under the License.
 */

#pragma once

#include <common/Timer.h>

#include <cuml/tree/algo_helper.h>
#include <cuml/tree/flatnode.h>
#include <cuml/common/logger.hpp>
#include <cuml/tree/decisiontree.hpp>

#include <raft/cudart_utils.h>
#include <raft/handle.hpp>

#include <treelite/c_api.h>
#include <treelite/tree.h>

#include <algorithm>
#include <climits>
#include <common/iota.cuh>
#include <common/nvtx.hpp>
#include <cuml/common/logger.hpp>
#include <cuml/tree/decisiontree.hpp>
#include <iomanip>
#include <locale>
#include <map>
#include <numeric>
#include <random>
#include <type_traits>
#include <vector>
#include "batched-levelalgo/builder.cuh"
#include "quantile/quantile.h"
#include "treelite_util.h"

/** check for treelite runtime API errors and assert accordingly */
#define TREELITE_CHECK(call)                                                                     \
  do {                                                                                           \
    int status = call;                                                                           \
    ASSERT(status >= 0, "TREELITE FAIL: call='%s'. Reason:%s\n", #call, TreeliteGetLastError()); \
  } while (0)

namespace ML {

namespace tl = treelite;

namespace DT {

inline bool is_dev_ptr(const void* p)
{
  cudaPointerAttributes pointer_attr;
  cudaError_t err = cudaPointerGetAttributes(&pointer_attr, p);
  if (err == cudaSuccess) {
    return pointer_attr.devicePointer;
  } else {
    err = cudaGetLastError();
    return false;
  }
}

template <class T, class L>
std::string get_node_text(const std::string& prefix,
                          const std::vector<SparseTreeNode<T, L>>& sparsetree,
                          int idx,
                          bool isLeft)
{
  const SparseTreeNode<T, L>& node = sparsetree[idx];

  std::ostringstream oss;

  // print the value of the node
  std::stringstream ss;
  ss << prefix.c_str();
  ss << (isLeft ? "├" : "└");
  ss << node;

  oss << ss.str();

  if ((node.colid != -1)) {
    // enter the next tree level - left and right branch
    oss << "\n"
        << get_node_text(prefix + (isLeft ? "│   " : "    "), sparsetree, node.left_child_id, true)
        << "\n"
        << get_node_text(
             prefix + (isLeft ? "│   " : "    "), sparsetree, node.left_child_id + 1, false);
  }
  return oss.str();
}

template <typename T>
std::string to_string_high_precision(T x)
{
  static_assert(std::is_floating_point<T>::value || std::is_integral<T>::value,
                "T must be float, double, or integer");
  std::ostringstream oss;
  oss.imbue(std::locale::classic());  // use C locale
  if (std::is_floating_point<T>::value) {
    oss << std::setprecision(std::numeric_limits<T>::max_digits10) << x;
  } else {
    oss << x;
  }
  return oss.str();
}

template <class T, class L>
std::string get_node_json(const std::string& prefix,
                          const std::vector<SparseTreeNode<T, L>>& sparsetree,
                          int idx)
{
  const SparseTreeNode<T, L>& node = sparsetree[idx];

  std::ostringstream oss;
  if ((node.colid != -1)) {
    oss << prefix << "{\"nodeid\": " << idx << ", \"split_feature\": " << node.colid
        << ", \"split_threshold\": " << to_string_high_precision(node.quesval)
        << ", \"gain\": " << to_string_high_precision(node.best_metric_val);
    if (node.instance_count != UINT32_MAX) {
      oss << ", \"instance_count\": " << node.instance_count;
    }
    oss << ", \"yes\": " << node.left_child_id << ", \"no\": " << (node.left_child_id + 1)
        << ", \"children\": [\n";
    // enter the next tree level - left and right branch
    oss << get_node_json(prefix + "  ", sparsetree, node.left_child_id) << ",\n"
        << get_node_json(prefix + "  ", sparsetree, node.left_child_id + 1) << "\n"
        << prefix << "]}";
  } else {
    oss << prefix << "{\"nodeid\": " << idx
        << ", \"leaf_value\": " << to_string_high_precision(node.prediction);
    if (node.instance_count != UINT32_MAX) {
      oss << ", \"instance_count\": " << node.instance_count;
    }
    oss << "}";
  }
  return oss.str();
}

template <typename T, typename L>
std::ostream& operator<<(std::ostream& os, const SparseTreeNode<T, L>& node)
{
  if (node.colid == -1) {
    os << "(leaf, "
       << "prediction: " << node.prediction << ", best_metric_val: " << node.best_metric_val << ")";
  } else {
    os << "("
       << "colid: " << node.colid << ", quesval: " << node.quesval
       << ", best_metric_val: " << node.best_metric_val << ")";
  }
  return os;
}

template <class T, class L>
tl::Tree<T, T> build_treelite_tree(const DT::TreeMetaDataNode<T, L>& rf_tree,
                                   unsigned int num_class,
                                   std::vector<Node_ID_info<T, L>>& cur_level_queue,
                                   std::vector<Node_ID_info<T, L>>& next_level_queue)
{
  tl::Tree<T, T> tl_tree;
  tl_tree.Init();

  // Track head and tail of bounded "queues" (implemented as vectors for
  // performance)
  size_t cur_front  = 0;
  size_t cur_end    = 0;
  size_t next_front = 0;
  size_t next_end   = 0;

  cur_level_queue.resize(std::max<size_t>(cur_level_queue.size(), 1));
  cur_level_queue[0] = Node_ID_info<T, L>(rf_tree.sparsetree[0], 0);
  ++cur_end;

  while (cur_front != cur_end) {
    size_t cur_level_size = cur_end - cur_front;
    next_level_queue.resize(std::max(2 * cur_level_size, next_level_queue.size()));

    for (size_t i = 0; i < cur_level_size; ++i) {
      Node_ID_info<T, L> q_node = cur_level_queue[cur_front];
      ++cur_front;

      bool is_leaf_node = q_node.node->colid == -1;
      int node_id       = q_node.unique_node_id;

      if (!is_leaf_node) {
        tl_tree.AddChilds(node_id);

        // Push left child to next_level queue.
        next_level_queue[next_end] = Node_ID_info<T, L>(
          rf_tree.sparsetree[q_node.node->left_child_id], tl_tree.LeftChild(node_id));
        ++next_end;

        // Push right child to next_level queue.
        next_level_queue[next_end] = Node_ID_info<T, L>(
          rf_tree.sparsetree[q_node.node->left_child_id + 1], tl_tree.RightChild(node_id));
        ++next_end;

        // Set node from current level as numerical node. Children IDs known.
        tl_tree.SetNumericalSplit(
          node_id, q_node.node->colid, q_node.node->quesval, true, tl::Operator::kLE);

      } else {
        if (num_class == 1) {
          tl_tree.SetLeaf(node_id, static_cast<T>(q_node.node->prediction));
        } else {
          std::vector<T> leaf_vector(num_class, 0);
          leaf_vector[q_node.node->prediction] = 1;
          tl_tree.SetLeafVector(node_id, leaf_vector);
        }
      }
    }

    cur_level_queue.swap(next_level_queue);
    cur_front  = next_front;
    cur_end    = next_end;
    next_front = 0;
    next_end   = 0;
  }
  return tl_tree;
}

struct DataInfo {
  unsigned int NLocalrows;
  unsigned int NGlobalrows;
  unsigned int Ncols;
};

template <class T, class L>
class DecisionTree {
 protected:
  DataInfo dinfo;
  int depth_counter   = 0;
  int leaf_counter    = 0;
  int n_unique_labels = -1;  // number of unique labels in dataset
  double prepare_time = 0;
  double train_time   = 0;
  MLCommon::TimerCPU prepare_fit_timer;
  DecisionTreeParams tree_params;

 public:
  /**
   * @brief Fits a DecisionTree on given input data and labels
   * @param[in] handle             cuML handle
   * @param[in] data               pointer to input training data
   * @param[in] ncols              number of features (columns)
   * @param[in] nrows              number of samples (rows)
   * @param[in] labels             pointer to label data
   * @param[in] rowids             pointer to array of row indices mapping to data
   * @param[in] n_sampled_rows     count of rows sampled
   * @param[in] unique_labels      count of unique labels
   * @param[in] is_classifier      true if task is classification, else false
   * @param[in,out] tree           pointer to tree structure
   * @param[in] tree_parameters    structure of tree parameters
   * @param[in] seed               random seed
   * @param[in] d_global_quantiles device pointer to global quantiles
   */
  void fit(const raft::handle_t& handle,
           const T* data,
           const int ncols,
           const int nrows,
           const L* labels,
           unsigned int* rowids,
           const int n_sampled_rows,
           int unique_labels,
           DT::TreeMetaDataNode<T, L>*& tree,
           DecisionTreeParams tree_parameters,
           uint64_t seed,
           T* d_global_quantiles)
  {
    this->tree_params = tree_parameters;
    this->prepare_fit_timer.reset();
    const char* CRITERION_NAME[] = {"GINI", "ENTROPY", "MSE", "MAE", "END"};
    CRITERION default_criterion =
      (std::numeric_limits<L>::is_integer) ? CRITERION::GINI : CRITERION::MSE;
    CRITERION last_criterion =
      (std::numeric_limits<L>::is_integer) ? CRITERION::ENTROPY : CRITERION::MSE;

    validity_check(tree_params);

    if (tree_params.split_criterion ==
        CRITERION::CRITERION_END) {  // Set default to GINI (classification) or MSE (regression)
      tree_params.split_criterion = default_criterion;
    }
    ASSERT((tree_params.split_criterion >= default_criterion) &&
             (tree_params.split_criterion <= last_criterion),
           "Unsupported criterion %s\n",
           CRITERION_NAME[tree_params.split_criterion]);

    dinfo.NLocalrows   = nrows;
    dinfo.NGlobalrows  = nrows;
    dinfo.Ncols        = ncols;
    n_unique_labels    = unique_labels;
    this->prepare_time = this->prepare_fit_timer.getElapsedMilliseconds();
    prepare_fit_timer.reset();
<<<<<<< HEAD
    grow_tree(data,
=======
    grow_tree(handle,
              data,
>>>>>>> 7f0f208b
              tree->treeid,
              seed,
              ncols,
              nrows,
              labels,
              d_global_quantiles,
              (int*)rowids,
              n_sampled_rows,
              unique_labels,
              tree_params,
              tree->sparsetree,
              this->leaf_counter,
              this->depth_counter);
    this->train_time = this->prepare_fit_timer.getElapsedMilliseconds();
    this->set_metadata(tree);
  }

  /**
   * @brief Print high-level tree information.
   */
  void print_tree_summary() const
  {
    PatternSetter _("%v");
    CUML_LOG_DEBUG(" Decision Tree depth --> %d and n_leaves --> %d", depth_counter, leaf_counter);
    CUML_LOG_DEBUG(" Tree Fitting - Overall time --> %lf milliseconds", prepare_time + train_time);
    CUML_LOG_DEBUG("   - preparing for fit time: %lf milliseconds", prepare_time);
    CUML_LOG_DEBUG("   - tree growing time: %lf milliseconds", train_time);
  }

  /**
   * @brief Print detailed tree information.
   * @param[in] sparsetree: Sparse tree strcut
   */
  void print(const std::vector<SparseTreeNode<T, L>>& sparsetree) const
  {
    DecisionTree<T, L>::print_tree_summary();
    get_node_text<T, L>("", sparsetree, 0, false);
  }

  void predict(const raft::handle_t& handle,
               const DT::TreeMetaDataNode<T, L>* tree,
               const T* rows,
               const int n_rows,
               const int n_cols,
               L* predictions,
               int verbosity) const
  {
    if (verbosity >= 0) { ML::Logger::get().setLevel(verbosity); }
    ASSERT(!is_dev_ptr(rows) && !is_dev_ptr(predictions),
           "DT Error: Current impl. expects both input and predictions to be CPU "
           "pointers.\n");

    ASSERT(tree && (tree->sparsetree.size() != 0),
           "Cannot predict w/ empty tree, tree size %zu",
           tree->sparsetree.size());
    ASSERT((n_rows > 0), "Invalid n_rows %d", n_rows);
    ASSERT((n_cols > 0), "Invalid n_cols %d", n_cols);

    predict_all(tree, rows, n_rows, n_cols, predictions);
  }

  void predict_all(const DT::TreeMetaDataNode<T, L>* tree,
                   const T* rows,
                   const int n_rows,
                   const int n_cols,
                   L* preds) const
  {
    for (int row_id = 0; row_id < n_rows; row_id++) {
      preds[row_id] = predict_one(&rows[row_id * n_cols], tree->sparsetree, 0);
    }
  }

  L predict_one(const T* row, const std::vector<SparseTreeNode<T, L>> sparsetree, int idx) const
  {
    int colid     = sparsetree[idx].colid;
    T quesval     = sparsetree[idx].quesval;
    int leftchild = sparsetree[idx].left_child_id;
    if (colid == -1) {
      CUML_LOG_DEBUG("Leaf node. Predicting %f", (float)sparsetree[idx].prediction);
      return sparsetree[idx].prediction;
    } else if (row[colid] <= quesval) {
      CUML_LOG_DEBUG("Classifying Left @ node w/ column %d and value %f", colid, (float)quesval);
      return predict_one(row, sparsetree, leftchild);
    } else {
      CUML_LOG_DEBUG("Classifying Right @ node w/ column %d and value %f", colid, (float)quesval);
      return predict_one(row, sparsetree, leftchild + 1);
    }
  }

  void set_metadata(DT::TreeMetaDataNode<T, L>*& tree)
  {
    tree->depth_counter = depth_counter;
    tree->leaf_counter  = leaf_counter;
    tree->train_time    = train_time;
    tree->prepare_time  = prepare_time;
  }

};  // End DecisionTree Class

// Class specializations
template class DecisionTree<float, int>;
template class DecisionTree<float, float>;
template class DecisionTree<double, int>;
template class DecisionTree<double, double>;

template tl::Tree<float, float> build_treelite_tree<float, int>(
  const DT::TreeMetaDataNode<float, int>& rf_tree,
  unsigned int num_class,
  std::vector<Node_ID_info<float, int>>& working_queue_1,
  std::vector<Node_ID_info<float, int>>& working_queue_2);
template tl::Tree<double, double> build_treelite_tree<double, int>(
  const DT::TreeMetaDataNode<double, int>& rf_tree,
  unsigned int num_class,
  std::vector<Node_ID_info<double, int>>& working_queue_1,
  std::vector<Node_ID_info<double, int>>& working_queue_2);
template tl::Tree<float, float> build_treelite_tree<float, float>(
  const DT::TreeMetaDataNode<float, float>& rf_tree,
  unsigned int num_class,
  std::vector<Node_ID_info<float, float>>& working_queue_1,
  std::vector<Node_ID_info<float, float>>& working_queue_2);
template tl::Tree<double, double> build_treelite_tree<double, double>(
  const DT::TreeMetaDataNode<double, double>& rf_tree,
  unsigned int num_class,
  std::vector<Node_ID_info<double, double>>& working_queue_1,
  std::vector<Node_ID_info<double, double>>& working_queue_2);

}  // End namespace DT

}  // End namespace ML<|MERGE_RESOLUTION|>--- conflicted
+++ resolved
@@ -302,12 +302,8 @@
     n_unique_labels    = unique_labels;
     this->prepare_time = this->prepare_fit_timer.getElapsedMilliseconds();
     prepare_fit_timer.reset();
-<<<<<<< HEAD
-    grow_tree(data,
-=======
     grow_tree(handle,
               data,
->>>>>>> 7f0f208b
               tree->treeid,
               seed,
               ncols,
