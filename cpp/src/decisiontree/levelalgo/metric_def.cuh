/*
 * Copyright (c) 2019-2020, NVIDIA CORPORATION.
 *
 * Licensed under the Apache License, Version 2.0 (the "License");
 * you may not use this file except in compliance with the License.
 * You may obtain a copy of the License at
 *
 *     http://www.apache.org/licenses/LICENSE-2.0
 *
 * Unless required by applicable law or agreed to in writing, software
 * distributed under the License is distributed on an "AS IS" BASIS,
 * WITHOUT WARRANTIES OR CONDITIONS OF ANY KIND, either express or implied.
 * See the License for the specific language governing permissions and
 * limitations under the License.
 */

#pragma once
#include <common/cudart_utils.h>
#include <cuda_utils.h>
#include <math.h>
#include <vector>
#include "../memory.h"
<<<<<<< HEAD
=======
#include "cuda_utils.cuh"
>>>>>>> 1e5a5dd4

namespace ML {
namespace DecisionTree {

struct SquareFunctor {
  template <typename T>
  static DI T exec(T x);
};

struct AbsFunctor {
  template <typename T>
  static DI T exec(T x);
};

struct GiniFunctor {
  static float exec(std::vector<unsigned int>& hist, int nrows);
  static float max_val(int nclass);
};

struct EntropyFunctor {
  static float exec(std::vector<unsigned int>& hist, int nrows);
  static float max_val(int nclass);
};

}  // namespace DecisionTree
}  // namespace ML<|MERGE_RESOLUTION|>--- conflicted
+++ resolved
@@ -16,14 +16,10 @@
 
 #pragma once
 #include <common/cudart_utils.h>
-#include <cuda_utils.h>
 #include <math.h>
+#include <cuda_utils.cuh>
 #include <vector>
 #include "../memory.h"
-<<<<<<< HEAD
-=======
-#include "cuda_utils.cuh"
->>>>>>> 1e5a5dd4
 
 namespace ML {
 namespace DecisionTree {
