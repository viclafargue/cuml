--- conflicted
+++ resolved
@@ -1,12 +1,8 @@
-<<<<<<< HEAD
 # cuML 22.08.00 (Date TBD)
 
 Please see https://github.com/rapidsai/cuml/releases/tag/v22.08.00a for the latest changes to this development branch.
 
-# cuML 22.06.00 (Date TBD)
-=======
 # cuML 22.06.00 (7 Jun 2022)
->>>>>>> 4dfcf3ff
 
 ## 🐛 Bug Fixes
 
