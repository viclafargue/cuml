# cuML 0.8.0 (Date TBD)

## New Features

- PR #652: Adjusted Rand Index metric ml-prim
- PR #679: Class label manipulation ml-prim
- PR #636: Rand Index metric ml-prim
- PR #515: Added Random Projection feature
- PR #504: Contingency matrix ml-prim
<<<<<<< HEAD
- PR #635: Random Forest & Decision Tree Regression (Single-GPU)
=======
- PR #612: Allow Cuda Array Interface, Numba inputs and input code refactor
- PR #641: C: Separate C-wrapper library build to generate libcuml.so
- PR #631: Add nvcategory based ordinal label encoder
- PR #670: Add test skipping functionality to build.sh
- PR #678: Added Random Forest wrapper
- PR #684: prims: make_blobs primitive
- PR #673: prims: reduce cols by key primitive
>>>>>>> bc6cd6a1

## Improvements

- PR #597: C++ cuML and ml-prims folder refactor
- PR #590: QN Recover from numeric errors
- PR #482: Introduce cumlHandle for pca and tsvd
- PR #573: Remove use of unnecessary cuDF column and series copies
- PR #601: Cython PEP8 cleanup and CI integration
- PR #596: Introduce cumlHandle for ols and ridge
- PR #579: Introduce cumlHandle for cd and sgd, and propagate C++ errors in cython level for cd and sgd
- PR #604: Adding cumlHandle to kNN, spectral methods, and UMAP
- PR #616: Enable clang-format for enforcing coding style
- PR #618: CI: Enable copyright header checks
- PR #622: Updated to use 0.8 dependencies
- PR #626: Added build.sh script, updated CI scripts and documentation
- PR #633: build: Auto-detection of GPU_ARCHS during cmake
- PR #650: Moving brute force kNN to prims. Creating stateless kNN API. 
- PR #662: C++: Bulk clang-format updates
- PR #671: Added pickle pytests and correct pickling of Base class
- PR #677: build: 'deep-clean' to build.sh to clean faiss build as well
- PR #683: Use stateless c++ API in KNN so that it can be pickled properly
- PR #686: Use stateless c++ API in UMAP so that it can be pickled properly
- PR #701: Added emacs temporary file patterns to .gitignore

## Bug Fixes
- PR #584: Added missing virtual destructor to deviceAllocator and hostAllocator
- PR #620: C++: Removed old unit-test files in ml-prims
- PR #627: C++: Fixed dbscan crash issue filed in 613
- PR #640: Remove setuptools from conda run dependency
- PR #646: Update link in contributing.md
- PR #649: Bug fix to LinAlg::reduce_rows_by_key prim filed in issue #648
- PR #666: fixes to gitutils.py to resolve both string decode and handling of uncommitted files
- PR #676: Fix template parameters in `bernoulli()` implementation.
- PR #687: prims: updated tolerance for reduce_cols_by_key unit-tests
- PR #689: Removing extra prints from NearestNeighbors cython

# cuML 0.7.0 (10 May 2019)

## New Features

- PR #405: Quasi-Newton GLM Solvers
- PR #277: Add row- and column-wise weighted mean primitive
- PR #424: Add a grid-sync struct for inter-block synchronization
- PR #430: Add R-Squared Score to ml primitives
- PR #463: Add matrix gather to ml primitives
- PR #435: Expose cumlhandle in cython + developer guide
- PR #455: Remove default-stream arguement across ml-prims and cuML
- PR #375: cuml cpp shared library renamed to libcuml++.so
- PR #460: Random Forest & Decision Trees (Single-GPU, Classification)
- PR #491: Add doxygen build target for ml-prims
- PR #505: Add R-Squared Score to python interface
- PR #507: Add coordinate descent for lasso and elastic-net
- PR #511: Add a minmax ml-prim
- PR #516: Added Trustworthiness score feature
- PR #520: Add local build script to mimic gpuCI
- PR #503: Add column-wise matrix sort primitive
- PR #525: Add docs build script to cuML
- PR #528: Remove current KMeans and replace it with a new single GPU implementation built using ML primitives

## Improvements

- PR #481: Refactoring Quasi-Newton to use cumlHandle
- PR #467: Added validity check on cumlHandle_t
- PR #461: Rewrote permute and added column major version
- PR #440: README updates
- PR #295: Improve build-time and the interface e.g., enable bool-OutType, for distance()
- PR #390: Update docs version
- PR #272: Add stream parameters to cublas and cusolver wrapper functions
- PR #447: Added building and running mlprims tests to CI
- PR #445: Lower dbscan memory usage by computing adjacency matrix directly
- PR #431: Add support for fancy iterator input types to LinAlg::reduce_rows_by_key
- PR #394: Introducing cumlHandle API to dbscan and add example
- PR #500: Added CI check for black listed CUDA Runtime API calls
- PR #475: exposing cumlHandle for dbscan from python-side
- PR #395: Edited the CONTRIBUTING.md file
- PR #407: Test files to run stress, correctness and unit tests for cuml algos
- PR #512: generic copy method for copying buffers between device/host
- PR #533: Add cudatoolkit conda dependency
- PR #524: Use cmake find blas and find lapack to pass configure options to faiss
- PR #527: Added notes on UMAP differences from reference implementation
- PR #540: Use latest release version in update-version CI script
- PR #552: Re-enable assert in kmeans tests with xfail as needed
- PR #581: Add shared memory fast col major to row major function back with bound checks
- PR #592: More efficient matrix copy/reverse methods

## Bug Fixes

- PR #334: Fixed segfault in `ML::cumlHandle_impl::destroyResources`
- PR #349: Developer guide clarifications for cumlHandle and cumlHandle_impl
- PR #398: Fix CI scripts to allow nightlies to be uploaded
- PR #399: Skip PCA tests to allow CI to run with driver 418
- PR #422: Issue in the PCA tests was solved and CI can run with driver 418
- PR #409: Add entry to gitmodules to ignore build artifacts
- PR #412: Fix for svdQR function in ml-prims
- PR #438: Code that depended on FAISS was building everytime.
- PR #358: Fixed an issue when switching streams on MLCommon::device_buffer and MLCommon::host_buffer
- PR #434: Fixing bug in CSR tests
- PR #443: Remove defaults channel from ci scripts
- PR #384: 64b index arithmetic updates to the kernels inside ml-prims
- PR #459: Fix for runtime library path of pip package
- PR #464: Fix for C++11 destructor warning in qn
- PR #466: Add support for column-major in LinAlg::*Norm methods
- PR #465: Fixing deadlock issue in GridSync due to consecutive sync calls
- PR #468: Fix dbscan example build failure
- PR #470: Fix resource leakage in Kalman filter python wrapper
- PR #473: Fix gather ml-prim test for change in rng uniform API
- PR #477: Fixes default stream initialization in cumlHandle
- PR #480: Replaced qn_fit() declaration with #include of file containing definition to fix linker error
- PR #495: Update cuDF and RMM versions in GPU ci test scripts
- PR #499: DEVELOPER_GUIDE.md: fixed links and clarified ML::detail::streamSyncer example
- PR #506: Re enable ml-prim tests in CI
- PR #508: Fix for an error with default argument in LinAlg::meanSquaredError
- PR #519: README.md Updates and adding BUILD.md back
- PR #526: Fix the issue of wrong results when fit and transform of PCA are called separately
- PR #531: Fixing missing arguments in updateDevice() for RF
- PR #543: Exposing dbscan batch size through cython API and fixing broken batching
- PR #551: Made use of ZLIB_LIBRARIES consistent between ml_test and ml_mg_test
- PR #557: Modified CI script to run cuML tests before building mlprims and removed lapack flag
- PR #578: Updated Readme.md to add lasso and elastic-net
- PR #580: Fixing cython garbage collection bug in KNN
- PR #577: Use find libz in prims cmake
- PR #594: fixed cuda-memcheck mean_center test failures


# cuML 0.6.1 (09 Apr 2019)

## Bug Fixes

- PR #462 Runtime library path fix for cuML pip package


# cuML 0.6.0 (22 Mar 2019)

## New Features

- PR #249: Single GPU Stochastic Gradient Descent for linear regression, logistic regression, and linear svm with L1, L2, and elastic-net penalties.
- PR #247: Added "proper" CUDA API to cuML
- PR #235: NearestNeighbors MG Support
- PR #261: UMAP Algorithm
- PR #290: NearestNeighbors numpy MG Support
- PR #303: Reusable spectral embedding / clustering
- PR #325: Initial support for single process multi-GPU OLS and tSVD
- PR #271: Initial support for hyperparameter optimization with dask for many models

## Improvements

- PR #144: Dockerfile update and docs for LinearRegression and Kalman Filter.
- PR #168: Add /ci/gpu/build.sh file to cuML
- PR #167: Integrating full-n-final ml-prims repo inside cuml
- PR #198: (ml-prims) Removal of *MG calls + fixed a bug in permute method
- PR #194: Added new ml-prims for supporting LASSO regression.
- PR #114: Building faiss C++ api into libcuml
- PR #64: Using FAISS C++ API in cuML and exposing bindings through cython
- PR #208: Issue ml-common-3: Math.h: swap thrust::for_each with binaryOp,unaryOp
- PR #224: Improve doc strings for readable rendering with readthedocs
- PR #209: Simplify README.md, move build instructions to BUILD.md
- PR #218: Fix RNG to use given seed and adjust RNG test tolerances.
- PR #225: Support for generating random integers
- PR #215: Refactored LinAlg::norm to Stats::rowNorm and added Stats::colNorm
- PR #234: Support for custom output type and passing index value to main_op in *Reduction kernels
- PR #230: Refactored the cuda_utils header
- PR #236: Refactored cuml python package structure to be more sklearn like
- PR #232: Added reduce_rows_by_key
- PR #246: Support for 2 vectors in the matrix vector operator
- PR #244: Fix for single GPU OLS and Ridge to support one column training data
- PR #271: Added get_params and set_params functions for linear and ridge regression
- PR #253: Fix for issue #250-reduce_rows_by_key failed memcheck for small nkeys
- PR #269: LinearRegression, Ridge Python docs update and cleaning
- PR #322: set_params updated
- PR #237: Update build instructions
- PR #275: Kmeans use of faster gpu_matrix
- PR #288: Add n_neighbors to NearestNeighbors constructor
- PR #302: Added FutureWarning for deprecation of current kmeans algorithm
- PR #312: Last minute cleanup before release
- PR #315: Documentation updating and enhancements
- PR #330: Added ignored argument to pca.fit_transform to map to sklearn's implemenation
- PR #342: Change default ABI to ON
- PR #572: Pulling DBSCAN components into reusable primitives


## Bug Fixes

- PR #193: Fix AttributeError in PCA and TSVD
- PR #211: Fixing inconsistent use of proper batch size calculation in DBSCAN
- PR #202: Adding back ability for users to define their own BLAS
- PR #201: Pass CMAKE CUDA path to faiss/configure script
- PR #200 Avoid using numpy via cimport in KNN
- PR #228: Bug fix: LinAlg::unaryOp with 0-length input
- PR #279: Removing faiss-gpu references in README
- PR #321: Fix release script typo
- PR #327: Update conda requirements for version 0.6 requirements
- PR #352: Correctly calculating numpy chunk sizing for kNN
- PR #345: Run python import as part of package build to trigger compilation
- PR #347: Lowering memory usage of kNN.
- PR #355: Fixing issues with very large numpy inputs to SPMG OLS and tSVD.
- PR #357: Removing FAISS requirement from README
- PR #362: Fix for matVecOp crashing on large input sizes
- PR #366: Index arithmetic issue fix with TxN_t class
- PR #376: Disabled kmeans tests since they are currently too sensitive (see #71)
- PR #380: Allow arbitrary data size on ingress for numba_utils.row_matrix
- PR #385: Fix for long import cuml time in containers and fix for setup_pip
- PR #630: Fixing a missing kneighbors in nearest neighbors python proxy

# cuML 0.5.1 (05 Feb 2019)

## Bug Fixes

- PR #189 Avoid using numpy via cimport to prevent ABI issues in Cython compilation


# cuML 0.5.0 (28 Jan 2019)

## New Features

- PR #66: OLS Linear Regression
- PR #44: Distance calculation ML primitives
- PR #69: Ridge (L2 Regularized) Linear Regression
- PR #103: Linear Kalman Filter
- PR #117: Pip install support
- PR #64: Device to device support from cuML device pointers into FAISS

## Improvements

- PR #56: Make OpenMP optional for building
- PR #67: Github issue templates
- PR #44: Refactored DBSCAN to use ML primitives
- PR #91: Pytest cleanup and sklearn toyset datasets based pytests for kmeans and dbscan
- PR #75: C++ example to use kmeans
- PR #117: Use cmake extension to find any zlib installed in system
- PR #94: Add cmake flag to set ABI compatibility
- PR #139: Move thirdparty submodules to root and add symlinks to new locations
- PR #151: Replace TravisCI testing and conda pkg builds with gpuCI
- PR #164: Add numba kernel for faster column to row major transform
- PR #114: Adding FAISS to cuml build

## Bug Fixes

- PR #48: CUDA 10 compilation warnings fix
- PR #51: Fixes to Dockerfile and docs for new build system
- PR #72: Fixes for GCC 7
- PR #96: Fix for kmeans stack overflow with high number of clusters
- PR #105: Fix for AttributeError in kmeans fit method
- PR #113: Removed old  glm python/cython files
- PR #118: Fix for AttributeError in kmeans predict method
- PR #125: Remove randomized solver option from PCA python bindings


# cuML 0.4.0 (05 Dec 2018)

## New Features

## Improvements

- PR #42: New build system: separation of libcuml.so and cuml python package
- PR #43: Added changelog.md

## Bug Fixes


# cuML 0.3.0 (30 Nov 2018)

## New Features

- PR #33: Added ability to call cuML algorithms using numpy arrays

## Improvements

- PR #24: Fix references of python package from cuML to cuml and start using versioneer for better versioning
- PR #40: Added support for refactored cuDF 0.3.0, updated Conda files
- PR #33: Major python test cleaning, all tests pass with cuDF 0.2.0 and 0.3.0. Preparation for new build system
- PR #34: Updated batch count calculation logic in DBSCAN
- PR #35: Beginning of DBSCAN refactor to use cuML mlprims and general improvements

## Bug Fixes

- PR #30: Fixed batch size bug in DBSCAN that caused crash. Also fixed various locations for potential integer overflows
- PR #28: Fix readthedocs build documentation
- PR #29: Fix pytests for cuml name change from cuML
- PR #33: Fixed memory bug that would cause segmentation faults due to numba releasing memory before it was used. Also fixed row major/column major bugs for different algorithms
- PR #36: Fix kmeans gtest to use device data
- PR #38: cuda\_free bug removed that caused google tests to sometimes pass and sometimes fail randomly
- PR #39: Updated cmake to correctly link with CUDA libraries, add CUDA runtime linking and include source files in compile target

# cuML 0.2.0 (02 Nov 2018)

## New Features

- PR #11: Kmeans algorithm added
- PR #7: FAISS KNN wrapper added
- PR #21: Added Conda install support

## Improvements

- PR #15: Added compatibility with cuDF (from prior pyGDF)
- PR #13: Added FAISS to Dockerfile
- PR #21: Added TravisCI build system for CI and Conda builds

## Bug Fixes

- PR #4: Fixed explained variance bug in TSVD
- PR #5: Notebook bug fixes and updated results


# cuML 0.1.0

Initial release including PCA, TSVD, DBSCAN, ml-prims and cython wrappers<|MERGE_RESOLUTION|>--- conflicted
+++ resolved
@@ -7,9 +7,7 @@
 - PR #636: Rand Index metric ml-prim
 - PR #515: Added Random Projection feature
 - PR #504: Contingency matrix ml-prim
-<<<<<<< HEAD
 - PR #635: Random Forest & Decision Tree Regression (Single-GPU)
-=======
 - PR #612: Allow Cuda Array Interface, Numba inputs and input code refactor
 - PR #641: C: Separate C-wrapper library build to generate libcuml.so
 - PR #631: Add nvcategory based ordinal label encoder
@@ -17,7 +15,6 @@
 - PR #678: Added Random Forest wrapper
 - PR #684: prims: make_blobs primitive
 - PR #673: prims: reduce cols by key primitive
->>>>>>> bc6cd6a1
 
 ## Improvements
 
