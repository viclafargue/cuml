--- conflicted
+++ resolved
@@ -18,12 +18,9 @@
 - PR #835: Holt-Winters algorithm
 - PR #837: treelite for decision forest exchange format
 - PR #870: make_blobs python function
-<<<<<<< HEAD
 - PR #892: General Gram matrices prim
-=======
 - PR #883: Adding MNMG Kmeans
 - PR #882: TSNE - T-Distributed Stochastic Neighbourhood Embedding
->>>>>>> 2322dd19
 
 ## Improvements
 - PR #822: build: build.sh update to club all make targets together
