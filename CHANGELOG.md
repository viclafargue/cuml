# cuML 0.17.0 (Date TBD)

## New Features
- PR #3164: Expose silhouette score in Python
- PR #2659: Add initial max inner product sparse knn
- PR #2836: Refactor UMAP to accept sparse inputs

## Improvements
- PR #3077: Improve runtime for test_kmeans
- PR #3070: Speed up dask/test_datasets tests
- PR #3075: Speed up test_linear_model tests
- PR #3078: Speed up test_incremental_pca tests
- PR #2902: `matrix/matrix.cuh` in RAFT namespacing
- PR #2903: Moving linalg's gemm, gemv, transpose to RAFT namespaces
- PR #2905: `stats` prims `mean_center`, `sum` to RAFT namespaces
- PR #2904: Moving `linalg` basic math ops to RAFT namespaces
- PR #2956: Follow cuML array conventions in ARIMA and remove redundancy
- PR #3000: Pin cmake policies to cmake 3.17 version, bump project version to 0.17
- PR #3083: Improving test_make_blobs testing time
- PR #2906: Moving `linalg` decomp to RAFT namespaces
- PR #2988: FIL: use tree-per-class reduction for GROVE_PER_CLASS_FEW_CLASSES
- PR #2996: Removing the max_depth restriction for switching to the batched backend
- PR #3004: Remove Single Process Multi GPU (SPMG) code
- PR #3032: FIL: Add optimization parameter `blocks_per_sm` that will help all but tiniest models
- PR #3044: Move leftover `linalg` and `stats` to RAFT namespaces
- PR #3067: Deleting prims moved to RAFT and updating header paths
- PR #3074: Reducing dask coordinate descent test runtime
- PR #3096: Avoid memory transfers in CSR WeakCC for DBSCAN
- PR #3088: More readable and robust FIL C++ test management
- PR #3052: Speeding up MNMG KNN Cl&Re testing
- PR #3115: Speeding up MNMG UMAP testing
- PR #3112: Speed test_array
- PR #3111: Adding Cython to Code Coverage
- PR #3129:  Update notebooks README
- PR #3002: Update flake8 Config To With Per File Settings
- PR #3135: Add QuasiNewton tests
- PR #3040: Improved Array Conversion with CumlArrayDescriptor and Decorators
- PR #3134: Improving the Deprecation Message Formatting in Documentation
- PR #3151: MNMG Logistic Regression via dask-glm
- PR #3113: Add tags and prefered memory order tags to estimators
- PR #3137: Reorganize Pytest Config and Add Quick Run Option
- PR #3144: Adding Ability to Set Arbitrary Cmake Flags in ./build.sh
- PR #3155: Eliminate unnecessary warnings from random projection test
- PR #3176: Add probabilistic SVM tests with various input array types

## Bug Fixes
- PR #3179: Remove unused metrics.cu file
- PR #3069: Prevent conversion of DataFrames to Series in preprocessing
- PR #3065: Refactoring prims metrics function names from camelcase to underscore format
- PR #3033: Splitting ml metrics to individual files
- PR #3072: Fusing metrics and score directories in src_prims
- PR #3037: Avoid logging deadlock in multi-threaded C code
- PR #2983: Fix seeding of KISS99 RNG
- PR #3011: Fix unused initialize_embeddings parameter in Barnes-Hut t-SNE
- PR #3008: Check number of columns in check_array validator
- PR #3012: Increasing learning rate for SGD log loss and invscaling pytests
- PR #2950: Fix includes in UMAP
- PR #3021: Fix a hang in cuML RF experimental backend
- PR #3039: Update RF and decision tree parameter initializations in benchmark codes
- PR #3060: Speed up test suite `test_fil`
- PR #3061: Handle C++ exception thrown from FIL predict
- PR #3073: Update mathjax CDN URL for documentation
- PR #3062: Bumping xgboost version to match cuml version
- PR #3084: Fix artifacts in t-SNE results
- PR #3086: Reverting FIL Notebook Testing
- PR #3114: Fixed a typo in SVC's predict_proba AttributeError
- PR #3117: Fix two crashes in experimental RF backend
- PR #3119: Fix memset args for benchmark
- PR #3130: Return Python string from `dump_as_json()` of RF
- PR #3132: Add `min_samples_split` + Rename `min_rows_per_node` -> `min_samples_leaf`
- PR #3136: Fix stochastic gradient descent example
- PR #3152: Fix access to attributes of individual NB objects in dask NB
- PR #3156: Force local conda artifact install
- PR #3162: Removing accidentally checked in debug file
<<<<<<< HEAD
- PR #3051: MNMG KNN Cl&Re fix + multiple improvements
=======
- PR #3175: Fix gtest pinned cmake version for build from source option
>>>>>>> e7f6bdf0


# cuML 0.16.0 (23 Oct 2020)

## New Features
- PR #2922: Install RAFT headers with cuML
- PR #2909: Update allgatherv for compatibility with latest RAFT
- PR #2677: Ability to export RF trees as JSON
- PR #2698: Distributed TF-IDF transformer
- PR #2476: Porter Stemmer
- PR #2789: Dask LabelEncoder
- PR #2152: add FIL C++ benchmark
- PR #2638: Improve cython build with custom `build_ext`
- PR #2866: Support XGBoost-style multiclass models (gradient boosted decision trees) in FIL C++
- PR #2874: Issue warning for degraded accuracy with float64 models in Treelite
- PR #2881: Introduces experimental batched backend for random forest
- PR #2916: Add SKLearn multi-class GBDT model support in FIL

## Improvements
- PR #2947: Add more warnings for accuracy degradation with 64-bit models
- PR #2873: Remove empty marker kernel code for NVTX markers
- PR #2796: Remove tokens of length 1 by default for text vectorizers
- PR #2741: Use rapids build packages in conda environments
- PR #2735: Update seed to random_state in random forest and associated tests
- PR #2739: Use cusparse_wrappers.h from RAFT
- PR #2729: Replace `cupy.sparse` with `cupyx.scipy.sparse`
- PR #2749: Correct docs for python version used in cuml_dev conda environment
- PR #2747: Adopting raft::handle_t and raft::comms::comms_t in cuML
- PR #2762: Fix broken links and provide minor edits to docs
- PR #2723: Support and enable convert_dtype in estimator predict
- PR #2758: Match sklearn's default n_components behavior for PCA
- PR #2770: Fix doxygen version during cmake
- PR #2766: Update default RandomForestRegressor score function to use r2
- PR #2775: Enablinbg mg gtests w/ raft mpi comms
- PR #2783: Add pytest that will fail when GPU IDs in Dask cluster are not unique
- PR #2784: Add SparseCumlArray container for sparse index/data arrays
- PR #2785: Add in cuML-specific dev conda dependencies
- PR #2778: Add README for FIL
- PR #2799: Reenable lightgbm test with lower (1%) proba accuracy
- PR #2800: Align cuML's spdlog version with RMM's
- PR #2824: Make data conversions warnings be debug level
- PR #2835: Rng prims, utils, and dependencies in RAFT
- PR #2541: Improve Documentation Examples and Source Linking
- PR #2837: Make the FIL node reorder loop more obvious
- PR #2849: make num_classes significant in FLOAT_SCALAR case
- PR #2792: Project flash (new build process) script changes
- PR #2850: Clean up unused params in paramsPCA
- PR #2871: Add timing function to utils
- PR #2863: in FIL, rename leaf_value_t enums to more descriptive
- PR #2867: improve stability of FIL benchmark measurements
- PR #2798: Add python tests for FIL multiclass classification of lightgbm models
- PR #2892: Update ci/local/README.md
- PR #2910: Adding Support for CuPy 8.x
- PR #2914: Add tests for XGBoost multi-class models in FIL
- PR #2622: Simplify tSNE perplexity search
- PR #2930: Pin libfaiss to <=1.6.3
- PR #2928: Updating Estimators Derived from Base for Consistency
- PR #2942: Adding `cuml.experimental` to the Docs
- PR #3010: Improve gpuCI Scripts
- PR #3141: Move DistanceType enum to RAFT

## Bug Fixes
- PR #2973: Allow data imputation for nan values
- PR #2982: Adjust kneighbors classifier test threshold to avoid intermittent failure
- PR #2885: Changing test target for NVTX wrapper test
- PR #2882: Allow import on machines without GPUs
- PR #2875: Bug fix to enable colorful NVTX markers
- PR #2744: Supporting larger number of classes in KNeighborsClassifier
- PR #2769: Remove outdated doxygen options for 1.8.20
- PR #2787: Skip lightgbm test for version 3 and above temporarily
- PR #2805: Retain index in stratified splitting for dataframes
- PR #2781: Use Python print to correctly redirect spdlogs when sys.stdout is changed
- PR #2787: Skip lightgbm test for version 3 and above temporarily
- PR #2813: Fix memory access in generation of non-row-major random blobs
- PR #2810: Update Rf MNMG threshold to prevent sporadic test failure
- PR #2808: Relax Doxygen version required in CMake to coincide with integration repo
- PR #2818: Fix parsing of singlegpu option in build command
- PR #2827: Force use of whole dataset when sample bootstrapping is disabled
- PR #2829: Fixing description for labels in docs and removing row number constraint from PCA xform/inverse_xform
- PR #2832: Updating stress tests that fail with OOM
- PR #2831: Removing repeated capture and parameter in lambda function
- PR #2847: Workaround for TSNE lockup, change caching preference.
- PR #2842: KNN index preprocessors were using incorrect n_samples
- PR #2848: Fix typo in Python docstring for UMAP
- PR #2856: Fix LabelEncoder for filtered input
- PR #2855: Updates for RMM being header only
- PR #2844: Fix for OPG KNN Classifier & Regressor
- PR #2880: Fix bugs in Auto-ARIMA when s==None
- PR #2877: TSNE exception for n_components > 2
- PR #2879: Update unit test for LabelEncoder on filtered input
- PR #2932: Marking KBinsDiscretizer pytests as xfail
- PR #2925: Fixing Owner Bug When Slicing CumlArray Objects
- PR #2931: Fix notebook error handling in gpuCI
- PR #2941: Fixing dask tsvd stress test failure
- PR #2943: Remove unused shuffle_features parameter
- PR #2940: Correcting labels meta dtype for `cuml.dask.make_classification`
- PR #2965: Notebooks update
- PR #2955: Fix for conftest for singlegpu build
- PR #2968: Remove shuffle_features from RF param names
- PR #2957: Fix ols test size for stability
- PR #2972: Upgrade Treelite to 0.93
- PR #2981: Prevent unguarded import of sklearn in SVC
- PR #2984: Fix GPU test scripts gcov error
- PR #2990: Reduce MNMG kneighbors regressor test threshold
- PR #2997: Changing ARIMA `get/set_params` to `get/set_fit_params`

# cuML 0.15.0 (26 Aug 2020)

## New Features
- PR #2581: Added model persistence via joblib in each section of estimator_intro.ipynb
- PR #2554: Hashing Vectorizer and general vectorizer improvements
- PR #2240: Making Dask models pickleable
- PR #2267: CountVectorizer estimator
- PR #2261: Exposing new FAISS metrics through Python API
- PR #2287: Single-GPU TfidfTransformer implementation
- PR #2289: QR SVD solver for MNMG PCA
- PR #2312: column-major support for make_blobs
- PR #2172: Initial support for auto-ARIMA
- PR #2394: Adding cosine & correlation distance for KNN
- PR #2392: PCA can accept sparse inputs, and sparse prim for computing covariance
- PR #2465: Support pandas 1.0+
- PR #2550: Single GPU Target Encoder
- PR #2519: Precision recall curve using cupy
- PR #2500: Replace UMAP functionality dependency on nvgraph with RAFT Spectral Clustering
- PR #2502: cuML Implementation of `sklearn.metrics.pairwise_distances`
- PR #2520: TfidfVectorizer estimator
- PR #2211: MNMG KNN Classifier & Regressor
- PR #2461: Add KNN Sparse Output Functionality
- PR #2615: Incremental PCA
- PR #2594: Confidence intervals for ARIMA forecasts
- PR #2607: Add support for probability estimates in SVC
- PR #2618: SVM class and sample weights
- PR #2635: Decorator to generate docstrings with autodetection of parameters
- PR #2270: Multi class MNMG RF
- PR #2661: CUDA-11 support for single-gpu code
- PR #2322: Sparse FIL forests with 8-byte nodes
- PR #2675: Update conda recipes to support CUDA 11
- PR #2645: Add experimental, sklearn-based preprocessing

## Improvements
- PR #2336: Eliminate `rmm.device_array` usage
- PR #2262: Using fully shared PartDescriptor in MNMG decomposiition, linear models, and solvers
- PR #2310: Pinning ucx-py to 0.14 to make 0.15 CI pass
- PR #1945: enable clang tidy
- PR #2339: umap performance improvements
- PR #2308: Using fixture for Dask client to eliminate possiblity of not closing
- PR #2345: make C++ logger level definition to be the same as python layer
- PR #2329: Add short commit hash to conda package name
- PR #2362: Implement binary/multi-classification log loss with cupy
- PR #2363: Update threshold and make other changes for stress tests
- PR #2371: Updating MBSGD tests to use larger batches
- PR #2380: Pinning libcumlprims version to ease future updates
- PR #2405: Remove references to deprecated RMM headers.
- PR #2340: Import ARIMA in the root init file and fix the `test_fit_function` test
- PR #2408: Install meta packages for dependencies
- PR #2417: Move doc customization scripts to Jenkins
- PR #2427: Moving MNMG decomposition to cuml
- PR #2433: Add libcumlprims_mg to CMake
- PR #2420: Add and set convert_dtype default to True in estimator fit methods
- PR #2411: Refactor Mixin classes and use in classifier/regressor estimators
- PR #2442: fix setting RAFT_DIR from the RAFT_PATH env var
- PR #2469: Updating KNN c-api to document all arguments
- PR #2453: Add CumlArray to API doc
- PR #2440: Use Treelite Conda package
- PR #2403: Support for input and output type consistency in logistic regression predict_proba
- PR #2473: Add metrics.roc_auc_score to API docs. Additional readability and minor docs bug fixes
- PR #2468: Add `_n_features_in_` attribute to all single GPU estimators that implement fit
- PR #2489: Removing explicit FAISS build and adding dependency on libfaiss conda package
- PR #2480: Moving MNMG glm and solvers to cuml
- PR #2490: Moving MNMG KMeans to cuml
- PR #2483: Moving MNMG KNN to cuml
- PR #2492: Adding additional assertions to mnmg nearest neighbors pytests
- PR #2439: Update dask RF code to have print_detailed function
- PR #2431: Match output of classifier predict with target dtype
- PR #2237: Refactor RF cython code
- PR #2513: Fixing LGTM Analysis Issues
- PR #2099: Raise an error when float64 data is used with dask RF
- PR #2522: Renaming a few arguments in KNeighbors* to be more readable
- PR #2499: Provide access to `cuml.DBSCAN` core samples
- PR #2526: Removing PCA TSQR as a solver due to scalability issues
- PR #2536: Update conda upload versions for new supported CUDA/Python
- PR #2538: Remove Protobuf dependency
- PR #2553: Test pickle protocol 5 support
- PR #2570: Accepting single df or array input in train_test_split
- PR #2566: Remove deprecated cuDF from_gpu_matrix calls
- PR #2583: findpackage.cmake.in template for cmake dependencies
- PR #2577: Fully removing NVGraph dependency for CUDA 11 compatibility
- PR #2575: Speed up TfidfTransformer
- PR #2584: Removing dependency on sklearn's NotFittedError
- PR #2591: Generate benchmark datsets using `cuml.datasets`
- PR #2548: Fix limitation on number of rows usable with tSNE and refactor memory allocation
- PR #2589: including cuda-11 build fixes into raft
- PR #2599: Add Stratified train_test_split
- PR #2487: Set classes_ attribute during classifier fit
- PR #2605: Reduce memory usage in tSNE
- PR #2611: Adding building doxygen docs to gpu ci
- PR #2631: Enabling use of gtest conda package for build
- PR #2623: Fixing kmeans score() API to be compatible with Scikit-learn
- PR #2629: Add naive_bayes api docs
- PR #2643: 'dense' and 'sparse' values of `storage_type` for FIL
- PR #2691: Generic Base class attribute setter
- PR #2666: Update MBSGD documentation to mention that the model is experimental
- PR #2687: Update xgboost version to 1.2.0dev.rapidsai0.15
- PR #2684: CUDA 11 conda development environment yml and faiss patch
- PR #2648: Replace CNMeM with `rmm::mr::pool_memory_resource`.
- PR #2686: Improve SVM tests
- PR #2692: Changin LBFGS log level
- PR #2705: Add sum operator and base operator overloader functions to cumlarray
- PR #2701: Updating README + Adding ref to UMAP paper
- PR #2721: Update API docs
- PR #2730: Unpin cumlprims in conda recipes for release

## Bug Fixes
- PR #2369: Update RF code to fix set_params memory leak
- PR #2364: Fix for random projection
- PR #2373: Use Treelite Pip package in GPU testing
- PR #2376: Update documentation Links
- PR #2407: fixed batch count in DBScan for integer overflow case
- PR #2413: CumlArray and related methods updates to account for cuDF.Buffer contiguity update
- PR #2424: --singlegpu flag fix on build.sh script
- PR #2432: Using correct algo_name for UMAP in benchmark tests
- PR #2445: Restore access to coef_ property of Lasso
- PR #2441: Change p2p_enabled definition to work without ucx
- PR #2447: Drop `nvstrings`
- PR #2450: Update local build to use new gpuCI image
- PR #2454: Mark RF memleak test as XFAIL, because we can't detect memleak reliably
- PR #2455: Use correct field to store data type in `LabelEncoder.fit_transform`
- PR #2475: Fix typo in build.sh
- PR #2496: Fixing indentation for simulate_data in test_fil.py
- PR #2494: Set QN regularization strength consistent with scikit-learn
- PR #2486: Fix cupy input to kmeans init
- PR #2497: Changes to accomodate cuDF unsigned categorical changes
- PR #2209: Fix FIL benchmark for gpuarray-c input
- PR #2507: Import `treelite.sklearn`
- PR #2521: Fixing invalid smem calculation in KNeighborsCLassifier
- PR #2515: Increase tolerance for LogisticRegression test
- PR #2532: Updating doxygen in new MG headers
- PR #2521: Fixing invalid smem calculation in KNeighborsCLassifier
- PR #2515: Increase tolerance for LogisticRegression test
- PR #2545: Fix documentation of n_iter_without_progress in tSNE Python bindings
- PR #2543: Improve numerical stability of QN solver
- PR #2544: Fix Barnes-Hut tSNE not using specified post_learning_rate
- PR #2558: Disabled a long-running FIL test
- PR #2540: Update default value for n_epochs in UMAP to match documentation & sklearn API
- PR #2535: Fix issue with incorrect docker image being used in local build script
- PR #2542: Fix small memory leak in TSNE
- PR #2552: Fixed the length argument of updateDevice calls in RF test
- PR #2565: Fix cell allocation code to avoid loops in quad-tree. Prevent NaNs causing infinite descent
- PR #2563: Update scipy call for arima gradient test
- PR #2569: Fix for cuDF update
- PR #2508: Use keyword parameters in sklearn.datasets.make_* functions
- PR #2587: Attributes for estimators relying on solvers
- PR #2586: Fix SVC decision function data type
- PR #2573: Considering managed memory as device type on checking for KMeans
- PR #2574: Fixing include path in `tsvd_mg.pyx`
- PR #2506: Fix usage of CumlArray attributes on `cuml.common.base.Base`
- PR #2593: Fix inconsistency in train_test_split
- PR #2609: Fix small doxygen issues
- PR #2610: Remove cuDF tolist call
- PR #2613: Removing thresholds from kmeans score tests (SG+MG)
- PR #2616: Small test code fix for pandas dtype tests
- PR #2617: Fix floating point precision error in tSNE
- PR #2625: Update Estimator notebook to resolve errors
- PR #2634: singlegpu build option fixes
- PR #2641: [Breaking] Make `max_depth` in RF compatible with scikit-learn
- PR #2650: Make max_depth behave consistently for max_depth > 14
- PR #2651: AutoARIMA Python bug fix
- PR #2654: Fix for vectorizer concatenations
- PR #2655: Fix C++ RF predict function access of rows/samples array
- PR #2649: Cleanup sphinx doc warnings for 0.15
- PR #2668: Order conversion improvements to account for cupy behavior changes
- PR #2669: Revert PR 2655 Revert "Fixes C++ RF predict function"
- PR #2683: Fix incorrect "Bad CumlArray Use" error messages on test failures
- PR #2695: Fix debug build issue due to incorrect host/device method setup
- PR #2709: Fixing OneHotEncoder Overflow Error
- PR #2710: Fix SVC doc statement about predic_proba
- PR #2726: Return correct output type in QN
- PR #2711: Fix Dask RF failure intermittently
- PR #2718: Fix temp directory for py.test
- PR #2719: Set KNeighborsRegressor output dtype according to training target dtype
- PR #2720: Updates to outdated links
- PR #2722: Getting cuML covariance test passing w/ Cupy 7.8 & CUDA 11

# cuML 0.14.0 (03 Jun 2020)

## New Features
- PR #1994: Support for distributed OneHotEncoder
- PR #1892: One hot encoder implementation with cupy
- PR #1655: Adds python bindings for homogeneity score
- PR #1704: Adds python bindings for completeness score
- PR #1687: Adds python bindings for mutual info score
- PR #1980: prim: added a new write-only unary op prim
- PR #1867: C++: add logging interface support in cuML based spdlog
- PR #1902: Multi class inference in FIL C++ and importing multi-class forests from treelite
- PR #1906: UMAP MNMG
- PR #2067: python: wrap logging interface in cython
- PR #2083: Added dtype, order, and use_full_low_rank to MNMG `make_regression`
- PR #2074: SG and MNMG `make_classification`
- PR #2127: Added order to SG `make_blobs`, and switch from C++ to cupy based implementation
- PR #2057: Weighted k-means
- PR #2256: Add a `make_arima` generator
- PR #2245: ElasticNet, Lasso and Coordinate Descent MNMG
- PR #2242: Pandas input support with output as NumPy arrays by default
- PR #2551: Add cuML RF multiclass prediction using FIL from python
- PR #1728: Added notebook testing to gpuCI gpu build

## Improvements
- PR #1931: C++: enabled doxygen docs for all of the C++ codebase
- PR #1944: Support for dask_cudf.core.Series in _extract_partitions
- PR #1947: Cleaning up cmake
- PR #1927: Use Cython's `new_build_ext` (if available)
- PR #1946: Removed zlib dependency from cmake
- PR #1988: C++: cpp bench refactor
- PR #1873: Remove usage of nvstring and nvcat from LabelEncoder
- PR #1968: Update SVC SVR with cuML Array
- PR #1972: updates to our flow to use conda-forge's clang and clang-tools packages
- PR #1974: Reduce ARIMA testing time
- PR #1984: Enable Ninja build
- PR #1985: C++ UMAP parametrizable tests
- PR #2005: Adding missing algorithms to cuml benchmarks and notebook
- PR #2016: Add capability to setup.py and build.sh to fully clean all cython build files and artifacts
- PR #2044: A cuda-memcheck helper wrapper for devs
- PR #2018: Using `cuml.dask.part_utils.extract_partitions` and removing similar, duplicated code
- PR #2019: Enable doxygen build in our nightly doc build CI script
- PR #1996: Cythonize in parallel
- PR #2032: Reduce number of tests for MBSGD to improve CI running time
- PR #2031: Encapsulating UCX-py interactions in singleton
- PR #2029: Add C++ ARIMA log-likelihood benchmark
- PR #2085: Convert TSNE to use CumlArray
- PR #2051: Reduce the time required to run dask pca and dask tsvd tests
- PR #1981: Using CumlArray in kNN and DistributedDataHandler in dask kNN
- PR #2053: Introduce verbosity level in C++ layer instead of boolean `verbose` flag
- PR #2047: Make internal streams non-blocking w.r.t. NULL stream
- PR #2048: Random forest testing speedup
- PR #2058: Use CumlArray in Random Projection
- PR #2068: Updating knn class probabilities to use make_monotonic instead of binary search
- PR #2062: Adding random state to UMAP mnmg tests
- PR #2064: Speed-up K-Means test
- PR #2015: Renaming .h to .cuh in solver, dbscan and svm
- PR #2080: Improved import of sparse FIL forests from treelite
- PR #2090: Upgrade C++ build to C++14 standard
- PR #2089: CI: enabled cuda-memcheck on ml-prims unit-tests during nightly build
- PR #2128: Update Dask RF code to reduce the time required for GPU predict to run
- PR #2125: Build infrastructure to use RAFT
- PR #2131: Update Dask RF fit to use DistributedDataHandler
- PR #2055: Update the metrics notebook to use important cuML models
- PR #2095: Improved import of src_prims/utils.h, making it less ambiguous
- PR #2118: Updating SGD & mini-batch estimators to use CumlArray
- PR #2120: Speeding up dask RandomForest tests
- PR #1883: Use CumlArray in ARIMA
- PR #877: Adding definition of done criteria to wiki
- PR #2135: A few optimizations to UMAP fuzzy simplicial set
- PR #1914: Change the meaning of ARIMA's intercept to match the literature
- PR #2098: Renaming .h to .cuh in decision_tree, glm, pca
- PR #2150: Remove deprecated RMM calls in RMM allocator adapter
- PR #2146: Remove deprecated kalman filter
- PR #2151: Add pytest duration and pytest timeout
- PR #2156: Add Docker 19 support to local gpuci build
- PR #2178: Reduce duplicated code in RF
- PR #2124: Expand tutorial docs and sample notebook
- PR #2175: Allow CPU-only and dataset params for benchmark sweeps
- PR #2186: Refactor cython code to build OPG structs in common utils file
- PR #2180: Add fully single GPU singlegpu python build
- PR #2187: CMake improvements to manage conda environment dependencies
- PR #2185: Add has_sklearn function and use it in datasets/classification.
- PR #2193: Order-independent local shuffle in `cuml.dask.make_regression`
- PR #2204: Update python layer to use the logger interface
- PR #2184: Refoctor headers for holtwinters, rproj, tsvd, tsne, umap
- PR #2199: Remove unncessary notebooks
- PR #2195: Separating fit and transform calls in SG, MNMG PCA to save transform array memory consumption
- PR #2201: Re-enabling UMAP repro tests
- PR #2132: Add SVM C++ benchmarks
- PR #2196: Updates to benchmarks. Moving notebook
- PR #2208: Coordinate Descent, Lasso and ElasticNet CumlArray updates
- PR #2210: Updating KNN tests to evaluate multiple index partitions
- PR #2205: Use timeout to add 2 hour hard limit to dask tests
- PR #2212: Improve DBScan batch count / memory estimation
- PR #2213: Standardized include statements across all cpp source files, updated copyright on all modified files
- PR #2214: Remove utils folder and refactor to common folder
- PR #2220: Final refactoring of all src_prims header files following rules as specified in #1675
- PR #2225: input_to_cuml_array keep order option, test updates and cleanup
- PR #2244: Re-enable slow ARIMA tests as stress tests
- PR #2231: Using OPG structs from `cuml.common` in decomposition algorithms
- PR #2257: Update QN and LogisticRegression to use CumlArray
- PR #2259: Add CumlArray support to Naive Bayes
- PR #2252: Add benchmark for the Gram matrix prims
- PR #2263: Faster serialization for Treelite objects with RF
- PR #2264: Reduce build time for cuML by using make_blobs from libcuml++ interface
- PR #2269: Add docs targets to build.sh and fix python cuml.common docs
- PR #2271: Clarify doc for `_unique` default implementation in OneHotEncoder
- PR #2272: Add docs build.sh script to repository
- PR #2276: Ensure `CumlArray` provided `dtype` conforms
- PR #2281: Rely on cuDF's `Serializable` in `CumlArray`
- PR #2284: Reduce dataset size in SG RF notebook to reduce run time of sklearn
- PR #2285: Increase the threshold for elastic_net test in dask/test_coordinate_descent
- PR #2314: Update FIL default values, documentation and test
- PR #2316: 0.14 release docs additions and fixes
- PR #2320: Add prediction notes to RF docs
- PR #2323: Change verbose levels and parameter name to match Scikit-learn API
- PR #2324: Raise an error if n_bins > number of training samples in RF
- PR #2335: Throw a warning if treelite cannot be imported and `load_from_sklearn` is used

## Bug Fixes
- PR #1939: Fix syntax error in cuml.common.array
- PR #1941: Remove c++ cuda flag that was getting duplicated in CMake
- PR #1971: python: Correctly honor --singlegpu option and CUML_BUILD_PATH env variable
- PR #1969: Update libcumlprims to 0.14
- PR #1973: Add missing mg files for setup.py --singlegpu flag
- PR #1993: Set `umap_transform_reproducibility` tests to xfail
- PR #2004: Refactoring the arguments to `plant()` call
- PR #2017: Fixing memory issue in weak cc prim
- PR #2028: Skipping UMAP knn reproducibility tests until we figure out why its failing in CUDA 10.2
- PR #2024: Fixed cuda-memcheck errors with sample-without-replacement prim
- PR #1540: prims: support for custom math-type used for computation inside adjusted rand index prim
- PR #2077: dask-make blobs arguments to match sklearn
- PR #2059: Make all Scipy imports conditional
- PR #2078: Ignore negative cache indices in get_vecs
- PR #2084: Fixed cuda-memcheck errors with COO unit-tests
- PR #2087: Fixed cuda-memcheck errors with dispersion prim
- PR #2096: Fixed syntax error with nightly build command for memcheck unit-tests
- PR #2115: Fixed contingency matrix prim unit-tests for computing correct golden values
- PR #2107: Fix PCA transform
- PR #2109: input_to_cuml_array __cuda_array_interface__ bugfix
- PR #2117: cuDF __array__ exception small fixes
- PR #2139: CumlArray for adjusted_rand_score
- PR #2140: Returning self in fit model functions
- PR #2144: Remove GPU arch < 60 from CMake build
- PR #2153: Added missing namespaces to some Decision Tree files
- PR #2155: C++: fix doxygen build break
- PR #2161: Replacing depreciated bruteForceKnn
- PR #2162: Use stream in transpose prim
- PR #2165: Fit function test correction
- PR #2166: Fix handling of temp file in RF pickling
- PR #2176: C++: fix for adjusted rand index when input array is all zeros
- PR #2179: Fix clang tools version in libcuml recipe
- PR #2183: Fix RAFT in nightly package
- PR #2191: Fix placement of SVM parameter documentation and add examples
- PR #2212: Fix DBScan results (no propagation of labels through border points)
- PR #2215: Fix the printing of forest object
- PR #2217: Fix opg_utils naming to fix singlegpu build
- PR #2223: Fix bug in ARIMA C++ benchmark
- PR #2224: Temporary fix for CI until new Dask version is released
- PR #2228: Update to use __reduce_ex__ in CumlArray to override cudf.Buffer
- PR #2249: Fix bug in UMAP continuous target metrics
- PR #2258: Fix doxygen build break
- PR #2255: Set random_state for train_test_split function in dask RF
- PR #2275: Fix RF fit memory leak
- PR #2274: Fix parameter name verbose to verbosity in mnmg OneHotEncoder
- PR #2277: Updated cub repo path and branch name
- PR #2282: Fix memory leak in Dask RF concatenation
- PR #2301: Scaling KNN dask tests sample size with n GPUs
- PR #2293: Contiguity fixes for input_to_cuml_array and train_test_split
- PR #2295: Fix convert_to_dtype copy even with same dtype
- PR #2305: Fixed race condition in DBScan
- PR #2354: Fix broken links in README
- PR #2619: Explicitly skip raft test folder for pytest 6.0.0
- PR #2788: Set the minimum number of columns that can be sampled to 1 to fix 0 mem allocation error

# cuML 0.13.0 (31 Mar 2020)

## New Features
- PR #1777: Python bindings for entropy
- PR #1742: Mean squared error implementation with cupy
- PR #1817: Confusion matrix implementation with cupy (SNSG and MNMG)
- PR #1766: Mean absolute error implementation with cupy
- PR #1766: Mean squared log error implementation with cupy
- PR #1635: cuML Array shim and configurable output added to cluster methods
- PR #1586: Seasonal ARIMA
- PR #1683: cuml.dask make_regression
- PR #1689: Add framework for cuML Dask serializers
- PR #1709: Add `decision_function()` and `predict_proba()` for LogisticRegression
- PR #1714: Add `print_env.sh` file to gather important environment details
- PR #1750: LinearRegression CumlArray for configurable output
- PR #1814: ROC AUC score implementation with cupy
- PR #1767: Single GPU decomposition models configurable output
- PR #1646: Using FIL to predict in MNMG RF
- PR #1778: Make cuML Handle picklable
- PR #1738: cuml.dask refactor beginning and dask array input option for OLS, Ridge and KMeans
- PR #1874: Add predict_proba function to RF classifier
- PR #1815: Adding KNN parameter to UMAP
- PR #1978: Adding `predict_proba` function to dask RF

## Improvements
- PR #1644: Add `predict_proba()` for FIL binary classifier
- PR #1620: Pickling tests now automatically finds all model classes inheriting from cuml.Base
- PR #1637: Update to newer treelite version with XGBoost 1.0 compatibility
- PR #1632: Fix MBSGD models inheritance, they now inherits from cuml.Base
- PR #1628: Remove submodules from cuML
- PR #1755: Expose the build_treelite function for python
- PR #1649: Add the fil_sparse_format variable option to RF API
- PR #1647: storage_type=AUTO uses SPARSE for large models
- PR #1668: Update the warning statement thrown in RF when the seed is set but n_streams is not 1
- PR #1662: use of direct cusparse calls for coo2csr, instead of depending on nvgraph
- PR #1747: C++: dbscan performance improvements and cleanup
- PR #1697: Making trustworthiness batchable and using proper workspace
- PR #1721: Improving UMAP pytests
- PR #1717: Call `rmm_cupy_allocator` for CuPy allocations
- PR #1718: Import `using_allocator` from `cupy.cuda`
- PR #1723: Update RF Classifier to throw an exception for multi-class pickling
- PR #1726: Decorator to allocate CuPy arrays with RMM
- PR #1719: UMAP random seed reproducibility
- PR #1748: Test serializing `CumlArray` objects
- PR #1776: Refactoring pca/tsvd distributed
- PR #1762: Update CuPy requirement to 7
- PR #1768: C++: Different input and output types for add and subtract prims
- PR #1790: Add support for multiple seeding in k-means++
- PR #1805: Adding new Dask cuda serializers to naive bayes + a trivial perf update
- PR #1812: C++: bench: UMAP benchmark cases added
- PR #1795: Add capability to build CumlArray from bytearray/memoryview objects
- PR #1824: C++: improving the performance of UMAP algo
- PR #1816: Add ARIMA notebook
- PR #1856: Update docs for 0.13
- PR #1827: Add HPO demo Notebook
- PR #1825: `--nvtx` option in `build.sh`
- PR #1847: Update XGBoost version for CI
- PR #1837: Simplify cuML Array construction
- PR #1848: Rely on subclassing for cuML Array serialization
- PR #1866: Minimizing client memory pressure on Naive Bayes
- PR #1788: Removing complexity bottleneck in S-ARIMA
- PR #1873: Remove usage of nvstring and nvcat from LabelEncoder
- PR #1891: Additional improvements to naive bayes tree reduction

## Bug Fixes
- PR #1835 : Fix calling default RF Classification always
- PT #1904: replace cub sort
- PR #1833: Fix depth issue in shallow RF regression estimators
- PR #1770: Warn that KalmanFilter is deprecated
- PR #1775: Allow CumlArray to work with inputs that have no 'strides' in array interface
- PR #1594: Train-test split is now reproducible
- PR #1590: Fix destination directory structure for run-clang-format.py
- PR #1611: Fixing pickling errors for KNN classifier and regressor
- PR #1617: Fixing pickling issues for SVC and SVR
- PR #1634: Fix title in KNN docs
- PR #1627: Adding a check for multi-class data in RF classification
- PR #1654: Skip treelite patch if its already been applied
- PR #1661: Fix nvstring variable name
- PR #1673: Using struct for caching dlsym state in communicator
- PR #1659: TSNE - introduce 'convert_dtype' and refactor class attr 'Y' to 'embedding_'
- PR #1672: Solver 'svd' in Linear and Ridge Regressors when n_cols=1
- PR #1670: Lasso & ElasticNet - cuml Handle added
- PR #1671: Update for accessing cuDF Series pointer
- PR #1652: Support XGBoost 1.0+ models in FIL
- PR #1702: Fix LightGBM-FIL validation test
- PR #1701: test_score kmeans test passing with newer cupy version
- PR #1706: Remove multi-class bug from QuasiNewton
- PR #1699: Limit CuPy to <7.2 temporarily
- PR #1708: Correctly deallocate cuML handles in Cython
- PR #1730: Fixes to KF for test stability (mainly in CUDA 10.2)
- PR #1729: Fixing naive bayes UCX serialization problem in fit()
- PR #1749: bug fix rf classifier/regressor on seg fault in bench
- PR #1751: Updated RF documentation
- PR #1765: Update the checks for using RF GPU predict
- PR #1787: C++: unit-tests to check for RF accuracy. As well as a bug fix to improve RF accuracy
- PR #1793: Updated fil pyx to solve memory leakage issue
- PR #1810: Quickfix - chunkage in dask make_regression
- PR #1842: DistributedDataHandler not properly setting 'multiple'
- PR #1849: Critical fix in ARIMA initial estimate
- PR #1851: Fix for cuDF behavior change for multidimensional arrays
- PR #1852: Remove Thrust warnings
- PR #1868: Turning off IPC caching until it is fixed in UCX-py/UCX
- PR #1876: UMAP exponential decay parameters fix
- PR #1887: Fix hasattr for missing attributes on base models
- PR #1877: Remove resetting index in shuffling in train_test_split
- PR #1893: Updating UCX in comms to match current UCX-py
- PR #1888: Small train_test_split test fix
- PR #1899: Fix dask `extract_partitions()`, remove transformation as instance variable in PCA and TSVD and match sklearn APIs
- PR #1920: Temporarily raising threshold for UMAP reproducibility tests
- PR #1918: Create memleak fixture to skip memleak tests in CI for now
- PR #1926: Update batch matrix test margins
- PR #1925: Fix failing dask tests
- PR #1936: Update DaskRF regression test to xfail
- PR #1932: Isolating cause of make_blobs failure
- PR #1951: Dask Random forest regression CPU predict bug fix
- PR #1948: Adjust BatchedMargin margin and disable tests temporarily
- PR #1950: Fix UMAP test failure


# cuML 0.12.0 (04 Feb 2020)

## New Features
- PR #1483: prims: Fused L2 distance and nearest-neighbor prim
- PR #1494: bench: ml-prims benchmark
- PR #1514: bench: Fused L2 NN prim benchmark
- PR #1411: Cython side of MNMG OLS
- PR #1520: Cython side of MNMG Ridge Regression
- PR #1516: Suppor Vector Regression (epsilon-SVR)

## Improvements
- PR #1638: Update cuml/docs/README.md
- PR #1468: C++: updates to clang format flow to make it more usable among devs
- PR #1473: C++: lazy initialization of "costly" resources inside cumlHandle
- PR #1443: Added a new overloaded GEMM primitive
- PR #1489: Enabling deep trees using Gather tree builder
- PR #1463: Update FAISS submodule to 1.6.1
- PR #1488: Add codeowners
- PR #1432: Row-major (C-style) GPU arrays for benchmarks
- PR #1490: Use dask master instead of conda package for testing
- PR #1375: Naive Bayes & Distributed Naive Bayes
- PR #1377: Add GPU array support for FIL benchmarking
- PR #1493: kmeans: add tiling support for 1-NN computation and use fusedL2-1NN prim for L2 distance metric
- PR #1532: Update CuPy to >= 6.6 and allow 7.0
- PR #1528: Re-enabling KNN using dynamic library loading for UCX in communicator
- PR #1545: Add conda environment version updates to ci script
- PR #1541: Updates for libcudf++ Python refactor
- PR #1555: FIL-SKL, an SKLearn-based benchmark for FIL
- PR #1537: Improve pickling and scoring suppport for many models to support hyperopt
- PR #1551: Change custom kernel to cupy for col/row order transform
- PR #1533: C++: interface header file separation for SVM
- PR #1560: Helper function to allocate all new CuPy arrays with RMM memory management
- PR #1570: Relax nccl in conda recipes to >=2.4 (matching CI)
- PR #1578: Add missing function information to the cuML documenataion
- PR #1584: Add has_scipy utility function for runtime check
- PR #1583: API docs updates for 0.12
- PR #1591: Updated FIL documentation

## Bug Fixes
- PR #1470: Documentation: add make_regression, fix ARIMA section
- PR #1482: Updated the code to remove sklearn from the mbsgd stress test
- PR #1491: Update dev environments for 0.12
- PR #1512: Updating setup_cpu() in SpeedupComparisonRunner
- PR #1498: Add build.sh to code owners
- PR #1505: cmake: added correct dependencies for prims-bench build
- PR #1534: Removed TODO comment in create_ucp_listeners()
- PR #1548: Fixing umap extra unary op in knn graph
- PR #1547: Fixing MNMG kmeans score. Fixing UMAP pickling before fit(). Fixing UMAP test failures.
- PR #1557: Increasing threshold for kmeans score
- PR #1562: Increasing threshold even higher
- PR #1564: Fixed a typo in function cumlMPICommunicator_impl::syncStream
- PR #1569: Remove Scikit-learn exception and depedenncy in SVM
- PR #1575: Add missing dtype parameter in call to strides to order for CuPy 6.6 code path
- PR #1574: Updated the init file to include SVM
- PR #1589: Fixing the default value for RF and updating mnmg predict to accept cudf
- PR #1601: Fixed wrong datatype used in knn voting kernel

# cuML 0.11.0 (11 Dec 2019)

## New Features

- PR #1295: Cython side of MNMG PCA
- PR #1218: prims: histogram prim
- PR #1129: C++: Separate include folder for C++ API distribution
- PR #1282: OPG KNN MNMG Code (disabled for 0.11)
- PR #1242: Initial implementation of FIL sparse forests
- PR #1194: Initial ARIMA time-series modeling support.
- PR #1286: Importing treelite models as FIL sparse forests
- PR #1285: Fea minimum impurity decrease RF param
- PR #1301: Add make_regression to generate regression datasets
- PR #1322: RF pickling using treelite, protobuf and FIL
- PR #1332: Add option to cuml.dask make_blobs to produce dask array
- PR #1307: Add RF regression benchmark
- PR #1327: Update the code to build treelite with protobuf
- PR #1289: Add Python benchmarking support for FIL
- PR #1371: Cython side of MNMG tSVD
- PR #1386: Expose SVC decision function value

## Improvements
- PR #1170: Use git to clone subprojects instead of git submodules
- PR #1239: Updated the treelite version
- PR #1225: setup.py clone dependencies like cmake and correct include paths
- PR #1224: Refactored FIL to prepare for sparse trees
- PR #1249: Include libcuml.so C API in installed targets
- PR #1259: Conda dev environment updates and use libcumlprims current version in CI
- PR #1277: Change dependency order in cmake for better printing at compile time
- PR #1264: Add -s flag to GPU CI pytest for better error printing
- PR #1271: Updated the Ridge regression documentation
- PR #1283: Updated the cuMl docs to include MBSGD and adjusted_rand_score
- PR #1300: Lowercase parameter versions for FIL algorithms
- PR #1312: Update CuPy to version 6.5 and use conda-forge channel
- PR #1336: Import SciKit-Learn models into FIL
- PR #1314: Added options needed for ASVDb output (CUDA ver, etc.), added option
  to select algos
- PR #1335: Options to print available algorithms and datasets
  in the Python benchmark
- PR #1338: Remove BUILD_ABI references in CI scripts
- PR #1340: Updated unit tests to uses larger dataset
- PR #1351: Build treelite temporarily for GPU CI testing of FIL Scikit-learn
  model importing
- PR #1367: --test-split benchmark parameter for train-test split
- PR #1360: Improved tests for importing SciKit-Learn models into FIL
- PR #1368: Add --num-rows benchmark command line argument
- PR #1351: Build treelite temporarily for GPU CI testing of FIL Scikit-learn model importing
- PR #1366: Modify train_test_split to use CuPy and accept device arrays
- PR #1258: Documenting new MPI communicator for multi-node multi-GPU testing
- PR #1345: Removing deprecated should_downcast argument
- PR #1362: device_buffer in UMAP + Sparse prims
- PR #1376: AUTO value for FIL algorithm
- PR #1408: Updated pickle tests to delete the pre-pickled model to prevent pointer leakage
- PR #1357: Run benchmarks multiple times for CI
- PR #1382: ARIMA optimization: move functions to C++ side
- PR #1392: Updated RF code to reduce duplication of the code
- PR #1444: UCX listener running in its own isolated thread
- PR #1445: Improved performance of FIL sparse trees
- PR #1431: Updated API docs
- PR #1441: Remove unused CUDA conda labels
- PR #1439: Match sklearn 0.22 default n_estimators for RF and fix test errors
- PR #1461: Add kneighbors to API docs

## Bug Fixes
- PR #1281: Making rng.h threadsafe
- PR #1212: Fix cmake git cloning always running configure in subprojects
- PR #1261: Fix comms build errors due to cuml++ include folder changes
- PR #1267: Update build.sh for recent change of building comms in main CMakeLists
- PR #1278: Removed incorrect overloaded instance of eigJacobi
- PR #1302: Updates for numba 0.46
- PR #1313: Updated the RF tests to set the seed and n_streams
- PR #1319: Using machineName arg passed in instead of default for ASV reporting
- PR #1326: Fix illegal memory access in make_regression (bounds issue)
- PR #1330: Fix C++ unit test utils for better handling of differences near zero
- PR #1342: Fix to prevent memory leakage in Lasso and ElasticNet
- PR #1337: Fix k-means init from preset cluster centers
- PR #1354: Fix SVM gamma=scale implementation
- PR #1344: Change other solver based methods to create solver object in init
- PR #1373: Fixing a few small bugs in make_blobs and adding asserts to pytests
- PR #1361: Improve SMO error handling
- PR #1384: Lower expectations on batched matrix tests to prevent CI failures
- PR #1380: Fix memory leaks in ARIMA
- PR #1391: Lower expectations on batched matrix tests even more
- PR #1394: Warning added in svd for cuda version 10.1
- PR #1407: Resolved RF predict issues and updated RF docstring
- PR #1401: Patch for lbfgs solver for logistic regression with no l1 penalty
- PR #1416: train_test_split numba and rmm device_array output bugfix
- PR #1419: UMAP pickle tests are using wrong n_neighbors value for trustworthiness
- PR #1438: KNN Classifier to properly return Dataframe with Dataframe input
- PR #1425: Deprecate seed and use random_state similar to Scikit-learn in train_test_split
- PR #1458: Add joblib as an explicit requirement
- PR #1474: Defer knn mnmg to 0.12 nightly builds and disable ucx-py dependency

# cuML 0.10.0 (16 Oct 2019)

## New Features
- PR #1148: C++ benchmark tool for c++/CUDA code inside cuML
- PR #1071: Selective eigen solver of cuSolver
- PR #1073: Updating RF wrappers to use FIL for GPU accelerated prediction
- PR #1104: CUDA 10.1 support
- PR #1113: prims: new batched make-symmetric-matrix primitive
- PR #1112: prims: new batched-gemv primitive
- PR #855: Added benchmark tools
- PR #1149 Add YYMMDD to version tag for nightly conda packages
- PR #892: General Gram matrices prim
- PR #912: Support Vector Machine
- PR #1274: Updated the RF score function to use GPU predict

## Improvements
- PR #961: High Peformance RF; HIST algo
- PR #1028: Dockerfile updates after dir restructure. Conda env yaml to add statsmodels as a dependency
- PR #1047: Consistent OPG interface for kmeans, based on internal libcumlprims update
- PR #763: Add examples to train_test_split documentation
- PR #1093: Unified inference kernels for different FIL algorithms
- PR #1076: Paying off some UMAP / Spectral tech debt.
- PR #1086: Ensure RegressorMixin scorer uses device arrays
- PR #1110: Adding tests to use default values of parameters of the models
- PR #1108: input_to_host_array function in input_utils for input processing to host arrays
- PR #1114: K-means: Exposing useful params, removing unused params, proxying params in Dask
- PR #1138: Implementing ANY_RANK semantics on irecv
- PR #1142: prims: expose separate InType and OutType for unaryOp and binaryOp
- PR #1115: Moving dask_make_blobs to cuml.dask.datasets. Adding conversion to dask.DataFrame
- PR #1136: CUDA 10.1 CI updates
- PR #1135: K-means: add boundary cases for kmeans||, support finer control with convergence
- PR #1163: Some more correctness improvements. Better verbose printing
- PR #1165: Adding except + in all remaining cython
- PR #1186: Using LocalCUDACluster Pytest fixture
- PR #1173: Docs: Barnes Hut TSNE documentation
- PR #1176: Use new RMM API based on Cython
- PR #1219: Adding custom bench_func and verbose logging to cuml.benchmark
- PR #1247: Improved MNMG RF error checking

## Bug Fixes

- PR #1231: RF respect number of cuda streams from cuml handle
- PR #1230: Rf bugfix memleak in regression
- PR #1208: compile dbscan bug
- PR #1016: Use correct libcumlprims version in GPU CI
- PR #1040: Update version of numba in development conda yaml files
- PR #1043: Updates to accomodate cuDF python code reorganization
- PR #1044: Remove nvidia driver installation from ci/cpu/build.sh
- PR #991: Barnes Hut TSNE Memory Issue Fixes
- PR #1075: Pinning Dask version for consistent CI results
- PR #990: Barnes Hut TSNE Memory Issue Fixes
- PR #1066: Using proper set of workers to destroy nccl comms
- PR #1072: Remove pip requirements and setup
- PR #1074: Fix flake8 CI style check
- PR #1087: Accuracy improvement for sqrt/log in RF max_feature
- PR #1088: Change straggling numba python allocations to use RMM
- PR #1106: Pinning Distributed version to match Dask for consistent CI results
- PR #1116: TSNE CUDA 10.1 Bug Fixes
- PR #1132: DBSCAN Batching Bug Fix
- PR #1162: DASK RF random seed bug fix
- PR #1164: Fix check_dtype arg handling for input_to_dev_array
- PR #1171: SVM prediction bug fix
- PR #1177: Update dask and distributed to 2.5
- PR #1204: Fix SVM crash on Turing
- PR #1199: Replaced sprintf() with snprintf() in THROW()
- PR #1205: Update dask-cuda in yml envs
- PR #1211: Fixing Dask k-means transform bug and adding test
- PR #1236: Improve fix for SMO solvers potential crash on Turing
- PR #1251: Disable compiler optimization for CUDA 10.1 for distance prims
- PR #1260: Small bugfix for major conversion in input_utils
- PR #1276: Fix float64 prediction crash in test_random_forest

# cuML 0.9.0 (21 Aug 2019)

## New Features

- PR #894: Convert RF to treelite format
- PR #826: Jones transformation of params for ARIMA models timeSeries ml-prim
- PR #697: Silhouette Score metric ml-prim
- PR #674: KL Divergence metric ml-prim
- PR #787: homogeneity, completeness and v-measure metrics ml-prim
- PR #711: Mutual Information metric ml-prim
- PR #724: Entropy metric ml-prim
- PR #766: Expose score method based on inertia for KMeans
- PR #823: prims: cluster dispersion metric
- PR #816: Added inverse_transform() for LabelEncoder
- PR #789: prims: sampling without replacement
- PR #813: prims: Col major istance prim
- PR #635: Random Forest & Decision Tree Regression (Single-GPU)
- PR #819: Forest Inferencing Library (FIL)
- PR #829: C++: enable nvtx ranges
- PR #835: Holt-Winters algorithm
- PR #837: treelite for decision forest exchange format
- PR #871: Wrapper for FIL
- PR #870: make_blobs python function
- PR #881: wrappers for accuracy_score and adjusted_rand_score functions
- PR #840: Dask RF classification and regression
- PR #870: make_blobs python function
- PR #879: import of treelite models to FIL
- PR #892: General Gram matrices prim
- PR #883: Adding MNMG Kmeans
- PR #930: Dask RF
- PR #882: TSNE - T-Distributed Stochastic Neighbourhood Embedding
- PR #624: Internals API & Graph Based Dimensionality Reductions Callback
- PR #926: Wrapper for FIL
- PR #994: Adding MPI comm impl for testing / benchmarking MNMG CUDA
- PR #960: Enable using libcumlprims for MG algorithms/prims

## Improvements
- PR #822: build: build.sh update to club all make targets together
- PR #807: Added development conda yml files
- PR #840: Require cmake >= 3.14
- PR #832: Stateless Decision Tree and Random Forest API
- PR #857: Small modifications to comms for utilizing IB w/ Dask
- PR #851: Random forest Stateless API wrappers
- PR #865: High Performance RF
- PR #895: Pretty prints arguments!
- PR #920: Add an empty marker kernel for tracing purposes
- PR #915: syncStream added to cumlCommunicator
- PR #922: Random Forest support in FIL
- PR #911: Update headers to credit CannyLabs BH TSNE implementation
- PR #918: Streamline CUDA_REL environment variable
- PR #924: kmeans: updated APIs to be stateless, refactored code for mnmg support
- PR #950: global_bias support in FIL
- PR #773: Significant improvements to input checking of all classes and common input API for Python
- PR #957: Adding docs to RF & KMeans MNMG. Small fixes for release
- PR #965: Making dask-ml a hard dependency
- PR #976: Update api.rst for new 0.9 classes
- PR #973: Use cudaDeviceGetAttribute instead of relying on cudaDeviceProp object being passed
- PR #978: Update README for 0.9
- PR #1009: Fix references to notebooks-contrib
- PR #1015: Ability to control the number of internal streams in cumlHandle_impl via cumlHandle
- PR #1175: Add more modules to docs ToC

## Bug Fixes

- PR #923: Fix misshapen level/trend/season HoltWinters output
- PR #831: Update conda package dependencies to cudf 0.9
- PR #772: Add missing cython headers to SGD and CD
- PR #849: PCA no attribute trans_input_ transform bug fix
- PR #869: Removing incorrect information from KNN Docs
- PR #885: libclang installation fix for GPUCI
- PR #896: Fix typo in comms build instructions
- PR #921: Fix build scripts using incorrect cudf version
- PR #928: TSNE Stability Adjustments
- PR #934: Cache cudaDeviceProp in cumlHandle for perf reasons
- PR #932: Change default param value for RF classifier
- PR #949: Fix dtype conversion tests for unsupported cudf dtypes
- PR #908: Fix local build generated file ownerships
- PR #983: Change RF max_depth default to 16
- PR #987: Change default values for knn
- PR #988: Switch to exact tsne
- PR #991: Cleanup python code in cuml.dask.cluster
- PR #996: ucx_initialized being properly set in CommsContext
- PR #1007: Throws a well defined error when mutigpu is not enabled
- PR #1018: Hint location of nccl in build.sh for CI
- PR #1022: Using random_state to make K-Means MNMG tests deterministic
- PR #1034: Fix typos and formatting issues in RF docs
- PR #1052: Fix the rows_sample dtype to float

# cuML 0.8.0 (27 June 2019)

## New Features

- PR #652: Adjusted Rand Index metric ml-prim
- PR #679: Class label manipulation ml-prim
- PR #636: Rand Index metric ml-prim
- PR #515: Added Random Projection feature
- PR #504: Contingency matrix ml-prim
- PR #644: Add train_test_split utility for cuDF dataframes
- PR #612: Allow Cuda Array Interface, Numba inputs and input code refactor
- PR #641: C: Separate C-wrapper library build to generate libcuml.so
- PR #631: Add nvcategory based ordinal label encoder
- PR #681: Add MBSGDClassifier and MBSGDRegressor classes around SGD
- PR #705: Quasi Newton solver and LogisticRegression Python classes
- PR #670: Add test skipping functionality to build.sh
- PR #678: Random Forest Python class
- PR #684: prims: make_blobs primitive
- PR #673: prims: reduce cols by key primitive
- PR #812: Add cuML Communications API & consolidate Dask cuML

## Improvements

- PR #597: C++ cuML and ml-prims folder refactor
- PR #590: QN Recover from numeric errors
- PR #482: Introduce cumlHandle for pca and tsvd
- PR #573: Remove use of unnecessary cuDF column and series copies
- PR #601: Cython PEP8 cleanup and CI integration
- PR #596: Introduce cumlHandle for ols and ridge
- PR #579: Introduce cumlHandle for cd and sgd, and propagate C++ errors in cython level for cd and sgd
- PR #604: Adding cumlHandle to kNN, spectral methods, and UMAP
- PR #616: Enable clang-format for enforcing coding style
- PR #618: CI: Enable copyright header checks
- PR #622: Updated to use 0.8 dependencies
- PR #626: Added build.sh script, updated CI scripts and documentation
- PR #633: build: Auto-detection of GPU_ARCHS during cmake
- PR #650: Moving brute force kNN to prims. Creating stateless kNN API.
- PR #662: C++: Bulk clang-format updates
- PR #671: Added pickle pytests and correct pickling of Base class
- PR #675: atomicMin/Max(float, double) with integer atomics and bit flipping
- PR #677: build: 'deep-clean' to build.sh to clean faiss build as well
- PR #683: Use stateless c++ API in KNN so that it can be pickled properly
- PR #686: Use stateless c++ API in UMAP so that it can be pickled properly
- PR #695: prims: Refactor pairwise distance
- PR #707: Added stress test and updated documentation for RF
- PR #701: Added emacs temporary file patterns to .gitignore
- PR #606: C++: Added tests for host_buffer and improved device_buffer and host_buffer implementation
- PR #726: Updated RF docs and stress test
- PR #730: Update README and RF docs for 0.8
- PR #744: Random projections generating binomial on device. Fixing tests.
- PR #741: Update API docs for 0.8
- PR #754: Pickling of UMAP/KNN
- PR #753: Made PCA and TSVD picklable
- PR #746: LogisticRegression and QN API docstrings
- PR #820: Updating DEVELOPER GUIDE threading guidelines

## Bug Fixes
- PR #584: Added missing virtual destructor to deviceAllocator and hostAllocator
- PR #620: C++: Removed old unit-test files in ml-prims
- PR #627: C++: Fixed dbscan crash issue filed in 613
- PR #640: Remove setuptools from conda run dependency
- PR #646: Update link in contributing.md
- PR #649: Bug fix to LinAlg::reduce_rows_by_key prim filed in issue #648
- PR #666: fixes to gitutils.py to resolve both string decode and handling of uncommitted files
- PR #676: Fix template parameters in `bernoulli()` implementation.
- PR #685: Make CuPy optional to avoid nccl conda package conflicts
- PR #687: prims: updated tolerance for reduce_cols_by_key unit-tests
- PR #689: Removing extra prints from NearestNeighbors cython
- PR #718: Bug fix for DBSCAN and increasing batch size of sgd
- PR #719: Adding additional checks for dtype of the data
- PR #736: Bug fix for RF wrapper and .cu print function
- PR #547: Fixed issue if C++ compiler is specified via CXX during configure.
- PR #759: Configure Sphinx to render params correctly
- PR #762: Apply threshold to remove flakiness of UMAP tests.
- PR #768: Fixing memory bug from stateless refactor
- PR #782: Nearest neighbors checking properly whether memory should be freed
- PR #783: UMAP was using wrong size for knn computation
- PR #776: Hotfix for self.variables in RF
- PR #777: Fix numpy input bug
- PR #784: Fix jit of shuffle_idx python function
- PR #790: Fix rows_sample input type for RF
- PR #793: Fix for dtype conversion utility for numba arrays without cupy installed
- PR #806: Add a seed for sklearn model in RF test file
- PR #843: Rf quantile fix

# cuML 0.7.0 (10 May 2019)

## New Features

- PR #405: Quasi-Newton GLM Solvers
- PR #277: Add row- and column-wise weighted mean primitive
- PR #424: Add a grid-sync struct for inter-block synchronization
- PR #430: Add R-Squared Score to ml primitives
- PR #463: Add matrix gather to ml primitives
- PR #435: Expose cumlhandle in cython + developer guide
- PR #455: Remove default-stream arguement across ml-prims and cuML
- PR #375: cuml cpp shared library renamed to libcuml++.so
- PR #460: Random Forest & Decision Trees (Single-GPU, Classification)
- PR #491: Add doxygen build target for ml-prims
- PR #505: Add R-Squared Score to python interface
- PR #507: Add coordinate descent for lasso and elastic-net
- PR #511: Add a minmax ml-prim
- PR #516: Added Trustworthiness score feature
- PR #520: Add local build script to mimic gpuCI
- PR #503: Add column-wise matrix sort primitive
- PR #525: Add docs build script to cuML
- PR #528: Remove current KMeans and replace it with a new single GPU implementation built using ML primitives

## Improvements

- PR #481: Refactoring Quasi-Newton to use cumlHandle
- PR #467: Added validity check on cumlHandle_t
- PR #461: Rewrote permute and added column major version
- PR #440: README updates
- PR #295: Improve build-time and the interface e.g., enable bool-OutType, for distance()
- PR #390: Update docs version
- PR #272: Add stream parameters to cublas and cusolver wrapper functions
- PR #447: Added building and running mlprims tests to CI
- PR #445: Lower dbscan memory usage by computing adjacency matrix directly
- PR #431: Add support for fancy iterator input types to LinAlg::reduce_rows_by_key
- PR #394: Introducing cumlHandle API to dbscan and add example
- PR #500: Added CI check for black listed CUDA Runtime API calls
- PR #475: exposing cumlHandle for dbscan from python-side
- PR #395: Edited the CONTRIBUTING.md file
- PR #407: Test files to run stress, correctness and unit tests for cuml algos
- PR #512: generic copy method for copying buffers between device/host
- PR #533: Add cudatoolkit conda dependency
- PR #524: Use cmake find blas and find lapack to pass configure options to faiss
- PR #527: Added notes on UMAP differences from reference implementation
- PR #540: Use latest release version in update-version CI script
- PR #552: Re-enable assert in kmeans tests with xfail as needed
- PR #581: Add shared memory fast col major to row major function back with bound checks
- PR #592: More efficient matrix copy/reverse methods
- PR #721: Added pickle tests for DBSCAN and Random Projections

## Bug Fixes

- PR #334: Fixed segfault in `ML::cumlHandle_impl::destroyResources`
- PR #349: Developer guide clarifications for cumlHandle and cumlHandle_impl
- PR #398: Fix CI scripts to allow nightlies to be uploaded
- PR #399: Skip PCA tests to allow CI to run with driver 418
- PR #422: Issue in the PCA tests was solved and CI can run with driver 418
- PR #409: Add entry to gitmodules to ignore build artifacts
- PR #412: Fix for svdQR function in ml-prims
- PR #438: Code that depended on FAISS was building everytime.
- PR #358: Fixed an issue when switching streams on MLCommon::device_buffer and MLCommon::host_buffer
- PR #434: Fixing bug in CSR tests
- PR #443: Remove defaults channel from ci scripts
- PR #384: 64b index arithmetic updates to the kernels inside ml-prims
- PR #459: Fix for runtime library path of pip package
- PR #464: Fix for C++11 destructor warning in qn
- PR #466: Add support for column-major in LinAlg::*Norm methods
- PR #465: Fixing deadlock issue in GridSync due to consecutive sync calls
- PR #468: Fix dbscan example build failure
- PR #470: Fix resource leakage in Kalman filter python wrapper
- PR #473: Fix gather ml-prim test for change in rng uniform API
- PR #477: Fixes default stream initialization in cumlHandle
- PR #480: Replaced qn_fit() declaration with #include of file containing definition to fix linker error
- PR #495: Update cuDF and RMM versions in GPU ci test scripts
- PR #499: DEVELOPER_GUIDE.md: fixed links and clarified ML::detail::streamSyncer example
- PR #506: Re enable ml-prim tests in CI
- PR #508: Fix for an error with default argument in LinAlg::meanSquaredError
- PR #519: README.md Updates and adding BUILD.md back
- PR #526: Fix the issue of wrong results when fit and transform of PCA are called separately
- PR #531: Fixing missing arguments in updateDevice() for RF
- PR #543: Exposing dbscan batch size through cython API and fixing broken batching
- PR #551: Made use of ZLIB_LIBRARIES consistent between ml_test and ml_mg_test
- PR #557: Modified CI script to run cuML tests before building mlprims and removed lapack flag
- PR #578: Updated Readme.md to add lasso and elastic-net
- PR #580: Fixing cython garbage collection bug in KNN
- PR #577: Use find libz in prims cmake
- PR #594: fixed cuda-memcheck mean_center test failures


# cuML 0.6.1 (09 Apr 2019)

## Bug Fixes

- PR #462 Runtime library path fix for cuML pip package


# cuML 0.6.0 (22 Mar 2019)

## New Features

- PR #249: Single GPU Stochastic Gradient Descent for linear regression, logistic regression, and linear svm with L1, L2, and elastic-net penalties.
- PR #247: Added "proper" CUDA API to cuML
- PR #235: NearestNeighbors MG Support
- PR #261: UMAP Algorithm
- PR #290: NearestNeighbors numpy MG Support
- PR #303: Reusable spectral embedding / clustering
- PR #325: Initial support for single process multi-GPU OLS and tSVD
- PR #271: Initial support for hyperparameter optimization with dask for many models

## Improvements

- PR #144: Dockerfile update and docs for LinearRegression and Kalman Filter.
- PR #168: Add /ci/gpu/build.sh file to cuML
- PR #167: Integrating full-n-final ml-prims repo inside cuml
- PR #198: (ml-prims) Removal of *MG calls + fixed a bug in permute method
- PR #194: Added new ml-prims for supporting LASSO regression.
- PR #114: Building faiss C++ api into libcuml
- PR #64: Using FAISS C++ API in cuML and exposing bindings through cython
- PR #208: Issue ml-common-3: Math.h: swap thrust::for_each with binaryOp,unaryOp
- PR #224: Improve doc strings for readable rendering with readthedocs
- PR #209: Simplify README.md, move build instructions to BUILD.md
- PR #218: Fix RNG to use given seed and adjust RNG test tolerances.
- PR #225: Support for generating random integers
- PR #215: Refactored LinAlg::norm to Stats::rowNorm and added Stats::colNorm
- PR #234: Support for custom output type and passing index value to main_op in *Reduction kernels
- PR #230: Refactored the cuda_utils header
- PR #236: Refactored cuml python package structure to be more sklearn like
- PR #232: Added reduce_rows_by_key
- PR #246: Support for 2 vectors in the matrix vector operator
- PR #244: Fix for single GPU OLS and Ridge to support one column training data
- PR #271: Added get_params and set_params functions for linear and ridge regression
- PR #253: Fix for issue #250-reduce_rows_by_key failed memcheck for small nkeys
- PR #269: LinearRegression, Ridge Python docs update and cleaning
- PR #322: set_params updated
- PR #237: Update build instructions
- PR #275: Kmeans use of faster gpu_matrix
- PR #288: Add n_neighbors to NearestNeighbors constructor
- PR #302: Added FutureWarning for deprecation of current kmeans algorithm
- PR #312: Last minute cleanup before release
- PR #315: Documentation updating and enhancements
- PR #330: Added ignored argument to pca.fit_transform to map to sklearn's implemenation
- PR #342: Change default ABI to ON
- PR #572: Pulling DBSCAN components into reusable primitives


## Bug Fixes

- PR #193: Fix AttributeError in PCA and TSVD
- PR #211: Fixing inconsistent use of proper batch size calculation in DBSCAN
- PR #202: Adding back ability for users to define their own BLAS
- PR #201: Pass CMAKE CUDA path to faiss/configure script
- PR #200 Avoid using numpy via cimport in KNN
- PR #228: Bug fix: LinAlg::unaryOp with 0-length input
- PR #279: Removing faiss-gpu references in README
- PR #321: Fix release script typo
- PR #327: Update conda requirements for version 0.6 requirements
- PR #352: Correctly calculating numpy chunk sizing for kNN
- PR #345: Run python import as part of package build to trigger compilation
- PR #347: Lowering memory usage of kNN.
- PR #355: Fixing issues with very large numpy inputs to SPMG OLS and tSVD.
- PR #357: Removing FAISS requirement from README
- PR #362: Fix for matVecOp crashing on large input sizes
- PR #366: Index arithmetic issue fix with TxN_t class
- PR #376: Disabled kmeans tests since they are currently too sensitive (see #71)
- PR #380: Allow arbitrary data size on ingress for numba_utils.row_matrix
- PR #385: Fix for long import cuml time in containers and fix for setup_pip
- PR #630: Fixing a missing kneighbors in nearest neighbors python proxy

# cuML 0.5.1 (05 Feb 2019)

## Bug Fixes

- PR #189 Avoid using numpy via cimport to prevent ABI issues in Cython compilation


# cuML 0.5.0 (28 Jan 2019)

## New Features

- PR #66: OLS Linear Regression
- PR #44: Distance calculation ML primitives
- PR #69: Ridge (L2 Regularized) Linear Regression
- PR #103: Linear Kalman Filter
- PR #117: Pip install support
- PR #64: Device to device support from cuML device pointers into FAISS

## Improvements

- PR #56: Make OpenMP optional for building
- PR #67: Github issue templates
- PR #44: Refactored DBSCAN to use ML primitives
- PR #91: Pytest cleanup and sklearn toyset datasets based pytests for kmeans and dbscan
- PR #75: C++ example to use kmeans
- PR #117: Use cmake extension to find any zlib installed in system
- PR #94: Add cmake flag to set ABI compatibility
- PR #139: Move thirdparty submodules to root and add symlinks to new locations
- PR #151: Replace TravisCI testing and conda pkg builds with gpuCI
- PR #164: Add numba kernel for faster column to row major transform
- PR #114: Adding FAISS to cuml build

## Bug Fixes

- PR #48: CUDA 10 compilation warnings fix
- PR #51: Fixes to Dockerfile and docs for new build system
- PR #72: Fixes for GCC 7
- PR #96: Fix for kmeans stack overflow with high number of clusters
- PR #105: Fix for AttributeError in kmeans fit method
- PR #113: Removed old  glm python/cython files
- PR #118: Fix for AttributeError in kmeans predict method
- PR #125: Remove randomized solver option from PCA python bindings


# cuML 0.4.0 (05 Dec 2018)

## New Features

## Improvements

- PR #42: New build system: separation of libcuml.so and cuml python package
- PR #43: Added changelog.md

## Bug Fixes


# cuML 0.3.0 (30 Nov 2018)

## New Features

- PR #33: Added ability to call cuML algorithms using numpy arrays

## Improvements

- PR #24: Fix references of python package from cuML to cuml and start using versioneer for better versioning
- PR #40: Added support for refactored cuDF 0.3.0, updated Conda files
- PR #33: Major python test cleaning, all tests pass with cuDF 0.2.0 and 0.3.0. Preparation for new build system
- PR #34: Updated batch count calculation logic in DBSCAN
- PR #35: Beginning of DBSCAN refactor to use cuML mlprims and general improvements

## Bug Fixes

- PR #30: Fixed batch size bug in DBSCAN that caused crash. Also fixed various locations for potential integer overflows
- PR #28: Fix readthedocs build documentation
- PR #29: Fix pytests for cuml name change from cuML
- PR #33: Fixed memory bug that would cause segmentation faults due to numba releasing memory before it was used. Also fixed row major/column major bugs for different algorithms
- PR #36: Fix kmeans gtest to use device data
- PR #38: cuda\_free bug removed that caused google tests to sometimes pass and sometimes fail randomly
- PR #39: Updated cmake to correctly link with CUDA libraries, add CUDA runtime linking and include source files in compile target

# cuML 0.2.0 (02 Nov 2018)

## New Features

- PR #11: Kmeans algorithm added
- PR #7: FAISS KNN wrapper added
- PR #21: Added Conda install support

## Improvements

- PR #15: Added compatibility with cuDF (from prior pyGDF)
- PR #13: Added FAISS to Dockerfile
- PR #21: Added TravisCI build system for CI and Conda builds

## Bug Fixes

- PR #4: Fixed explained variance bug in TSVD
- PR #5: Notebook bug fixes and updated results


# cuML 0.1.0

Initial release including PCA, TSVD, DBSCAN, ml-prims and cython wrappers<|MERGE_RESOLUTION|>--- conflicted
+++ resolved
@@ -72,11 +72,8 @@
 - PR #3152: Fix access to attributes of individual NB objects in dask NB
 - PR #3156: Force local conda artifact install
 - PR #3162: Removing accidentally checked in debug file
-<<<<<<< HEAD
+- PR #3175: Fix gtest pinned cmake version for build from source option
 - PR #3051: MNMG KNN Cl&Re fix + multiple improvements
-=======
-- PR #3175: Fix gtest pinned cmake version for build from source option
->>>>>>> e7f6bdf0
 
 
 # cuML 0.16.0 (23 Oct 2020)
