--- conflicted
+++ resolved
@@ -3,12 +3,8 @@
 ## New Features
 
 ## Improvements
-<<<<<<< HEAD
 - PR #2741: Use rapids build packages in conda environments
-=======
 - PR #2735: Update seed to random_state in random forest and associated tests
->>>>>>> cb41ed81
-
 - PR #2739: Use cusparse_wrappers.h from RAFT
 - PR #2729: Replace `cupy.sparse` with `cupyx.scipy.sparse`
 - PR #2749: Correct docs for python version used in cuml_dev conda environment
