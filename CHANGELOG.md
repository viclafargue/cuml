# cuML 0.15.0 (Date TBD)

## New Features
- PR #2554: Hashing Vectorizer and general vectorizer improvements
- PR #2240: Making Dask models pickleable
- PR #2267: CountVectorizer estimator
- PR #2261: Exposing new FAISS metrics through Python API
- PR #2287: Single-GPU TfidfTransformer implementation
- PR #2289: QR SVD solver for MNMG PCA
- PR #2312: column-major support for make_blobs
- PR #2172: Initial support for auto-ARIMA
- PR #2394: Adding cosine & correlation distance for KNN
- PR #2392: PCA can accept sparse inputs, and sparse prim for computing covariance
- PR #2465: Support pandas 1.0+
- PR #2500: Replace UMAP functionality dependency on nvgraph with RAFT Spectral Clustering
- PR #2520: TfidfVectorizer estimator
- PR #2461: Add KNN Sparse Output Functionality

## Improvements
- PR #2336: Eliminate `rmm.device_array` usage
- PR #2262: Using fully shared PartDescriptor in MNMG decomposiition, linear models, and solvers
- PR #2310: Pinning ucx-py to 0.14 to make 0.15 CI pass
- PR #1945: enable clang tidy
- PR #2339: umap performance improvements
- PR #2308: Using fixture for Dask client to eliminate possiblity of not closing
- PR #2345: make C++ logger level definition to be the same as python layer
- PR #2329: Add short commit hash to conda package name
- PR #2362: Implement binary/multi-classification log loss with cupy
- PR #2363: Update threshold and make other changes for stress tests
- PR #2371: Updating MBSGD tests to use larger batches
- PR #2380: Pinning libcumlprims version to ease future updates
- PR #2405: Remove references to deprecated RMM headers.
- PR #2340: Import ARIMA in the root init file and fix the `test_fit_function` test
- PR #2408: Install meta packages for dependencies
- PR #2417: Move doc customization scripts to Jenkins
- PR #2427: Moving MNMG decomposition to cuml
- PR #2433: Add libcumlprims_mg to CMake
- PR #2420: Add and set convert_dtype default to True in estimator fit methods
- PR #2411: Refactor Mixin classes and use in classifier/regressor estimators
- PR #2442: fix setting RAFT_DIR from the RAFT_PATH env var
- PR #2469: Updating KNN c-api to document all arguments
- PR #2453: Add CumlArray to API doc
- PR #2440: Use Treelite Conda package
- PR #2403: Support for input and output type consistency in logistic regression predict_proba
- PR #2473: Add metrics.roc_auc_score to API docs. Additional readability and minor docs bug fixes
- PR #2468: Add `_n_features_in_` attribute to all single GPU estimators that implement fit
- PR #2480: Moving MNMG glm and solvers to cuml
- PR #2490: Moving MNMG KMeans to cuml
- PR #2483: Moving MNMG KNN to cuml
- PR #2492: Adding additional assertions to mnmg nearest neighbors pytests
- PR #2439: Update dask RF code to have print_detailed function
- PR #2431: Match output of classifier predict with target dtype
- PR #2237: Refactor RF cython code
- PR #2513: Fixing LGTM Analysis Issues
- PR #2099: Raise an error when float64 data is used with dask RF
- PR #2499: Provide access to `cuml.DBSCAN` core samples
- PR #2526: Removing PCA TSQR as a solver due to scalability issues
- PR #2536 Update conda upload versions for new supported CUDA/Python
- PR #2538: Remove Protobuf dependency
- PR #2553: Test pickle protocol 5 support
- PR #2566: Remove deprecated cuDF from_gpu_matrix calls

## Bug Fixes
- PR #2369: Update RF code to fix set_params memory leak
- PR #2364: Fix for random projection
- PR #2373: Use Treelite Pip package in GPU testing
- PR #2376: Update documentation Links
- PR #2407: fixed batch count in DBScan for integer overflow case
- PR #2413: CumlArray and related methods updates to account for cuDF.Buffer contiguity update
- PR #2424: --singlegpu flag fix on build.sh script
- PR #2432: Using correct algo_name for UMAP in benchmark tests
- PR #2445: Restore access to coef_ property of Lasso
- PR #2441: Change p2p_enabled definition to work without ucx
- PR #2447: Drop `nvstrings`
- PR #2450: Update local build to use new gpuCI image
- PR #2454: Mark RF memleak test as XFAIL, because we can't detect memleak reliably
- PR #2455: Use correct field to store data type in `LabelEncoder.fit_transform`
- PR #2475: Fix typo in build.sh
- PR #2496: Fixing indentation for simulate_data in test_fil.py
- PR #2494: Set QN regularization strength consistent with scikit-learn
- PR #2486: Fix cupy input to kmeans init
- PR #2497: Changes to accomodate cuDF unsigned categorical changes
- PR #2209: Fix FIL benchmark for gpuarray-c input
- PR #2507: Import `treelite.sklearn`
- PR #2532: Updating doxygen in new MG headers
- PR #2521: Fixing invalid smem calculation in KNeighborsCLassifier
- PR #2515: Increase tolerance for LogisticRegression test
- PR #2544: Fix Barnes-Hut tSNE not using specified post_learning_rate
- PR #2558: Disabled a long-running FIL test
- PR #2540: Update default value for n_epochs in UMAP to match documentation & sklearn API
- PR #2535: Fix issue with incorrect docker image being used in local build script
- PR #2542: Fix small memory leak in TSNE
- PR #2552: Fixed the length argument of updateDevice calls in RF test
- PR #2563: Update scipy call for arima gradient test
- PR #2569: Fix for cuDF update
- PR #2508: Use keyword parameters in sklearn.datasets.make_* functions
<<<<<<< HEAD
- PR #2573: Considering managed memory as device type on checking for KMeans 
=======
- PR #2574: Fixing include path in `tsvd_mg.pyx`
>>>>>>> cc042230

# cuML 0.14.0 (03 Jun 2020)

## New Features
- PR #1994: Support for distributed OneHotEncoder
- PR #1892: One hot encoder implementation with cupy
- PR #1655: Adds python bindings for homogeneity score
- PR #1704: Adds python bindings for completeness score
- PR #1687: Adds python bindings for mutual info score
- PR #1980: prim: added a new write-only unary op prim
- PR #1867: C++: add logging interface support in cuML based spdlog
- PR #1902: Multi class inference in FIL C++ and importing multi-class forests from treelite
- PR #1906: UMAP MNMG
- PR #2067: python: wrap logging interface in cython
- PR #2083: Added dtype, order, and use_full_low_rank to MNMG `make_regression`
- PR #2074: SG and MNMG `make_classification`
- PR #2127: Added order to SG `make_blobs`, and switch from C++ to cupy based implementation
- PR #2057: Weighted k-means
- PR #2256: Add a `make_arima` generator
- PR #2245: ElasticNet, Lasso and Coordinate Descent MNMG
- PR #2242: Pandas input support with output as NumPy arrays by default
- PR #1728: Added notebook testing to gpuCI gpu build

## Improvements
- PR #1931: C++: enabled doxygen docs for all of the C++ codebase
- PR #1944: Support for dask_cudf.core.Series in _extract_partitions
- PR #1947: Cleaning up cmake
- PR #1927: Use Cython's `new_build_ext` (if available)
- PR #1946: Removed zlib dependency from cmake
- PR #1988: C++: cpp bench refactor
- PR #1873: Remove usage of nvstring and nvcat from LabelEncoder
- PR #1968: Update SVC SVR with cuML Array
- PR #1972: updates to our flow to use conda-forge's clang and clang-tools packages
- PR #1974: Reduce ARIMA testing time
- PR #1984: Enable Ninja build
- PR #1985: C++ UMAP parametrizable tests
- PR #2005: Adding missing algorithms to cuml benchmarks and notebook
- PR #2016: Add capability to setup.py and build.sh to fully clean all cython build files and artifacts
- PR #2044: A cuda-memcheck helper wrapper for devs
- PR #2018: Using `cuml.dask.part_utils.extract_partitions` and removing similar, duplicated code
- PR #2019: Enable doxygen build in our nightly doc build CI script
- PR #1996: Cythonize in parallel
- PR #2032: Reduce number of tests for MBSGD to improve CI running time
- PR #2031: Encapsulating UCX-py interactions in singleton
- PR #2029: Add C++ ARIMA log-likelihood benchmark
- PR #2085: Convert TSNE to use CumlArray
- PR #2051: Reduce the time required to run dask pca and dask tsvd tests
- PR #1981: Using CumlArray in kNN and DistributedDataHandler in dask kNN
- PR #2053: Introduce verbosity level in C++ layer instead of boolean `verbose` flag
- PR #2047: Make internal streams non-blocking w.r.t. NULL stream
- PR #2048: Random forest testing speedup
- PR #2058: Use CumlArray in Random Projection
- PR #2068: Updating knn class probabilities to use make_monotonic instead of binary search
- PR #2062: Adding random state to UMAP mnmg tests
- PR #2064: Speed-up K-Means test
- PR #2015: Renaming .h to .cuh in solver, dbscan and svm
- PR #2080: Improved import of sparse FIL forests from treelite
- PR #2090: Upgrade C++ build to C++14 standard
- PR #2089: CI: enabled cuda-memcheck on ml-prims unit-tests during nightly build
- PR #2128: Update Dask RF code to reduce the time required for GPU predict to run
- PR #2125: Build infrastructure to use RAFT
- PR #2131: Update Dask RF fit to use DistributedDataHandler
- PR #2055: Update the metrics notebook to use important cuML models
- PR #2095: Improved import of src_prims/utils.h, making it less ambiguous
- PR #2118: Updating SGD & mini-batch estimators to use CumlArray
- PR #2120: Speeding up dask RandomForest tests
- PR #1883: Use CumlArray in ARIMA
- PR #877: Adding definition of done criteria to wiki
- PR #2135: A few optimizations to UMAP fuzzy simplicial set
- PR #1914: Change the meaning of ARIMA's intercept to match the literature
- PR #2098: Renaming .h to .cuh in decision_tree, glm, pca
- PR #2150: Remove deprecated RMM calls in RMM allocator adapter
- PR #2146: Remove deprecated kalman filter
- PR #2151: Add pytest duration and pytest timeout
- PR #2156: Add Docker 19 support to local gpuci build
- PR #2178: Reduce duplicated code in RF
- PR #2124: Expand tutorial docs and sample notebook
- PR #2175: Allow CPU-only and dataset params for benchmark sweeps
- PR #2186: Refactor cython code to build OPG structs in common utils file
- PR #2180: Add fully single GPU singlegpu python build
- PR #2187: CMake improvements to manage conda environment dependencies
- PR #2185: Add has_sklearn function and use it in datasets/classification.
- PR #2193: Order-independent local shuffle in `cuml.dask.make_regression`
- PR #2204: Update python layer to use the logger interface
- PR #2184: Refoctor headers for holtwinters, rproj, tsvd, tsne, umap
- PR #2199: Remove unncessary notebooks
- PR #2195: Separating fit and transform calls in SG, MNMG PCA to save transform array memory consumption
- PR #2201: Re-enabling UMAP repro tests
- PR #2132: Add SVM C++ benchmarks
- PR #2196: Updates to benchmarks. Moving notebook
- PR #2208: Coordinate Descent, Lasso and ElasticNet CumlArray updates
- PR #2210: Updating KNN tests to evaluate multiple index partitions
- PR #2205: Use timeout to add 2 hour hard limit to dask tests
- PR #2212: Improve DBScan batch count / memory estimation
- PR #2213: Standardized include statements across all cpp source files, updated copyright on all modified files
- PR #2214: Remove utils folder and refactor to common folder
- PR #2220: Final refactoring of all src_prims header files following rules as specified in #1675
- PR #2225: input_to_cuml_array keep order option, test updates and cleanup
- PR #2244: Re-enable slow ARIMA tests as stress tests
- PR #2231: Using OPG structs from `cuml.common` in decomposition algorithms
- PR #2257: Update QN and LogisticRegression to use CumlArray
- PR #2259: Add CumlArray support to Naive Bayes
- PR #2252: Add benchmark for the Gram matrix prims
- PR #2263: Faster serialization for Treelite objects with RF
- PR #2264: Reduce build time for cuML by using make_blobs from libcuml++ interface
- PR #2269: Add docs targets to build.sh and fix python cuml.common docs
- PR #2271: Clarify doc for `_unique` default implementation in OneHotEncoder
- PR #2272: Add docs build.sh script to repository
- PR #2276: Ensure `CumlArray` provided `dtype` conforms
- PR #2281: Rely on cuDF's `Serializable` in `CumlArray`
- PR #2284: Reduce dataset size in SG RF notebook to reduce run time of sklearn
- PR #2285: Increase the threshold for elastic_net test in dask/test_coordinate_descent
- PR #2314: Update FIL default values, documentation and test
- PR #2316: 0.14 release docs additions and fixes
- PR #2320: Add prediction notes to RF docs
- PR #2323: Change verbose levels and parameter name to match Scikit-learn API
- PR #2324: Raise an error if n_bins > number of training samples in RF
- PR #2335: Throw a warning if treelite cannot be imported and `load_from_sklearn` is used

## Bug Fixes
- PR #1939: Fix syntax error in cuml.common.array
- PR #1941: Remove c++ cuda flag that was getting duplicated in CMake
- PR #1971: python: Correctly honor --singlegpu option and CUML_BUILD_PATH env variable
- PR #1969: Update libcumlprims to 0.14
- PR #1973: Add missing mg files for setup.py --singlegpu flag
- PR #1993: Set `umap_transform_reproducibility` tests to xfail
- PR #2004: Refactoring the arguments to `plant()` call
- PR #2017: Fixing memory issue in weak cc prim
- PR #2028: Skipping UMAP knn reproducibility tests until we figure out why its failing in CUDA 10.2
- PR #2024: Fixed cuda-memcheck errors with sample-without-replacement prim
- PR #1540: prims: support for custom math-type used for computation inside adjusted rand index prim
- PR #2077: dask-make blobs arguments to match sklearn
- PR #2059: Make all Scipy imports conditional
- PR #2078: Ignore negative cache indices in get_vecs
- PR #2084: Fixed cuda-memcheck errors with COO unit-tests
- PR #2087: Fixed cuda-memcheck errors with dispersion prim
- PR #2096: Fixed syntax error with nightly build command for memcheck unit-tests
- PR #2115: Fixed contingency matrix prim unit-tests for computing correct golden values
- PR #2107: Fix PCA transform
- PR #2109: input_to_cuml_array __cuda_array_interface__ bugfix
- PR #2117: cuDF __array__ exception small fixes
- PR #2139: CumlArray for adjusted_rand_score
- PR #2140: Returning self in fit model functions
- PR #2144: Remove GPU arch < 60 from CMake build
- PR #2153: Added missing namespaces to some Decision Tree files
- PR #2155: C++: fix doxygen build break
- PR #2161: Replacing depreciated bruteForceKnn
- PR #2162: Use stream in transpose prim
- PR #2165: Fit function test correction
- PR #2166: Fix handling of temp file in RF pickling
- PR #2176: C++: fix for adjusted rand index when input array is all zeros
- PR #2179: Fix clang tools version in libcuml recipe
- PR #2183: Fix RAFT in nightly package
- PR #2191: Fix placement of SVM parameter documentation and add examples
- PR #2212: Fix DBScan results (no propagation of labels through border points)
- PR #2215: Fix the printing of forest object
- PR #2217: Fix opg_utils naming to fix singlegpu build
- PR #2223: Fix bug in ARIMA C++ benchmark
- PR #2224: Temporary fix for CI until new Dask version is released
- PR #2228: Update to use __reduce_ex__ in CumlArray to override cudf.Buffer
- PR #2249: Fix bug in UMAP continuous target metrics
- PR #2258: Fix doxygen build break
- PR #2255: Set random_state for train_test_split function in dask RF
- PR #2275: Fix RF fit memory leak
- PR #2274: Fix parameter name verbose to verbosity in mnmg OneHotEncoder
- PR #2277: Updated cub repo path and branch name
- PR #2282: Fix memory leak in Dask RF concatenation
- PR #2301: Scaling KNN dask tests sample size with n GPUs
- PR #2293: Contiguity fixes for input_to_cuml_array and train_test_split
- PR #2295: Fix convert_to_dtype copy even with same dtype
- PR #2305: Fixed race condition in DBScan
- PR #2354: Fix broken links in README

# cuML 0.13.0 (31 Mar 2020)

## New Features
- PR #1777: Python bindings for entropy
- PR #1742: Mean squared error implementation with cupy
- PR #1817: Confusion matrix implementation with cupy (SNSG and MNMG)
- PR #1766: Mean absolute error implementation with cupy
- PR #1766: Mean squared log error implementation with cupy
- PR #1635: cuML Array shim and configurable output added to cluster methods
- PR #1586: Seasonal ARIMA
- PR #1683: cuml.dask make_regression
- PR #1689: Add framework for cuML Dask serializers
- PR #1709: Add `decision_function()` and `predict_proba()` for LogisticRegression
- PR #1714: Add `print_env.sh` file to gather important environment details
- PR #1750: LinearRegression CumlArray for configurable output
- PR #1814: ROC AUC score implementation with cupy
- PR #1767: Single GPU decomposition models configurable output
- PR #1646: Using FIL to predict in MNMG RF
- PR #1778: Make cuML Handle picklable
- PR #1738: cuml.dask refactor beginning and dask array input option for OLS, Ridge and KMeans
- PR #1874: Add predict_proba function to RF classifier
- PR #1815: Adding KNN parameter to UMAP
- PR #1978: Adding `predict_proba` function to dask RF

## Improvements
- PR #1644: Add `predict_proba()` for FIL binary classifier
- PR #1620: Pickling tests now automatically finds all model classes inheriting from cuml.Base
- PR #1637: Update to newer treelite version with XGBoost 1.0 compatibility
- PR #1632: Fix MBSGD models inheritance, they now inherits from cuml.Base
- PR #1628: Remove submodules from cuML
- PR #1755: Expose the build_treelite function for python
- PR #1649: Add the fil_sparse_format variable option to RF API
- PR #1647: storage_type=AUTO uses SPARSE for large models
- PR #1668: Update the warning statement thrown in RF when the seed is set but n_streams is not 1
- PR #1662: use of direct cusparse calls for coo2csr, instead of depending on nvgraph
- PR #1747: C++: dbscan performance improvements and cleanup
- PR #1697: Making trustworthiness batchable and using proper workspace
- PR #1721: Improving UMAP pytests
- PR #1717: Call `rmm_cupy_allocator` for CuPy allocations
- PR #1718: Import `using_allocator` from `cupy.cuda`
- PR #1723: Update RF Classifier to throw an exception for multi-class pickling
- PR #1726: Decorator to allocate CuPy arrays with RMM
- PR #1719: UMAP random seed reproducibility
- PR #1748: Test serializing `CumlArray` objects
- PR #1776: Refactoring pca/tsvd distributed
- PR #1762: Update CuPy requirement to 7
- PR #1768: C++: Different input and output types for add and subtract prims
- PR #1790: Add support for multiple seeding in k-means++
- PR #1805: Adding new Dask cuda serializers to naive bayes + a trivial perf update
- PR #1812: C++: bench: UMAP benchmark cases added
- PR #1795: Add capability to build CumlArray from bytearray/memoryview objects
- PR #1824: C++: improving the performance of UMAP algo
- PR #1816: Add ARIMA notebook
- PR #1856: Update docs for 0.13
- PR #1827: Add HPO demo Notebook
- PR #1825: `--nvtx` option in `build.sh`
- PR #1847: Update XGBoost version for CI
- PR #1837: Simplify cuML Array construction
- PR #1848: Rely on subclassing for cuML Array serialization
- PR #1866: Minimizing client memory pressure on Naive Bayes
- PR #1788: Removing complexity bottleneck in S-ARIMA
- PR #1873: Remove usage of nvstring and nvcat from LabelEncoder
- PR #1891: Additional improvements to naive bayes tree reduction

## Bug Fixes
- PR #1835 : Fix calling default RF Classification always
- PT #1904: replace cub sort
- PR #1833: Fix depth issue in shallow RF regression estimators
- PR #1770: Warn that KalmanFilter is deprecated
- PR #1775: Allow CumlArray to work with inputs that have no 'strides' in array interface
- PR #1594: Train-test split is now reproducible
- PR #1590: Fix destination directory structure for run-clang-format.py
- PR #1611: Fixing pickling errors for KNN classifier and regressor
- PR #1617: Fixing pickling issues for SVC and SVR
- PR #1634: Fix title in KNN docs
- PR #1627: Adding a check for multi-class data in RF classification
- PR #1654: Skip treelite patch if its already been applied
- PR #1661: Fix nvstring variable name
- PR #1673: Using struct for caching dlsym state in communicator
- PR #1659: TSNE - introduce 'convert_dtype' and refactor class attr 'Y' to 'embedding_'
- PR #1672: Solver 'svd' in Linear and Ridge Regressors when n_cols=1
- PR #1670: Lasso & ElasticNet - cuml Handle added
- PR #1671: Update for accessing cuDF Series pointer
- PR #1652: Support XGBoost 1.0+ models in FIL
- PR #1702: Fix LightGBM-FIL validation test
- PR #1701: test_score kmeans test passing with newer cupy version
- PR #1706: Remove multi-class bug from QuasiNewton
- PR #1699: Limit CuPy to <7.2 temporarily
- PR #1708: Correctly deallocate cuML handles in Cython
- PR #1730: Fixes to KF for test stability (mainly in CUDA 10.2)
- PR #1729: Fixing naive bayes UCX serialization problem in fit()
- PR #1749: bug fix rf classifier/regressor on seg fault in bench
- PR #1751: Updated RF documentation
- PR #1765: Update the checks for using RF GPU predict
- PR #1787: C++: unit-tests to check for RF accuracy. As well as a bug fix to improve RF accuracy
- PR #1793: Updated fil pyx to solve memory leakage issue
- PR #1810: Quickfix - chunkage in dask make_regression
- PR #1842: DistributedDataHandler not properly setting 'multiple'
- PR #1849: Critical fix in ARIMA initial estimate
- PR #1851: Fix for cuDF behavior change for multidimensional arrays
- PR #1852: Remove Thrust warnings
- PR #1868: Turning off IPC caching until it is fixed in UCX-py/UCX
- PR #1876: UMAP exponential decay parameters fix
- PR #1887: Fix hasattr for missing attributes on base models
- PR #1877: Remove resetting index in shuffling in train_test_split
- PR #1893: Updating UCX in comms to match current UCX-py
- PR #1888: Small train_test_split test fix
- PR #1899: Fix dask `extract_partitions()`, remove transformation as instance variable in PCA and TSVD and match sklearn APIs
- PR #1920: Temporarily raising threshold for UMAP reproducibility tests
- PR #1918: Create memleak fixture to skip memleak tests in CI for now
- PR #1926: Update batch matrix test margins
- PR #1925: Fix failing dask tests
- PR #1936: Update DaskRF regression test to xfail
- PR #1932: Isolating cause of make_blobs failure
- PR #1951: Dask Random forest regression CPU predict bug fix
- PR #1948: Adjust BatchedMargin margin and disable tests temporarily
- PR #1950: Fix UMAP test failure


# cuML 0.12.0 (04 Feb 2020)

## New Features
- PR #1483: prims: Fused L2 distance and nearest-neighbor prim
- PR #1494: bench: ml-prims benchmark
- PR #1514: bench: Fused L2 NN prim benchmark
- PR #1411: Cython side of MNMG OLS
- PR #1520: Cython side of MNMG Ridge Regression
- PR #1516: Suppor Vector Regression (epsilon-SVR)

## Improvements
- PR #1638: Update cuml/docs/README.md
- PR #1468: C++: updates to clang format flow to make it more usable among devs
- PR #1473: C++: lazy initialization of "costly" resources inside cumlHandle
- PR #1443: Added a new overloaded GEMM primitive
- PR #1489: Enabling deep trees using Gather tree builder
- PR #1463: Update FAISS submodule to 1.6.1
- PR #1488: Add codeowners
- PR #1432: Row-major (C-style) GPU arrays for benchmarks
- PR #1490: Use dask master instead of conda package for testing
- PR #1375: Naive Bayes & Distributed Naive Bayes
- PR #1377: Add GPU array support for FIL benchmarking
- PR #1493: kmeans: add tiling support for 1-NN computation and use fusedL2-1NN prim for L2 distance metric
- PR #1532: Update CuPy to >= 6.6 and allow 7.0
- PR #1528: Re-enabling KNN using dynamic library loading for UCX in communicator
- PR #1545: Add conda environment version updates to ci script
- PR #1541: Updates for libcudf++ Python refactor
- PR #1555: FIL-SKL, an SKLearn-based benchmark for FIL
- PR #1537: Improve pickling and scoring suppport for many models to support hyperopt
- PR #1551: Change custom kernel to cupy for col/row order transform
- PR #1533: C++: interface header file separation for SVM
- PR #1560: Helper function to allocate all new CuPy arrays with RMM memory management
- PR #1570: Relax nccl in conda recipes to >=2.4 (matching CI)
- PR #1578: Add missing function information to the cuML documenataion
- PR #1584: Add has_scipy utility function for runtime check
- PR #1583: API docs updates for 0.12
- PR #1591: Updated FIL documentation

## Bug Fixes
- PR #1470: Documentation: add make_regression, fix ARIMA section
- PR #1482: Updated the code to remove sklearn from the mbsgd stress test
- PR #1491: Update dev environments for 0.12
- PR #1512: Updating setup_cpu() in SpeedupComparisonRunner
- PR #1498: Add build.sh to code owners
- PR #1505: cmake: added correct dependencies for prims-bench build
- PR #1534: Removed TODO comment in create_ucp_listeners()
- PR #1548: Fixing umap extra unary op in knn graph
- PR #1547: Fixing MNMG kmeans score. Fixing UMAP pickling before fit(). Fixing UMAP test failures.
- PR #1557: Increasing threshold for kmeans score
- PR #1562: Increasing threshold even higher
- PR #1564: Fixed a typo in function cumlMPICommunicator_impl::syncStream
- PR #1569: Remove Scikit-learn exception and depedenncy in SVM
- PR #1575: Add missing dtype parameter in call to strides to order for CuPy 6.6 code path
- PR #1574: Updated the init file to include SVM
- PR #1589: Fixing the default value for RF and updating mnmg predict to accept cudf
- PR #1601: Fixed wrong datatype used in knn voting kernel

# cuML 0.11.0 (11 Dec 2019)

## New Features

- PR #1295: Cython side of MNMG PCA
- PR #1218: prims: histogram prim
- PR #1129: C++: Separate include folder for C++ API distribution
- PR #1282: OPG KNN MNMG Code (disabled for 0.11)
- PR #1242: Initial implementation of FIL sparse forests
- PR #1194: Initial ARIMA time-series modeling support.
- PR #1286: Importing treelite models as FIL sparse forests
- PR #1285: Fea minimum impurity decrease RF param
- PR #1301: Add make_regression to generate regression datasets
- PR #1322: RF pickling using treelite, protobuf and FIL
- PR #1332: Add option to cuml.dask make_blobs to produce dask array
- PR #1307: Add RF regression benchmark
- PR #1327: Update the code to build treelite with protobuf
- PR #1289: Add Python benchmarking support for FIL
- PR #1371: Cython side of MNMG tSVD
- PR #1386: Expose SVC decision function value

## Improvements
- PR #1170: Use git to clone subprojects instead of git submodules
- PR #1239: Updated the treelite version
- PR #1225: setup.py clone dependencies like cmake and correct include paths
- PR #1224: Refactored FIL to prepare for sparse trees
- PR #1249: Include libcuml.so C API in installed targets
- PR #1259: Conda dev environment updates and use libcumlprims current version in CI
- PR #1277: Change dependency order in cmake for better printing at compile time
- PR #1264: Add -s flag to GPU CI pytest for better error printing
- PR #1271: Updated the Ridge regression documentation
- PR #1283: Updated the cuMl docs to include MBSGD and adjusted_rand_score
- PR #1300: Lowercase parameter versions for FIL algorithms
- PR #1312: Update CuPy to version 6.5 and use conda-forge channel
- PR #1336: Import SciKit-Learn models into FIL
- PR #1314: Added options needed for ASVDb output (CUDA ver, etc.), added option
  to select algos
- PR #1335: Options to print available algorithms and datasets
  in the Python benchmark
- PR #1338: Remove BUILD_ABI references in CI scripts
- PR #1340: Updated unit tests to uses larger dataset
- PR #1351: Build treelite temporarily for GPU CI testing of FIL Scikit-learn
  model importing
- PR #1367: --test-split benchmark parameter for train-test split
- PR #1360: Improved tests for importing SciKit-Learn models into FIL
- PR #1368: Add --num-rows benchmark command line argument
- PR #1351: Build treelite temporarily for GPU CI testing of FIL Scikit-learn model importing
- PR #1366: Modify train_test_split to use CuPy and accept device arrays
- PR #1258: Documenting new MPI communicator for multi-node multi-GPU testing
- PR #1345: Removing deprecated should_downcast argument
- PR #1362: device_buffer in UMAP + Sparse prims
- PR #1376: AUTO value for FIL algorithm
- PR #1408: Updated pickle tests to delete the pre-pickled model to prevent pointer leakage
- PR #1357: Run benchmarks multiple times for CI
- PR #1382: ARIMA optimization: move functions to C++ side
- PR #1392: Updated RF code to reduce duplication of the code
- PR #1444: UCX listener running in its own isolated thread
- PR #1445: Improved performance of FIL sparse trees
- PR #1431: Updated API docs
- PR #1441: Remove unused CUDA conda labels
- PR #1439: Match sklearn 0.22 default n_estimators for RF and fix test errors
- PR #1461: Add kneighbors to API docs

## Bug Fixes
- PR #1281: Making rng.h threadsafe
- PR #1212: Fix cmake git cloning always running configure in subprojects
- PR #1261: Fix comms build errors due to cuml++ include folder changes
- PR #1267: Update build.sh for recent change of building comms in main CMakeLists
- PR #1278: Removed incorrect overloaded instance of eigJacobi
- PR #1302: Updates for numba 0.46
- PR #1313: Updated the RF tests to set the seed and n_streams
- PR #1319: Using machineName arg passed in instead of default for ASV reporting
- PR #1326: Fix illegal memory access in make_regression (bounds issue)
- PR #1330: Fix C++ unit test utils for better handling of differences near zero
- PR #1342: Fix to prevent memory leakage in Lasso and ElasticNet
- PR #1337: Fix k-means init from preset cluster centers
- PR #1354: Fix SVM gamma=scale implementation
- PR #1344: Change other solver based methods to create solver object in init
- PR #1373: Fixing a few small bugs in make_blobs and adding asserts to pytests
- PR #1361: Improve SMO error handling
- PR #1384: Lower expectations on batched matrix tests to prevent CI failures
- PR #1380: Fix memory leaks in ARIMA
- PR #1391: Lower expectations on batched matrix tests even more
- PR #1394: Warning added in svd for cuda version 10.1
- PR #1407: Resolved RF predict issues and updated RF docstring
- PR #1401: Patch for lbfgs solver for logistic regression with no l1 penalty
- PR #1416: train_test_split numba and rmm device_array output bugfix
- PR #1419: UMAP pickle tests are using wrong n_neighbors value for trustworthiness
- PR #1438: KNN Classifier to properly return Dataframe with Dataframe input
- PR #1425: Deprecate seed and use random_state similar to Scikit-learn in train_test_split
- PR #1458: Add joblib as an explicit requirement
- PR #1474: Defer knn mnmg to 0.12 nightly builds and disable ucx-py dependency

# cuML 0.10.0 (16 Oct 2019)

## New Features
- PR #1148: C++ benchmark tool for c++/CUDA code inside cuML
- PR #1071: Selective eigen solver of cuSolver
- PR #1073: Updating RF wrappers to use FIL for GPU accelerated prediction
- PR #1104: CUDA 10.1 support
- PR #1113: prims: new batched make-symmetric-matrix primitive
- PR #1112: prims: new batched-gemv primitive
- PR #855: Added benchmark tools
- PR #1149 Add YYMMDD to version tag for nightly conda packages
- PR #892: General Gram matrices prim
- PR #912: Support Vector Machine
- PR #1274: Updated the RF score function to use GPU predict

## Improvements
- PR #961: High Peformance RF; HIST algo
- PR #1028: Dockerfile updates after dir restructure. Conda env yaml to add statsmodels as a dependency
- PR #1047: Consistent OPG interface for kmeans, based on internal libcumlprims update
- PR #763: Add examples to train_test_split documentation
- PR #1093: Unified inference kernels for different FIL algorithms
- PR #1076: Paying off some UMAP / Spectral tech debt.
- PR #1086: Ensure RegressorMixin scorer uses device arrays
- PR #1110: Adding tests to use default values of parameters of the models
- PR #1108: input_to_host_array function in input_utils for input processing to host arrays
- PR #1114: K-means: Exposing useful params, removing unused params, proxying params in Dask
- PR #1138: Implementing ANY_RANK semantics on irecv
- PR #1142: prims: expose separate InType and OutType for unaryOp and binaryOp
- PR #1115: Moving dask_make_blobs to cuml.dask.datasets. Adding conversion to dask.DataFrame
- PR #1136: CUDA 10.1 CI updates
- PR #1135: K-means: add boundary cases for kmeans||, support finer control with convergence
- PR #1163: Some more correctness improvements. Better verbose printing
- PR #1165: Adding except + in all remaining cython
- PR #1186: Using LocalCUDACluster Pytest fixture
- PR #1173: Docs: Barnes Hut TSNE documentation
- PR #1176: Use new RMM API based on Cython
- PR #1219: Adding custom bench_func and verbose logging to cuml.benchmark
- PR #1247: Improved MNMG RF error checking

## Bug Fixes

- PR #1231: RF respect number of cuda streams from cuml handle
- PR #1230: Rf bugfix memleak in regression
- PR #1208: compile dbscan bug
- PR #1016: Use correct libcumlprims version in GPU CI
- PR #1040: Update version of numba in development conda yaml files
- PR #1043: Updates to accomodate cuDF python code reorganization
- PR #1044: Remove nvidia driver installation from ci/cpu/build.sh
- PR #991: Barnes Hut TSNE Memory Issue Fixes
- PR #1075: Pinning Dask version for consistent CI results
- PR #990: Barnes Hut TSNE Memory Issue Fixes
- PR #1066: Using proper set of workers to destroy nccl comms
- PR #1072: Remove pip requirements and setup
- PR #1074: Fix flake8 CI style check
- PR #1087: Accuracy improvement for sqrt/log in RF max_feature
- PR #1088: Change straggling numba python allocations to use RMM
- PR #1106: Pinning Distributed version to match Dask for consistent CI results
- PR #1116: TSNE CUDA 10.1 Bug Fixes
- PR #1132: DBSCAN Batching Bug Fix
- PR #1162: DASK RF random seed bug fix
- PR #1164: Fix check_dtype arg handling for input_to_dev_array
- PR #1171: SVM prediction bug fix
- PR #1177: Update dask and distributed to 2.5
- PR #1204: Fix SVM crash on Turing
- PR #1199: Replaced sprintf() with snprintf() in THROW()
- PR #1205: Update dask-cuda in yml envs
- PR #1211: Fixing Dask k-means transform bug and adding test
- PR #1236: Improve fix for SMO solvers potential crash on Turing
- PR #1251: Disable compiler optimization for CUDA 10.1 for distance prims
- PR #1260: Small bugfix for major conversion in input_utils
- PR #1276: Fix float64 prediction crash in test_random_forest

# cuML 0.9.0 (21 Aug 2019)

## New Features

- PR #894: Convert RF to treelite format
- PR #826: Jones transformation of params for ARIMA models timeSeries ml-prim
- PR #697: Silhouette Score metric ml-prim
- PR #674: KL Divergence metric ml-prim
- PR #787: homogeneity, completeness and v-measure metrics ml-prim
- PR #711: Mutual Information metric ml-prim
- PR #724: Entropy metric ml-prim
- PR #766: Expose score method based on inertia for KMeans
- PR #823: prims: cluster dispersion metric
- PR #816: Added inverse_transform() for LabelEncoder
- PR #789: prims: sampling without replacement
- PR #813: prims: Col major istance prim
- PR #635: Random Forest & Decision Tree Regression (Single-GPU)
- PR #819: Forest Inferencing Library (FIL)
- PR #829: C++: enable nvtx ranges
- PR #835: Holt-Winters algorithm
- PR #837: treelite for decision forest exchange format
- PR #871: Wrapper for FIL
- PR #870: make_blobs python function
- PR #881: wrappers for accuracy_score and adjusted_rand_score functions
- PR #840: Dask RF classification and regression
- PR #870: make_blobs python function
- PR #879: import of treelite models to FIL
- PR #892: General Gram matrices prim
- PR #883: Adding MNMG Kmeans
- PR #930: Dask RF
- PR #882: TSNE - T-Distributed Stochastic Neighbourhood Embedding
- PR #624: Internals API & Graph Based Dimensionality Reductions Callback
- PR #926: Wrapper for FIL
- PR #994: Adding MPI comm impl for testing / benchmarking MNMG CUDA
- PR #960: Enable using libcumlprims for MG algorithms/prims

## Improvements
- PR #822: build: build.sh update to club all make targets together
- PR #807: Added development conda yml files
- PR #840: Require cmake >= 3.14
- PR #832: Stateless Decision Tree and Random Forest API
- PR #857: Small modifications to comms for utilizing IB w/ Dask
- PR #851: Random forest Stateless API wrappers
- PR #865: High Performance RF
- PR #895: Pretty prints arguments!
- PR #920: Add an empty marker kernel for tracing purposes
- PR #915: syncStream added to cumlCommunicator
- PR #922: Random Forest support in FIL
- PR #911: Update headers to credit CannyLabs BH TSNE implementation
- PR #918: Streamline CUDA_REL environment variable
- PR #924: kmeans: updated APIs to be stateless, refactored code for mnmg support
- PR #950: global_bias support in FIL
- PR #773: Significant improvements to input checking of all classes and common input API for Python
- PR #957: Adding docs to RF & KMeans MNMG. Small fixes for release
- PR #965: Making dask-ml a hard dependency
- PR #976: Update api.rst for new 0.9 classes
- PR #973: Use cudaDeviceGetAttribute instead of relying on cudaDeviceProp object being passed
- PR #978: Update README for 0.9
- PR #1009: Fix references to notebooks-contrib
- PR #1015: Ability to control the number of internal streams in cumlHandle_impl via cumlHandle
- PR #1175: Add more modules to docs ToC

## Bug Fixes

- PR #923: Fix misshapen level/trend/season HoltWinters output
- PR #831: Update conda package dependencies to cudf 0.9
- PR #772: Add missing cython headers to SGD and CD
- PR #849: PCA no attribute trans_input_ transform bug fix
- PR #869: Removing incorrect information from KNN Docs
- PR #885: libclang installation fix for GPUCI
- PR #896: Fix typo in comms build instructions
- PR #921: Fix build scripts using incorrect cudf version
- PR #928: TSNE Stability Adjustments
- PR #934: Cache cudaDeviceProp in cumlHandle for perf reasons
- PR #932: Change default param value for RF classifier
- PR #949: Fix dtype conversion tests for unsupported cudf dtypes
- PR #908: Fix local build generated file ownerships
- PR #983: Change RF max_depth default to 16
- PR #987: Change default values for knn
- PR #988: Switch to exact tsne
- PR #991: Cleanup python code in cuml.dask.cluster
- PR #996: ucx_initialized being properly set in CommsContext
- PR #1007: Throws a well defined error when mutigpu is not enabled
- PR #1018: Hint location of nccl in build.sh for CI
- PR #1022: Using random_state to make K-Means MNMG tests deterministic
- PR #1034: Fix typos and formatting issues in RF docs
- PR #1052: Fix the rows_sample dtype to float

# cuML 0.8.0 (27 June 2019)

## New Features

- PR #652: Adjusted Rand Index metric ml-prim
- PR #679: Class label manipulation ml-prim
- PR #636: Rand Index metric ml-prim
- PR #515: Added Random Projection feature
- PR #504: Contingency matrix ml-prim
- PR #644: Add train_test_split utility for cuDF dataframes
- PR #612: Allow Cuda Array Interface, Numba inputs and input code refactor
- PR #641: C: Separate C-wrapper library build to generate libcuml.so
- PR #631: Add nvcategory based ordinal label encoder
- PR #681: Add MBSGDClassifier and MBSGDRegressor classes around SGD
- PR #705: Quasi Newton solver and LogisticRegression Python classes
- PR #670: Add test skipping functionality to build.sh
- PR #678: Random Forest Python class
- PR #684: prims: make_blobs primitive
- PR #673: prims: reduce cols by key primitive
- PR #812: Add cuML Communications API & consolidate Dask cuML

## Improvements

- PR #597: C++ cuML and ml-prims folder refactor
- PR #590: QN Recover from numeric errors
- PR #482: Introduce cumlHandle for pca and tsvd
- PR #573: Remove use of unnecessary cuDF column and series copies
- PR #601: Cython PEP8 cleanup and CI integration
- PR #596: Introduce cumlHandle for ols and ridge
- PR #579: Introduce cumlHandle for cd and sgd, and propagate C++ errors in cython level for cd and sgd
- PR #604: Adding cumlHandle to kNN, spectral methods, and UMAP
- PR #616: Enable clang-format for enforcing coding style
- PR #618: CI: Enable copyright header checks
- PR #622: Updated to use 0.8 dependencies
- PR #626: Added build.sh script, updated CI scripts and documentation
- PR #633: build: Auto-detection of GPU_ARCHS during cmake
- PR #650: Moving brute force kNN to prims. Creating stateless kNN API.
- PR #662: C++: Bulk clang-format updates
- PR #671: Added pickle pytests and correct pickling of Base class
- PR #675: atomicMin/Max(float, double) with integer atomics and bit flipping
- PR #677: build: 'deep-clean' to build.sh to clean faiss build as well
- PR #683: Use stateless c++ API in KNN so that it can be pickled properly
- PR #686: Use stateless c++ API in UMAP so that it can be pickled properly
- PR #695: prims: Refactor pairwise distance
- PR #707: Added stress test and updated documentation for RF
- PR #701: Added emacs temporary file patterns to .gitignore
- PR #606: C++: Added tests for host_buffer and improved device_buffer and host_buffer implementation
- PR #726: Updated RF docs and stress test
- PR #730: Update README and RF docs for 0.8
- PR #744: Random projections generating binomial on device. Fixing tests.
- PR #741: Update API docs for 0.8
- PR #754: Pickling of UMAP/KNN
- PR #753: Made PCA and TSVD picklable
- PR #746: LogisticRegression and QN API docstrings
- PR #820: Updating DEVELOPER GUIDE threading guidelines

## Bug Fixes
- PR #584: Added missing virtual destructor to deviceAllocator and hostAllocator
- PR #620: C++: Removed old unit-test files in ml-prims
- PR #627: C++: Fixed dbscan crash issue filed in 613
- PR #640: Remove setuptools from conda run dependency
- PR #646: Update link in contributing.md
- PR #649: Bug fix to LinAlg::reduce_rows_by_key prim filed in issue #648
- PR #666: fixes to gitutils.py to resolve both string decode and handling of uncommitted files
- PR #676: Fix template parameters in `bernoulli()` implementation.
- PR #685: Make CuPy optional to avoid nccl conda package conflicts
- PR #687: prims: updated tolerance for reduce_cols_by_key unit-tests
- PR #689: Removing extra prints from NearestNeighbors cython
- PR #718: Bug fix for DBSCAN and increasing batch size of sgd
- PR #719: Adding additional checks for dtype of the data
- PR #736: Bug fix for RF wrapper and .cu print function
- PR #547: Fixed issue if C++ compiler is specified via CXX during configure.
- PR #759: Configure Sphinx to render params correctly
- PR #762: Apply threshold to remove flakiness of UMAP tests.
- PR #768: Fixing memory bug from stateless refactor
- PR #782: Nearest neighbors checking properly whether memory should be freed
- PR #783: UMAP was using wrong size for knn computation
- PR #776: Hotfix for self.variables in RF
- PR #777: Fix numpy input bug
- PR #784: Fix jit of shuffle_idx python function
- PR #790: Fix rows_sample input type for RF
- PR #793: Fix for dtype conversion utility for numba arrays without cupy installed
- PR #806: Add a seed for sklearn model in RF test file
- PR #843: Rf quantile fix

# cuML 0.7.0 (10 May 2019)

## New Features

- PR #405: Quasi-Newton GLM Solvers
- PR #277: Add row- and column-wise weighted mean primitive
- PR #424: Add a grid-sync struct for inter-block synchronization
- PR #430: Add R-Squared Score to ml primitives
- PR #463: Add matrix gather to ml primitives
- PR #435: Expose cumlhandle in cython + developer guide
- PR #455: Remove default-stream arguement across ml-prims and cuML
- PR #375: cuml cpp shared library renamed to libcuml++.so
- PR #460: Random Forest & Decision Trees (Single-GPU, Classification)
- PR #491: Add doxygen build target for ml-prims
- PR #505: Add R-Squared Score to python interface
- PR #507: Add coordinate descent for lasso and elastic-net
- PR #511: Add a minmax ml-prim
- PR #516: Added Trustworthiness score feature
- PR #520: Add local build script to mimic gpuCI
- PR #503: Add column-wise matrix sort primitive
- PR #525: Add docs build script to cuML
- PR #528: Remove current KMeans and replace it with a new single GPU implementation built using ML primitives

## Improvements

- PR #481: Refactoring Quasi-Newton to use cumlHandle
- PR #467: Added validity check on cumlHandle_t
- PR #461: Rewrote permute and added column major version
- PR #440: README updates
- PR #295: Improve build-time and the interface e.g., enable bool-OutType, for distance()
- PR #390: Update docs version
- PR #272: Add stream parameters to cublas and cusolver wrapper functions
- PR #447: Added building and running mlprims tests to CI
- PR #445: Lower dbscan memory usage by computing adjacency matrix directly
- PR #431: Add support for fancy iterator input types to LinAlg::reduce_rows_by_key
- PR #394: Introducing cumlHandle API to dbscan and add example
- PR #500: Added CI check for black listed CUDA Runtime API calls
- PR #475: exposing cumlHandle for dbscan from python-side
- PR #395: Edited the CONTRIBUTING.md file
- PR #407: Test files to run stress, correctness and unit tests for cuml algos
- PR #512: generic copy method for copying buffers between device/host
- PR #533: Add cudatoolkit conda dependency
- PR #524: Use cmake find blas and find lapack to pass configure options to faiss
- PR #527: Added notes on UMAP differences from reference implementation
- PR #540: Use latest release version in update-version CI script
- PR #552: Re-enable assert in kmeans tests with xfail as needed
- PR #581: Add shared memory fast col major to row major function back with bound checks
- PR #592: More efficient matrix copy/reverse methods
- PR #721: Added pickle tests for DBSCAN and Random Projections

## Bug Fixes

- PR #334: Fixed segfault in `ML::cumlHandle_impl::destroyResources`
- PR #349: Developer guide clarifications for cumlHandle and cumlHandle_impl
- PR #398: Fix CI scripts to allow nightlies to be uploaded
- PR #399: Skip PCA tests to allow CI to run with driver 418
- PR #422: Issue in the PCA tests was solved and CI can run with driver 418
- PR #409: Add entry to gitmodules to ignore build artifacts
- PR #412: Fix for svdQR function in ml-prims
- PR #438: Code that depended on FAISS was building everytime.
- PR #358: Fixed an issue when switching streams on MLCommon::device_buffer and MLCommon::host_buffer
- PR #434: Fixing bug in CSR tests
- PR #443: Remove defaults channel from ci scripts
- PR #384: 64b index arithmetic updates to the kernels inside ml-prims
- PR #459: Fix for runtime library path of pip package
- PR #464: Fix for C++11 destructor warning in qn
- PR #466: Add support for column-major in LinAlg::*Norm methods
- PR #465: Fixing deadlock issue in GridSync due to consecutive sync calls
- PR #468: Fix dbscan example build failure
- PR #470: Fix resource leakage in Kalman filter python wrapper
- PR #473: Fix gather ml-prim test for change in rng uniform API
- PR #477: Fixes default stream initialization in cumlHandle
- PR #480: Replaced qn_fit() declaration with #include of file containing definition to fix linker error
- PR #495: Update cuDF and RMM versions in GPU ci test scripts
- PR #499: DEVELOPER_GUIDE.md: fixed links and clarified ML::detail::streamSyncer example
- PR #506: Re enable ml-prim tests in CI
- PR #508: Fix for an error with default argument in LinAlg::meanSquaredError
- PR #519: README.md Updates and adding BUILD.md back
- PR #526: Fix the issue of wrong results when fit and transform of PCA are called separately
- PR #531: Fixing missing arguments in updateDevice() for RF
- PR #543: Exposing dbscan batch size through cython API and fixing broken batching
- PR #551: Made use of ZLIB_LIBRARIES consistent between ml_test and ml_mg_test
- PR #557: Modified CI script to run cuML tests before building mlprims and removed lapack flag
- PR #578: Updated Readme.md to add lasso and elastic-net
- PR #580: Fixing cython garbage collection bug in KNN
- PR #577: Use find libz in prims cmake
- PR #594: fixed cuda-memcheck mean_center test failures


# cuML 0.6.1 (09 Apr 2019)

## Bug Fixes

- PR #462 Runtime library path fix for cuML pip package


# cuML 0.6.0 (22 Mar 2019)

## New Features

- PR #249: Single GPU Stochastic Gradient Descent for linear regression, logistic regression, and linear svm with L1, L2, and elastic-net penalties.
- PR #247: Added "proper" CUDA API to cuML
- PR #235: NearestNeighbors MG Support
- PR #261: UMAP Algorithm
- PR #290: NearestNeighbors numpy MG Support
- PR #303: Reusable spectral embedding / clustering
- PR #325: Initial support for single process multi-GPU OLS and tSVD
- PR #271: Initial support for hyperparameter optimization with dask for many models

## Improvements

- PR #144: Dockerfile update and docs for LinearRegression and Kalman Filter.
- PR #168: Add /ci/gpu/build.sh file to cuML
- PR #167: Integrating full-n-final ml-prims repo inside cuml
- PR #198: (ml-prims) Removal of *MG calls + fixed a bug in permute method
- PR #194: Added new ml-prims for supporting LASSO regression.
- PR #114: Building faiss C++ api into libcuml
- PR #64: Using FAISS C++ API in cuML and exposing bindings through cython
- PR #208: Issue ml-common-3: Math.h: swap thrust::for_each with binaryOp,unaryOp
- PR #224: Improve doc strings for readable rendering with readthedocs
- PR #209: Simplify README.md, move build instructions to BUILD.md
- PR #218: Fix RNG to use given seed and adjust RNG test tolerances.
- PR #225: Support for generating random integers
- PR #215: Refactored LinAlg::norm to Stats::rowNorm and added Stats::colNorm
- PR #234: Support for custom output type and passing index value to main_op in *Reduction kernels
- PR #230: Refactored the cuda_utils header
- PR #236: Refactored cuml python package structure to be more sklearn like
- PR #232: Added reduce_rows_by_key
- PR #246: Support for 2 vectors in the matrix vector operator
- PR #244: Fix for single GPU OLS and Ridge to support one column training data
- PR #271: Added get_params and set_params functions for linear and ridge regression
- PR #253: Fix for issue #250-reduce_rows_by_key failed memcheck for small nkeys
- PR #269: LinearRegression, Ridge Python docs update and cleaning
- PR #322: set_params updated
- PR #237: Update build instructions
- PR #275: Kmeans use of faster gpu_matrix
- PR #288: Add n_neighbors to NearestNeighbors constructor
- PR #302: Added FutureWarning for deprecation of current kmeans algorithm
- PR #312: Last minute cleanup before release
- PR #315: Documentation updating and enhancements
- PR #330: Added ignored argument to pca.fit_transform to map to sklearn's implemenation
- PR #342: Change default ABI to ON
- PR #572: Pulling DBSCAN components into reusable primitives


## Bug Fixes

- PR #193: Fix AttributeError in PCA and TSVD
- PR #211: Fixing inconsistent use of proper batch size calculation in DBSCAN
- PR #202: Adding back ability for users to define their own BLAS
- PR #201: Pass CMAKE CUDA path to faiss/configure script
- PR #200 Avoid using numpy via cimport in KNN
- PR #228: Bug fix: LinAlg::unaryOp with 0-length input
- PR #279: Removing faiss-gpu references in README
- PR #321: Fix release script typo
- PR #327: Update conda requirements for version 0.6 requirements
- PR #352: Correctly calculating numpy chunk sizing for kNN
- PR #345: Run python import as part of package build to trigger compilation
- PR #347: Lowering memory usage of kNN.
- PR #355: Fixing issues with very large numpy inputs to SPMG OLS and tSVD.
- PR #357: Removing FAISS requirement from README
- PR #362: Fix for matVecOp crashing on large input sizes
- PR #366: Index arithmetic issue fix with TxN_t class
- PR #376: Disabled kmeans tests since they are currently too sensitive (see #71)
- PR #380: Allow arbitrary data size on ingress for numba_utils.row_matrix
- PR #385: Fix for long import cuml time in containers and fix for setup_pip
- PR #630: Fixing a missing kneighbors in nearest neighbors python proxy

# cuML 0.5.1 (05 Feb 2019)

## Bug Fixes

- PR #189 Avoid using numpy via cimport to prevent ABI issues in Cython compilation


# cuML 0.5.0 (28 Jan 2019)

## New Features

- PR #66: OLS Linear Regression
- PR #44: Distance calculation ML primitives
- PR #69: Ridge (L2 Regularized) Linear Regression
- PR #103: Linear Kalman Filter
- PR #117: Pip install support
- PR #64: Device to device support from cuML device pointers into FAISS

## Improvements

- PR #56: Make OpenMP optional for building
- PR #67: Github issue templates
- PR #44: Refactored DBSCAN to use ML primitives
- PR #91: Pytest cleanup and sklearn toyset datasets based pytests for kmeans and dbscan
- PR #75: C++ example to use kmeans
- PR #117: Use cmake extension to find any zlib installed in system
- PR #94: Add cmake flag to set ABI compatibility
- PR #139: Move thirdparty submodules to root and add symlinks to new locations
- PR #151: Replace TravisCI testing and conda pkg builds with gpuCI
- PR #164: Add numba kernel for faster column to row major transform
- PR #114: Adding FAISS to cuml build

## Bug Fixes

- PR #48: CUDA 10 compilation warnings fix
- PR #51: Fixes to Dockerfile and docs for new build system
- PR #72: Fixes for GCC 7
- PR #96: Fix for kmeans stack overflow with high number of clusters
- PR #105: Fix for AttributeError in kmeans fit method
- PR #113: Removed old  glm python/cython files
- PR #118: Fix for AttributeError in kmeans predict method
- PR #125: Remove randomized solver option from PCA python bindings


# cuML 0.4.0 (05 Dec 2018)

## New Features

## Improvements

- PR #42: New build system: separation of libcuml.so and cuml python package
- PR #43: Added changelog.md

## Bug Fixes


# cuML 0.3.0 (30 Nov 2018)

## New Features

- PR #33: Added ability to call cuML algorithms using numpy arrays

## Improvements

- PR #24: Fix references of python package from cuML to cuml and start using versioneer for better versioning
- PR #40: Added support for refactored cuDF 0.3.0, updated Conda files
- PR #33: Major python test cleaning, all tests pass with cuDF 0.2.0 and 0.3.0. Preparation for new build system
- PR #34: Updated batch count calculation logic in DBSCAN
- PR #35: Beginning of DBSCAN refactor to use cuML mlprims and general improvements

## Bug Fixes

- PR #30: Fixed batch size bug in DBSCAN that caused crash. Also fixed various locations for potential integer overflows
- PR #28: Fix readthedocs build documentation
- PR #29: Fix pytests for cuml name change from cuML
- PR #33: Fixed memory bug that would cause segmentation faults due to numba releasing memory before it was used. Also fixed row major/column major bugs for different algorithms
- PR #36: Fix kmeans gtest to use device data
- PR #38: cuda\_free bug removed that caused google tests to sometimes pass and sometimes fail randomly
- PR #39: Updated cmake to correctly link with CUDA libraries, add CUDA runtime linking and include source files in compile target

# cuML 0.2.0 (02 Nov 2018)

## New Features

- PR #11: Kmeans algorithm added
- PR #7: FAISS KNN wrapper added
- PR #21: Added Conda install support

## Improvements

- PR #15: Added compatibility with cuDF (from prior pyGDF)
- PR #13: Added FAISS to Dockerfile
- PR #21: Added TravisCI build system for CI and Conda builds

## Bug Fixes

- PR #4: Fixed explained variance bug in TSVD
- PR #5: Notebook bug fixes and updated results


# cuML 0.1.0

Initial release including PCA, TSVD, DBSCAN, ml-prims and cython wrappers<|MERGE_RESOLUTION|>--- conflicted
+++ resolved
@@ -94,11 +94,8 @@
 - PR #2563: Update scipy call for arima gradient test
 - PR #2569: Fix for cuDF update
 - PR #2508: Use keyword parameters in sklearn.datasets.make_* functions
-<<<<<<< HEAD
 - PR #2573: Considering managed memory as device type on checking for KMeans 
-=======
 - PR #2574: Fixing include path in `tsvd_mg.pyx`
->>>>>>> cc042230
 
 # cuML 0.14.0 (03 Jun 2020)
 
