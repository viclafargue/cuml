# cuML 0.7.0 (Date TBD)

## New Features

- PR #277: Added row- and column-wise weighted mean primitive

## Improvements

- PR #295: Improve build-time and the interface e.g., enable bool-OutType, for distance()
- PR #390: Update docs version
- PR #272: Add stream parameters to cublas and cusolver wrapper functions

## Bug Fixes

- PR #334: Fixed segfault in `ML::cumlHandle_impl::destroyResources`
- PR #349: Developer guide clarifications for cumlHandle and cumlHandle_impl
- PR #398: Fix CI scripts to allow nightlies to be uploaded
- PR #399: Skip PCA tests to allow CI to run with driver 418
<<<<<<< HEAD
- PR #422: Issue in the PCA tests was solved and CI can run with driver 418
=======
- PR #409: Add entry to gitmodules to ignore build artifacts
- PR #412: Fix for svdQR function in ml-prims
>>>>>>> 010ef20f

# cuML 0.6.0 (22 Mar 2019)

## New Features

- PR #249: Single GPU Stochastic Gradient Descent for linear regression, logistic regression, and linear svm with L1, L2, and elastic-net penalties.
- PR #247: Added "proper" CUDA API to cuML
- PR #235: NearestNeighbors MG Support
- PR #261: UMAP Algorithm
- PR #290: NearestNeighbors numpy MG Support
- PR #303: Reusable spectral embedding / clustering
- PR #325: Initial support for single process multi-GPU OLS and tSVD
- PR #271: Initial support for hyperparameter optimization with dask for many models

## Improvements

- PR #144: Dockerfile update and docs for LinearRegression and Kalman Filter.
- PR #168: Add /ci/gpu/build.sh file to cuML
- PR #167: Integrating full-n-final ml-prims repo inside cuml
- PR #198: (ml-prims) Removal of *MG calls + fixed a bug in permute method
- PR #194: Added new ml-prims for supporting LASSO regression.
- PR #114: Building faiss C++ api into libcuml
- PR #64: Using FAISS C++ API in cuML and exposing bindings through cython
- PR #208: Issue ml-common-3: Math.h: swap thrust::for_each with binaryOp,unaryOp
- PR #224: Improve doc strings for readable rendering with readthedocs
- PR #209: Simplify README.md, move build instructions to BUILD.md
- PR #218: Fix RNG to use given seed and adjust RNG test tolerances.
- PR #225: Support for generating random integers
- PR #215: Refactored LinAlg::norm to Stats::rowNorm and added Stats::colNorm
- PR #234: Support for custom output type and passing index value to main_op in *Reduction kernels
- PR #230: Refactored the cuda_utils header
- PR #236: Refactored cuml python package structure to be more sklearn like
- PR #232: Added reduce_rows_by_key
- PR #246: Support for 2 vectors in the matrix vector operator
- PR #244: Fix for single GPU OLS and Ridge to support one column training data
- PR #271: Added get_params and set_params functions for linear and ridge regression
- PR #253: Fix for issue #250-reduce_rows_by_key failed memcheck for small nkeys
- PR #269: LinearRegression, Ridge Python docs update and cleaning
- PR #322: set_params updated
- PR #237: Update build instructions
- PR #275: Kmeans use of faster gpu_matrix
- PR #288: Add n_neighbors to NearestNeighbors constructor
- PR #302: Added FutureWarning for deprecation of current kmeans algorithm
- PR #312: Last minute cleanup before release
- PR #315: Documentation updating and enhancements
- PR #330: Added ignored argument to pca.fit_transform to map to sklearn's implemenation
- PR #342: Change default ABI to ON

## Bug Fixes

- PR #193: Fix AttributeError in PCA and TSVD
- PR #211: Fixing inconsistent use of proper batch size calculation in DBSCAN
- PR #202: Adding back ability for users to define their own BLAS
- PR #201: Pass CMAKE CUDA path to faiss/configure script
- PR #200 Avoid using numpy via cimport in KNN
- PR #228: Bug fix: LinAlg::unaryOp with 0-length input
- PR #279: Removing faiss-gpu references in README
- PR #321: Fix release script typo
- PR #327: Update conda requirements for version 0.6 requirements
- PR #352: Correctly calculating numpy chunk sizing for kNN
- PR #345: Run python import as part of package build to trigger compilation
- PR #347: Lowering memory usage of kNN.
- PR #355: Fixing issues with very large numpy inputs to SPMG OLS and tSVD.
- PR #357: Removing FAISS requirement from README
- PR #362: Fix for matVecOp crashing on large input sizes
- PR #366: Index arithmetic issue fix with TxN_t class
- PR #376: Disabled kmeans tests since they are currently too sensitive (see #71)
- PR #380: Allow arbitrary data size on ingress for numba_utils.row_matrix
- PR #385: Fix for long import cuml time in containers and fix for setup_pip


# cuML 0.5.1 (05 Feb 2019)

## Bug Fixes

- PR #189 Avoid using numpy via cimport to prevent ABI issues in Cython compilation


# cuML 0.5.0 (28 Jan 2019)

## New Features

- PR #66: OLS Linear Regression
- PR #44: Distance calculation ML primitives
- PR #69: Ridge (L2 Regularized) Linear Regression
- PR #103: Linear Kalman Filter
- PR #117: Pip install support
- PR #64: Device to device support from cuML device pointers into FAISS

## Improvements

- PR #56: Make OpenMP optional for building
- PR #67: Github issue templates
- PR #44: Refactored DBSCAN to use ML primitives
- PR #91: Pytest cleanup and sklearn toyset datasets based pytests for kmeans and dbscan
- PR #75: C++ example to use kmeans
- PR #117: Use cmake extension to find any zlib installed in system
- PR #94: Add cmake flag to set ABI compatibility
- PR #139: Move thirdparty submodules to root and add symlinks to new locations
- PR #151: Replace TravisCI testing and conda pkg builds with gpuCI
- PR #164: Add numba kernel for faster column to row major transform
- PR #114: Adding FAISS to cuml build

## Bug Fixes

- PR #48: CUDA 10 compilation warnings fix
- PR #51: Fixes to Dockerfile and docs for new build system
- PR #72: Fixes for GCC 7
- PR #96: Fix for kmeans stack overflow with high number of clusters
- PR #105: Fix for AttributeError in kmeans fit method
- PR #113: Removed old  glm python/cython files
- PR #118: Fix for AttributeError in kmeans predict method
- PR #125: Remove randomized solver option from PCA python bindings


# cuML 0.4.0 (05 Dec 2018)

## New Features

## Improvements

- PR #42: New build system: separation of libcuml.so and cuml python package
- PR #43: Added changelog.md

## Bug Fixes


# cuML 0.3.0 (30 Nov 2018)

## New Features

- PR #33: Added ability to call cuML algorithms using numpy arrays

## Improvements

- PR #24: Fix references of python package from cuML to cuml and start using versioneer for better versioning
- PR #40: Added support for refactored cuDF 0.3.0, updated Conda files
- PR #33: Major python test cleaning, all tests pass with cuDF 0.2.0 and 0.3.0. Preparation for new build system
- PR #34: Updated batch count calculation logic in DBSCAN
- PR #35: Beginning of DBSCAN refactor to use cuML mlprims and general improvements

## Bug Fixes

- PR #30: Fixed batch size bug in DBSCAN that caused crash. Also fixed various locations for potential integer overflows
- PR #28: Fix readthedocs build documentation
- PR #29: Fix pytests for cuml name change from cuML
- PR #33: Fixed memory bug that would cause segmentation faults due to numba releasing memory before it was used. Also fixed row major/column major bugs for different algorithms
- PR #36: Fix kmeans gtest to use device data
- PR #38: cuda\_free bug removed that caused google tests to sometimes pass and sometimes fail randomly
- PR #39: Updated cmake to correctly link with CUDA libraries, add CUDA runtime linking and include source files in compile target

# cuML 0.2.0 (02 Nov 2018)

## New Features

- PR #11: Kmeans algorithm added
- PR #7: FAISS KNN wrapper added
- PR #21: Added Conda install support

## Improvements

- PR #15: Added compatibility with cuDF (from prior pyGDF)
- PR #13: Added FAISS to Dockerfile
- PR #21: Added TravisCI build system for CI and Conda builds

## Bug Fixes

- PR #4: Fixed explained variance bug in TSVD
- PR #5: Notebook bug fixes and updated results


# cuML 0.1.0

Initial release including PCA, TSVD, DBSCAN, ml-prims and cython wrappers<|MERGE_RESOLUTION|>--- conflicted
+++ resolved
@@ -16,12 +16,9 @@
 - PR #349: Developer guide clarifications for cumlHandle and cumlHandle_impl
 - PR #398: Fix CI scripts to allow nightlies to be uploaded
 - PR #399: Skip PCA tests to allow CI to run with driver 418
-<<<<<<< HEAD
 - PR #422: Issue in the PCA tests was solved and CI can run with driver 418
-=======
 - PR #409: Add entry to gitmodules to ignore build artifacts
 - PR #412: Fix for svdQR function in ml-prims
->>>>>>> 010ef20f
 
 # cuML 0.6.0 (22 Mar 2019)
 
