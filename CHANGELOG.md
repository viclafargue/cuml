--- conflicted
+++ resolved
@@ -54,11 +54,8 @@
 - PR #896: Fix typo in comms build instructions
 - PR #921: Fix build scripts using incorrect cudf version
 - PR #928: TSNE Stability Adjustments
-<<<<<<< HEAD
 - PR #934: Cache cudaDeviceProp in cumlHandle for perf reasons
-=======
 - PR #932: Change default param value for RF classifier
->>>>>>> 899903f2
 
 
 # cuML 0.8.0 (27 June 2019)
