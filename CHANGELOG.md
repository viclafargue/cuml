--- conflicted
+++ resolved
@@ -7,11 +7,8 @@
 - PR #2739: Use cusparse_wrappers.h from RAFT
 - PR #2729: Replace `cupy.sparse` with `cupyx.scipy.sparse`
 - PR #2749: Correct docs for python version used in cuml_dev conda environment
-<<<<<<< HEAD
+- PR #2723: Support and enable convert_dtype in estimator predict
 - PR #2758: Match sklearn's default n_components behavior for PCA
-=======
-- PR #2723: Support and enable convert_dtype in estimator predict
->>>>>>> 740403d8
 
 ## Bug Fixes
 
