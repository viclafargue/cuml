# cuML 0.10.0 (Date TBD)

## New Features

## Improvements

- PR #1028: Dockerfile updates after dir restructure. Conda env yaml to add statsmodels as a dependency

## Bug Fixes

- PR #1016: Use correct libcumlprims version in GPU CI
- PR #1040: Update version of numba in development conda yaml files
- PR #1043: Updates to accomodate cuDF python code reorganization
<<<<<<< HEAD
- PR #1044 Remove nvidia driver installation from ci/cpu/build.sh
=======
- PR #990: Barnes Hut TSNE Memory Issue Fixes
>>>>>>> 28d2e427

# cuML 0.9.0 (21 Aug 2019)

## New Features

- PR #894: Convert RF to treelite format
- PR #826: Jones transformation of params for ARIMA models timeSeries ml-prim
- PR #697: Silhouette Score metric ml-prim
- PR #674: KL Divergence metric ml-prim
- PR #787: homogeneity, completeness and v-measure metrics ml-prim
- PR #711: Mutual Information metric ml-prim
- PR #724: Entropy metric ml-prim
- PR #766: Expose score method based on inertia for KMeans
- PR #816: Added inverse_transform() for LabelEncoder
- PR #789: prims: sampling without replacement
- PR #813: prims: Col major istance prim
- PR #635: Random Forest & Decision Tree Regression (Single-GPU)
- PR #819: Forest Inferencing Library (FIL)
- PR #829: C++: enable nvtx ranges
- PR #835: Holt-Winters algorithm
- PR #837: treelite for decision forest exchange format
- PR #871: Wrapper for FIL
- PR #870: make_blobs python function
- PR #881: wrappers for accuracy_score and adjusted_rand_score functions
- PR #840: Dask RF classification and regression
- PR #870: make_blobs python function
- PR #879: import of treelite models to FIL
- PR #892: General Gram matrices prim
- PR #883: Adding MNMG Kmeans
- PR #930: Dask RF
- PR #882: TSNE - T-Distributed Stochastic Neighbourhood Embedding
- PR #624: Internals API & Graph Based Dimensionality Reductions Callback
- PR #926: Wrapper for FIL
- PR #960: Enable using libcumlprims for MG algorithms/prims

## Improvements
- PR #822: build: build.sh update to club all make targets together
- PR #807: Added development conda yml files
- PR #840: Require cmake >= 3.14
- PR #832: Stateless Decision Tree and Random Forest API
- PR #857: Small modifications to comms for utilizing IB w/ Dask
- PR #851: Random forest Stateless API wrappers
- PR #865: High Performance RF
- PR #895: Pretty prints arguments!
- PR #920: Add an empty marker kernel for tracing purposes
- PR #915: syncStream added to cumlCommunicator
- PR #922: Random Forest support in FIL
- PR #911: Update headers to credit CannyLabs BH TSNE implementation
- PR #918: Streamline CUDA_REL environment variable
- PR #924: kmeans: updated APIs to be stateless, refactored code for mnmg support
- PR #950: global_bias support in FIL
- PR #773: Significant improvements to input checking of all classes and common input API for Python
- PR #957: Adding docs to RF & KMeans MNMG. Small fixes for release
- PR #965: Making dask-ml a hard dependency
- PR #976: Update api.rst for new 0.9 classes
- PR #973: Use cudaDeviceGetAttribute instead of relying on cudaDeviceProp object being passed
- PR #978: Update README for 0.9
- PR #1009: Fix references to notebooks-contrib

## Bug Fixes

- PR #923: Fix misshapen level/trend/season HoltWinters output
- PR #831: Update conda package dependencies to cudf 0.9
- PR #772: Add missing cython headers to SGD and CD
- PR #849: PCA no attribute trans_input_ transform bug fix
- PR #869: Removing incorrect information from KNN Docs
- PR #885: libclang installation fix for GPUCI
- PR #896: Fix typo in comms build instructions
- PR #921: Fix build scripts using incorrect cudf version
- PR #928: TSNE Stability Adjustments
- PR #934: Cache cudaDeviceProp in cumlHandle for perf reasons
- PR #932: Change default param value for RF classifier
- PR #949: Fix dtype conversion tests for unsupported cudf dtypes
- PR #908: Fix local build generated file ownerships
- PR #983: Change RF max_depth default to 16
- PR #987: Change default values for knn
- PR #988: Switch to exact tsne
- PR #991: Cleanup python code in cuml.dask.cluster
- PR #996: ucx_initialized being properly set in CommsContext
- PR #1007: Throws a well defined error when mutigpu is not enabled
- PR #1018: Hint location of nccl in build.sh for CI
- PR #1022: Using random_state to make K-Means MNMG tests deterministic
- PR #1034: Fix typos and formatting issues in RF docs

# cuML 0.8.0 (27 June 2019)

## New Features

- PR #652: Adjusted Rand Index metric ml-prim
- PR #679: Class label manipulation ml-prim
- PR #636: Rand Index metric ml-prim
- PR #515: Added Random Projection feature
- PR #504: Contingency matrix ml-prim
- PR #644: Add train_test_split utility for cuDF dataframes
- PR #612: Allow Cuda Array Interface, Numba inputs and input code refactor
- PR #641: C: Separate C-wrapper library build to generate libcuml.so
- PR #631: Add nvcategory based ordinal label encoder
- PR #681: Add MBSGDClassifier and MBSGDRegressor classes around SGD
- PR #705: Quasi Newton solver and LogisticRegression Python classes
- PR #670: Add test skipping functionality to build.sh
- PR #678: Random Forest Python class
- PR #684: prims: make_blobs primitive
- PR #673: prims: reduce cols by key primitive
- PR #812: Add cuML Communications API & consolidate Dask cuML

## Improvements

- PR #597: C++ cuML and ml-prims folder refactor
- PR #590: QN Recover from numeric errors
- PR #482: Introduce cumlHandle for pca and tsvd
- PR #573: Remove use of unnecessary cuDF column and series copies
- PR #601: Cython PEP8 cleanup and CI integration
- PR #596: Introduce cumlHandle for ols and ridge
- PR #579: Introduce cumlHandle for cd and sgd, and propagate C++ errors in cython level for cd and sgd
- PR #604: Adding cumlHandle to kNN, spectral methods, and UMAP
- PR #616: Enable clang-format for enforcing coding style
- PR #618: CI: Enable copyright header checks
- PR #622: Updated to use 0.8 dependencies
- PR #626: Added build.sh script, updated CI scripts and documentation
- PR #633: build: Auto-detection of GPU_ARCHS during cmake
- PR #650: Moving brute force kNN to prims. Creating stateless kNN API.
- PR #662: C++: Bulk clang-format updates
- PR #671: Added pickle pytests and correct pickling of Base class
- PR #675: atomicMin/Max(float, double) with integer atomics and bit flipping
- PR #677: build: 'deep-clean' to build.sh to clean faiss build as well
- PR #683: Use stateless c++ API in KNN so that it can be pickled properly
- PR #686: Use stateless c++ API in UMAP so that it can be pickled properly
- PR #695: prims: Refactor pairwise distance
- PR #707: Added stress test and updated documentation for RF
- PR #701: Added emacs temporary file patterns to .gitignore
- PR #606: C++: Added tests for host_buffer and improved device_buffer and host_buffer implementation
- PR #726: Updated RF docs and stress test
- PR #730: Update README and RF docs for 0.8
- PR #744: Random projections generating binomial on device. Fixing tests.
- PR #741: Update API docs for 0.8
- PR #754: Pickling of UMAP/KNN
- PR #753: Made PCA and TSVD picklable
- PR #746: LogisticRegression and QN API docstrings

## Bug Fixes
- PR #584: Added missing virtual destructor to deviceAllocator and hostAllocator
- PR #620: C++: Removed old unit-test files in ml-prims
- PR #627: C++: Fixed dbscan crash issue filed in 613
- PR #640: Remove setuptools from conda run dependency
- PR #646: Update link in contributing.md
- PR #649: Bug fix to LinAlg::reduce_rows_by_key prim filed in issue #648
- PR #666: fixes to gitutils.py to resolve both string decode and handling of uncommitted files
- PR #676: Fix template parameters in `bernoulli()` implementation.
- PR #685: Make CuPy optional to avoid nccl conda package conflicts
- PR #687: prims: updated tolerance for reduce_cols_by_key unit-tests
- PR #689: Removing extra prints from NearestNeighbors cython
- PR #718: Bug fix for DBSCAN and increasing batch size of sgd
- PR #719: Adding additional checks for dtype of the data
- PR #736: Bug fix for RF wrapper and .cu print function
- PR #547: Fixed issue if C++ compiler is specified via CXX during configure.
- PR #759: Configure Sphinx to render params correctly
- PR #762: Apply threshold to remove flakiness of UMAP tests.
- PR #768: Fixing memory bug from stateless refactor
- PR #782: Nearest neighbors checking properly whether memory should be freed
- PR #783: UMAP was using wrong size for knn computation
- PR #776: Hotfix for self.variables in RF
- PR #777: Fix numpy input bug
- PR #784: Fix jit of shuffle_idx python function
- PR #790: Fix rows_sample input type for RF
- PR #793: Fix for dtype conversion utility for numba arrays without cupy installed
- PR #806: Add a seed for sklearn model in RF test file
- PR #843: Rf quantile fix

# cuML 0.7.0 (10 May 2019)

## New Features

- PR #405: Quasi-Newton GLM Solvers
- PR #277: Add row- and column-wise weighted mean primitive
- PR #424: Add a grid-sync struct for inter-block synchronization
- PR #430: Add R-Squared Score to ml primitives
- PR #463: Add matrix gather to ml primitives
- PR #435: Expose cumlhandle in cython + developer guide
- PR #455: Remove default-stream arguement across ml-prims and cuML
- PR #375: cuml cpp shared library renamed to libcuml++.so
- PR #460: Random Forest & Decision Trees (Single-GPU, Classification)
- PR #491: Add doxygen build target for ml-prims
- PR #505: Add R-Squared Score to python interface
- PR #507: Add coordinate descent for lasso and elastic-net
- PR #511: Add a minmax ml-prim
- PR #516: Added Trustworthiness score feature
- PR #520: Add local build script to mimic gpuCI
- PR #503: Add column-wise matrix sort primitive
- PR #525: Add docs build script to cuML
- PR #528: Remove current KMeans and replace it with a new single GPU implementation built using ML primitives

## Improvements

- PR #481: Refactoring Quasi-Newton to use cumlHandle
- PR #467: Added validity check on cumlHandle_t
- PR #461: Rewrote permute and added column major version
- PR #440: README updates
- PR #295: Improve build-time and the interface e.g., enable bool-OutType, for distance()
- PR #390: Update docs version
- PR #272: Add stream parameters to cublas and cusolver wrapper functions
- PR #447: Added building and running mlprims tests to CI
- PR #445: Lower dbscan memory usage by computing adjacency matrix directly
- PR #431: Add support for fancy iterator input types to LinAlg::reduce_rows_by_key
- PR #394: Introducing cumlHandle API to dbscan and add example
- PR #500: Added CI check for black listed CUDA Runtime API calls
- PR #475: exposing cumlHandle for dbscan from python-side
- PR #395: Edited the CONTRIBUTING.md file
- PR #407: Test files to run stress, correctness and unit tests for cuml algos
- PR #512: generic copy method for copying buffers between device/host
- PR #533: Add cudatoolkit conda dependency
- PR #524: Use cmake find blas and find lapack to pass configure options to faiss
- PR #527: Added notes on UMAP differences from reference implementation
- PR #540: Use latest release version in update-version CI script
- PR #552: Re-enable assert in kmeans tests with xfail as needed
- PR #581: Add shared memory fast col major to row major function back with bound checks
- PR #592: More efficient matrix copy/reverse methods
- PR #721: Added pickle tests for DBSCAN and Random Projections

## Bug Fixes

- PR #334: Fixed segfault in `ML::cumlHandle_impl::destroyResources`
- PR #349: Developer guide clarifications for cumlHandle and cumlHandle_impl
- PR #398: Fix CI scripts to allow nightlies to be uploaded
- PR #399: Skip PCA tests to allow CI to run with driver 418
- PR #422: Issue in the PCA tests was solved and CI can run with driver 418
- PR #409: Add entry to gitmodules to ignore build artifacts
- PR #412: Fix for svdQR function in ml-prims
- PR #438: Code that depended on FAISS was building everytime.
- PR #358: Fixed an issue when switching streams on MLCommon::device_buffer and MLCommon::host_buffer
- PR #434: Fixing bug in CSR tests
- PR #443: Remove defaults channel from ci scripts
- PR #384: 64b index arithmetic updates to the kernels inside ml-prims
- PR #459: Fix for runtime library path of pip package
- PR #464: Fix for C++11 destructor warning in qn
- PR #466: Add support for column-major in LinAlg::*Norm methods
- PR #465: Fixing deadlock issue in GridSync due to consecutive sync calls
- PR #468: Fix dbscan example build failure
- PR #470: Fix resource leakage in Kalman filter python wrapper
- PR #473: Fix gather ml-prim test for change in rng uniform API
- PR #477: Fixes default stream initialization in cumlHandle
- PR #480: Replaced qn_fit() declaration with #include of file containing definition to fix linker error
- PR #495: Update cuDF and RMM versions in GPU ci test scripts
- PR #499: DEVELOPER_GUIDE.md: fixed links and clarified ML::detail::streamSyncer example
- PR #506: Re enable ml-prim tests in CI
- PR #508: Fix for an error with default argument in LinAlg::meanSquaredError
- PR #519: README.md Updates and adding BUILD.md back
- PR #526: Fix the issue of wrong results when fit and transform of PCA are called separately
- PR #531: Fixing missing arguments in updateDevice() for RF
- PR #543: Exposing dbscan batch size through cython API and fixing broken batching
- PR #551: Made use of ZLIB_LIBRARIES consistent between ml_test and ml_mg_test
- PR #557: Modified CI script to run cuML tests before building mlprims and removed lapack flag
- PR #578: Updated Readme.md to add lasso and elastic-net
- PR #580: Fixing cython garbage collection bug in KNN
- PR #577: Use find libz in prims cmake
- PR #594: fixed cuda-memcheck mean_center test failures


# cuML 0.6.1 (09 Apr 2019)

## Bug Fixes

- PR #462 Runtime library path fix for cuML pip package


# cuML 0.6.0 (22 Mar 2019)

## New Features

- PR #249: Single GPU Stochastic Gradient Descent for linear regression, logistic regression, and linear svm with L1, L2, and elastic-net penalties.
- PR #247: Added "proper" CUDA API to cuML
- PR #235: NearestNeighbors MG Support
- PR #261: UMAP Algorithm
- PR #290: NearestNeighbors numpy MG Support
- PR #303: Reusable spectral embedding / clustering
- PR #325: Initial support for single process multi-GPU OLS and tSVD
- PR #271: Initial support for hyperparameter optimization with dask for many models

## Improvements

- PR #144: Dockerfile update and docs for LinearRegression and Kalman Filter.
- PR #168: Add /ci/gpu/build.sh file to cuML
- PR #167: Integrating full-n-final ml-prims repo inside cuml
- PR #198: (ml-prims) Removal of *MG calls + fixed a bug in permute method
- PR #194: Added new ml-prims for supporting LASSO regression.
- PR #114: Building faiss C++ api into libcuml
- PR #64: Using FAISS C++ API in cuML and exposing bindings through cython
- PR #208: Issue ml-common-3: Math.h: swap thrust::for_each with binaryOp,unaryOp
- PR #224: Improve doc strings for readable rendering with readthedocs
- PR #209: Simplify README.md, move build instructions to BUILD.md
- PR #218: Fix RNG to use given seed and adjust RNG test tolerances.
- PR #225: Support for generating random integers
- PR #215: Refactored LinAlg::norm to Stats::rowNorm and added Stats::colNorm
- PR #234: Support for custom output type and passing index value to main_op in *Reduction kernels
- PR #230: Refactored the cuda_utils header
- PR #236: Refactored cuml python package structure to be more sklearn like
- PR #232: Added reduce_rows_by_key
- PR #246: Support for 2 vectors in the matrix vector operator
- PR #244: Fix for single GPU OLS and Ridge to support one column training data
- PR #271: Added get_params and set_params functions for linear and ridge regression
- PR #253: Fix for issue #250-reduce_rows_by_key failed memcheck for small nkeys
- PR #269: LinearRegression, Ridge Python docs update and cleaning
- PR #322: set_params updated
- PR #237: Update build instructions
- PR #275: Kmeans use of faster gpu_matrix
- PR #288: Add n_neighbors to NearestNeighbors constructor
- PR #302: Added FutureWarning for deprecation of current kmeans algorithm
- PR #312: Last minute cleanup before release
- PR #315: Documentation updating and enhancements
- PR #330: Added ignored argument to pca.fit_transform to map to sklearn's implemenation
- PR #342: Change default ABI to ON
- PR #572: Pulling DBSCAN components into reusable primitives


## Bug Fixes

- PR #193: Fix AttributeError in PCA and TSVD
- PR #211: Fixing inconsistent use of proper batch size calculation in DBSCAN
- PR #202: Adding back ability for users to define their own BLAS
- PR #201: Pass CMAKE CUDA path to faiss/configure script
- PR #200 Avoid using numpy via cimport in KNN
- PR #228: Bug fix: LinAlg::unaryOp with 0-length input
- PR #279: Removing faiss-gpu references in README
- PR #321: Fix release script typo
- PR #327: Update conda requirements for version 0.6 requirements
- PR #352: Correctly calculating numpy chunk sizing for kNN
- PR #345: Run python import as part of package build to trigger compilation
- PR #347: Lowering memory usage of kNN.
- PR #355: Fixing issues with very large numpy inputs to SPMG OLS and tSVD.
- PR #357: Removing FAISS requirement from README
- PR #362: Fix for matVecOp crashing on large input sizes
- PR #366: Index arithmetic issue fix with TxN_t class
- PR #376: Disabled kmeans tests since they are currently too sensitive (see #71)
- PR #380: Allow arbitrary data size on ingress for numba_utils.row_matrix
- PR #385: Fix for long import cuml time in containers and fix for setup_pip
- PR #630: Fixing a missing kneighbors in nearest neighbors python proxy

# cuML 0.5.1 (05 Feb 2019)

## Bug Fixes

- PR #189 Avoid using numpy via cimport to prevent ABI issues in Cython compilation


# cuML 0.5.0 (28 Jan 2019)

## New Features

- PR #66: OLS Linear Regression
- PR #44: Distance calculation ML primitives
- PR #69: Ridge (L2 Regularized) Linear Regression
- PR #103: Linear Kalman Filter
- PR #117: Pip install support
- PR #64: Device to device support from cuML device pointers into FAISS

## Improvements

- PR #56: Make OpenMP optional for building
- PR #67: Github issue templates
- PR #44: Refactored DBSCAN to use ML primitives
- PR #91: Pytest cleanup and sklearn toyset datasets based pytests for kmeans and dbscan
- PR #75: C++ example to use kmeans
- PR #117: Use cmake extension to find any zlib installed in system
- PR #94: Add cmake flag to set ABI compatibility
- PR #139: Move thirdparty submodules to root and add symlinks to new locations
- PR #151: Replace TravisCI testing and conda pkg builds with gpuCI
- PR #164: Add numba kernel for faster column to row major transform
- PR #114: Adding FAISS to cuml build

## Bug Fixes

- PR #48: CUDA 10 compilation warnings fix
- PR #51: Fixes to Dockerfile and docs for new build system
- PR #72: Fixes for GCC 7
- PR #96: Fix for kmeans stack overflow with high number of clusters
- PR #105: Fix for AttributeError in kmeans fit method
- PR #113: Removed old  glm python/cython files
- PR #118: Fix for AttributeError in kmeans predict method
- PR #125: Remove randomized solver option from PCA python bindings


# cuML 0.4.0 (05 Dec 2018)

## New Features

## Improvements

- PR #42: New build system: separation of libcuml.so and cuml python package
- PR #43: Added changelog.md

## Bug Fixes


# cuML 0.3.0 (30 Nov 2018)

## New Features

- PR #33: Added ability to call cuML algorithms using numpy arrays

## Improvements

- PR #24: Fix references of python package from cuML to cuml and start using versioneer for better versioning
- PR #40: Added support for refactored cuDF 0.3.0, updated Conda files
- PR #33: Major python test cleaning, all tests pass with cuDF 0.2.0 and 0.3.0. Preparation for new build system
- PR #34: Updated batch count calculation logic in DBSCAN
- PR #35: Beginning of DBSCAN refactor to use cuML mlprims and general improvements

## Bug Fixes

- PR #30: Fixed batch size bug in DBSCAN that caused crash. Also fixed various locations for potential integer overflows
- PR #28: Fix readthedocs build documentation
- PR #29: Fix pytests for cuml name change from cuML
- PR #33: Fixed memory bug that would cause segmentation faults due to numba releasing memory before it was used. Also fixed row major/column major bugs for different algorithms
- PR #36: Fix kmeans gtest to use device data
- PR #38: cuda\_free bug removed that caused google tests to sometimes pass and sometimes fail randomly
- PR #39: Updated cmake to correctly link with CUDA libraries, add CUDA runtime linking and include source files in compile target

# cuML 0.2.0 (02 Nov 2018)

## New Features

- PR #11: Kmeans algorithm added
- PR #7: FAISS KNN wrapper added
- PR #21: Added Conda install support

## Improvements

- PR #15: Added compatibility with cuDF (from prior pyGDF)
- PR #13: Added FAISS to Dockerfile
- PR #21: Added TravisCI build system for CI and Conda builds

## Bug Fixes

- PR #4: Fixed explained variance bug in TSVD
- PR #5: Notebook bug fixes and updated results


# cuML 0.1.0

Initial release including PCA, TSVD, DBSCAN, ml-prims and cython wrappers<|MERGE_RESOLUTION|>--- conflicted
+++ resolved
@@ -11,11 +11,8 @@
 - PR #1016: Use correct libcumlprims version in GPU CI
 - PR #1040: Update version of numba in development conda yaml files
 - PR #1043: Updates to accomodate cuDF python code reorganization
-<<<<<<< HEAD
 - PR #1044 Remove nvidia driver installation from ci/cpu/build.sh
-=======
 - PR #990: Barnes Hut TSNE Memory Issue Fixes
->>>>>>> 28d2e427
 
 # cuML 0.9.0 (21 Aug 2019)
 
