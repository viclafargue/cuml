# cuML 0.11.0 (Date TBD)

## New Features
- PR #1218: prims: histogram prim
- PR #1129: C++: Separate include folder for C++ API distribution
- PR #1242: Initial implementation of FIL sparse forests
- PR #1286: Importing treelite models as FIL sparse forests
- PR #1285: Fea minimum impurity decrease RF param
- PR #1301: Add make_regression to generate regression datasets
<<<<<<< HEAD
- PR #1322: RF pickling using treelite, protobuf and FIL
=======
- PR #1327: Update the code to build treelite with protobuf
>>>>>>> 5a14863b
- PR #1289: Add Python benchmarking support for FIL

## Improvements
- PR #1170: Use git to clone subprojects instead of git submodules
- PR #1239: Updated the treelite version
- PR #1225: setup.py clone dependencies like cmake and correct include paths
- PR #1224: Refactored FIL to prepare for sparse trees
- PR #1249: Include libcuml.so C API in installed targets
- PR #1259: Conda dev environment updates and use libcumlprims current version in CI
- PR #1277: Change dependency order in cmake for better printing at compile time
- PR #1264: Add -s flag to GPU CI pytest for better error printing
- PR #1271: Updated the Ridge regression documentation
- PR #1283: Updated the cuMl docs to include MBSGD and adjusted_rand_score
- PR #1300: Lowercase parameter versions for FIL algorithms
- PR #1312: Update CuPy to version 6.5 and use conda-forge channel
- PR #1314: Added options needed for ASVDb output (CUDA ver, etc.), added option
  to select algos
- PR #1335: Options to print available algorithms and datasets 
  in the Python benchmark
- PR #1338: Remove BUILD_ABI references in CI scripts
- PR #1340: Updated unit tests to uses larger dataset
- PR #1351: Build treelite temporarily for GPU CI testing of FIL Scikit-learn model importing

## Bug Fixes
- PR #1281: Making rng.h threadsafe
- PR #1212: Fix cmake git cloning always running configure in subprojects
- PR #1261: Fix comms build errors due to cuml++ include folder changes
- PR #1267: Update build.sh for recent change of building comms in main CMakeLists
- PR #1278: Removed incorrect overloaded instance of eigJacobi
- PR #1302: Updates for numba 0.46
- PR #1319: Using machineName arg passed in instead of default for ASV reporting
- PR #1326: Fix illegal memory access in make_regression (bounds issue)
- PR #1330: Fix C++ unit test utils for better handling of differences near zero
- PR #1342: Fix to prevent memory leakage in Lasso and ElasticNet
- PR #1337: Fix k-means init from preset cluster centers
- PR #1344: Change other solver based methods to create solver object in init

# cuML 0.10.0 (16 Oct 2019)

## New Features
- PR #1148: C++ benchmark tool for c++/CUDA code inside cuML
- PR #1071: Selective eigen solver of cuSolver
- PR #1073: Updating RF wrappers to use FIL for GPU accelerated prediction
- PR #1104: CUDA 10.1 support
- PR #1113: prims: new batched make-symmetric-matrix primitive
- PR #1112: prims: new batched-gemv primitive
- PR #855: Added benchmark tools
- PR #1149 Add YYMMDD to version tag for nightly conda packages
- PR #892: General Gram matrices prim
- PR #912: Support Vector Machine
- PR #1274: Updated the RF score function to use GPU predict

## Improvements
- PR #961: High Peformance RF; HIST algo
- PR #1028: Dockerfile updates after dir restructure. Conda env yaml to add statsmodels as a dependency
- PR #1047: Consistent OPG interface for kmeans, based on internal libcumlprims update
- PR #763: Add examples to train_test_split documentation
- PR #1093: Unified inference kernels for different FIL algorithms
- PR #1076: Paying off some UMAP / Spectral tech debt.
- PR #1086: Ensure RegressorMixin scorer uses device arrays
- PR #1110: Adding tests to use default values of parameters of the models
- PR #1108: input_to_host_array function in input_utils for input processing to host arrays
- PR #1114: K-means: Exposing useful params, removing unused params, proxying params in Dask
- PR #1138: Implementing ANY_RANK semantics on irecv
- PR #1142: prims: expose separate InType and OutType for unaryOp and binaryOp
- PR #1115: Moving dask_make_blobs to cuml.dask.datasets. Adding conversion to dask.DataFrame
- PR #1136: CUDA 10.1 CI updates
- PR #1135: K-means: add boundary cases for kmeans||, support finer control with convergence
- PR #1163: Some more correctness improvements. Better verbose printing
- PR #1165: Adding except + in all remaining cython
- PR #1186: Using LocalCUDACluster Pytest fixture
- PR #1173: Docs: Barnes Hut TSNE documentation
- PR #1176: Use new RMM API based on Cython
- PR #1219: Adding custom bench_func and verbose logging to cuml.benchmark
- PR #1247: Improved MNMG RF error checking

## Bug Fixes

- PR #1231: RF respect number of cuda streams from cuml handle
- PR #1230: Rf bugfix memleak in regression
- PR #1208: compile dbscan bug
- PR #1016: Use correct libcumlprims version in GPU CI
- PR #1040: Update version of numba in development conda yaml files
- PR #1043: Updates to accomodate cuDF python code reorganization
- PR #1044: Remove nvidia driver installation from ci/cpu/build.sh
- PR #991: Barnes Hut TSNE Memory Issue Fixes
- PR #1075: Pinning Dask version for consistent CI results
- PR #990: Barnes Hut TSNE Memory Issue Fixes
- PR #1066: Using proper set of workers to destroy nccl comms
- PR #1072: Remove pip requirements and setup
- PR #1074: Fix flake8 CI style check
- PR #1087: Accuracy improvement for sqrt/log in RF max_feature
- PR #1088: Change straggling numba python allocations to use RMM
- PR #1106: Pinning Distributed version to match Dask for consistent CI results
- PR #1116: TSNE CUDA 10.1 Bug Fixes
- PR #1132: DBSCAN Batching Bug Fix
- PR #1162: DASK RF random seed bug fix
- PR #1164: Fix check_dtype arg handling for input_to_dev_array
- PR #1171: SVM prediction bug fix
- PR #1177: Update dask and distributed to 2.5
- PR #1204: Fix SVM crash on Turing
- PR #1199: Replaced sprintf() with snprintf() in THROW()
- PR #1205: Update dask-cuda in yml envs
- PR #1211: Fixing Dask k-means transform bug and adding test
- PR #1236: Improve fix for SMO solvers potential crash on Turing
- PR #1251: Disable compiler optimization for CUDA 10.1 for distance prims
- PR #1260: Small bugfix for major conversion in input_utils
- PR #1276: Fix float64 prediction crash in test_random_forest

# cuML 0.9.0 (21 Aug 2019)

## New Features

- PR #894: Convert RF to treelite format
- PR #826: Jones transformation of params for ARIMA models timeSeries ml-prim
- PR #697: Silhouette Score metric ml-prim
- PR #674: KL Divergence metric ml-prim
- PR #787: homogeneity, completeness and v-measure metrics ml-prim
- PR #711: Mutual Information metric ml-prim
- PR #724: Entropy metric ml-prim
- PR #766: Expose score method based on inertia for KMeans
- PR #823: prims: cluster dispersion metric
- PR #816: Added inverse_transform() for LabelEncoder
- PR #789: prims: sampling without replacement
- PR #813: prims: Col major istance prim
- PR #635: Random Forest & Decision Tree Regression (Single-GPU)
- PR #819: Forest Inferencing Library (FIL)
- PR #829: C++: enable nvtx ranges
- PR #835: Holt-Winters algorithm
- PR #837: treelite for decision forest exchange format
- PR #871: Wrapper for FIL
- PR #870: make_blobs python function
- PR #881: wrappers for accuracy_score and adjusted_rand_score functions
- PR #840: Dask RF classification and regression
- PR #870: make_blobs python function
- PR #879: import of treelite models to FIL
- PR #892: General Gram matrices prim
- PR #883: Adding MNMG Kmeans
- PR #930: Dask RF
- PR #882: TSNE - T-Distributed Stochastic Neighbourhood Embedding
- PR #624: Internals API & Graph Based Dimensionality Reductions Callback
- PR #926: Wrapper for FIL
- PR #994: Adding MPI comm impl for testing / benchmarking MNMG CUDA
- PR #960: Enable using libcumlprims for MG algorithms/prims

## Improvements
- PR #822: build: build.sh update to club all make targets together
- PR #807: Added development conda yml files
- PR #840: Require cmake >= 3.14
- PR #832: Stateless Decision Tree and Random Forest API
- PR #857: Small modifications to comms for utilizing IB w/ Dask
- PR #851: Random forest Stateless API wrappers
- PR #865: High Performance RF
- PR #895: Pretty prints arguments!
- PR #920: Add an empty marker kernel for tracing purposes
- PR #915: syncStream added to cumlCommunicator
- PR #922: Random Forest support in FIL
- PR #911: Update headers to credit CannyLabs BH TSNE implementation
- PR #918: Streamline CUDA_REL environment variable
- PR #924: kmeans: updated APIs to be stateless, refactored code for mnmg support
- PR #950: global_bias support in FIL
- PR #773: Significant improvements to input checking of all classes and common input API for Python
- PR #957: Adding docs to RF & KMeans MNMG. Small fixes for release
- PR #965: Making dask-ml a hard dependency
- PR #976: Update api.rst for new 0.9 classes
- PR #973: Use cudaDeviceGetAttribute instead of relying on cudaDeviceProp object being passed
- PR #978: Update README for 0.9
- PR #1009: Fix references to notebooks-contrib
- PR #1015: Ability to control the number of internal streams in cumlHandle_impl via cumlHandle
- PR #1175: Add more modules to docs ToC

## Bug Fixes

- PR #923: Fix misshapen level/trend/season HoltWinters output
- PR #831: Update conda package dependencies to cudf 0.9
- PR #772: Add missing cython headers to SGD and CD
- PR #849: PCA no attribute trans_input_ transform bug fix
- PR #869: Removing incorrect information from KNN Docs
- PR #885: libclang installation fix for GPUCI
- PR #896: Fix typo in comms build instructions
- PR #921: Fix build scripts using incorrect cudf version
- PR #928: TSNE Stability Adjustments
- PR #934: Cache cudaDeviceProp in cumlHandle for perf reasons
- PR #932: Change default param value for RF classifier
- PR #949: Fix dtype conversion tests for unsupported cudf dtypes
- PR #908: Fix local build generated file ownerships
- PR #983: Change RF max_depth default to 16
- PR #987: Change default values for knn
- PR #988: Switch to exact tsne
- PR #991: Cleanup python code in cuml.dask.cluster
- PR #996: ucx_initialized being properly set in CommsContext
- PR #1007: Throws a well defined error when mutigpu is not enabled
- PR #1018: Hint location of nccl in build.sh for CI
- PR #1022: Using random_state to make K-Means MNMG tests deterministic
- PR #1034: Fix typos and formatting issues in RF docs
- PR #1052: Fix the rows_sample dtype to float

# cuML 0.8.0 (27 June 2019)

## New Features

- PR #652: Adjusted Rand Index metric ml-prim
- PR #679: Class label manipulation ml-prim
- PR #636: Rand Index metric ml-prim
- PR #515: Added Random Projection feature
- PR #504: Contingency matrix ml-prim
- PR #644: Add train_test_split utility for cuDF dataframes
- PR #612: Allow Cuda Array Interface, Numba inputs and input code refactor
- PR #641: C: Separate C-wrapper library build to generate libcuml.so
- PR #631: Add nvcategory based ordinal label encoder
- PR #681: Add MBSGDClassifier and MBSGDRegressor classes around SGD
- PR #705: Quasi Newton solver and LogisticRegression Python classes
- PR #670: Add test skipping functionality to build.sh
- PR #678: Random Forest Python class
- PR #684: prims: make_blobs primitive
- PR #673: prims: reduce cols by key primitive
- PR #812: Add cuML Communications API & consolidate Dask cuML

## Improvements

- PR #597: C++ cuML and ml-prims folder refactor
- PR #590: QN Recover from numeric errors
- PR #482: Introduce cumlHandle for pca and tsvd
- PR #573: Remove use of unnecessary cuDF column and series copies
- PR #601: Cython PEP8 cleanup and CI integration
- PR #596: Introduce cumlHandle for ols and ridge
- PR #579: Introduce cumlHandle for cd and sgd, and propagate C++ errors in cython level for cd and sgd
- PR #604: Adding cumlHandle to kNN, spectral methods, and UMAP
- PR #616: Enable clang-format for enforcing coding style
- PR #618: CI: Enable copyright header checks
- PR #622: Updated to use 0.8 dependencies
- PR #626: Added build.sh script, updated CI scripts and documentation
- PR #633: build: Auto-detection of GPU_ARCHS during cmake
- PR #650: Moving brute force kNN to prims. Creating stateless kNN API.
- PR #662: C++: Bulk clang-format updates
- PR #671: Added pickle pytests and correct pickling of Base class
- PR #675: atomicMin/Max(float, double) with integer atomics and bit flipping
- PR #677: build: 'deep-clean' to build.sh to clean faiss build as well
- PR #683: Use stateless c++ API in KNN so that it can be pickled properly
- PR #686: Use stateless c++ API in UMAP so that it can be pickled properly
- PR #695: prims: Refactor pairwise distance
- PR #707: Added stress test and updated documentation for RF
- PR #701: Added emacs temporary file patterns to .gitignore
- PR #606: C++: Added tests for host_buffer and improved device_buffer and host_buffer implementation
- PR #726: Updated RF docs and stress test
- PR #730: Update README and RF docs for 0.8
- PR #744: Random projections generating binomial on device. Fixing tests.
- PR #741: Update API docs for 0.8
- PR #754: Pickling of UMAP/KNN
- PR #753: Made PCA and TSVD picklable
- PR #746: LogisticRegression and QN API docstrings
- PR #820: Updating DEVELOPER GUIDE threading guidelines

## Bug Fixes
- PR #584: Added missing virtual destructor to deviceAllocator and hostAllocator
- PR #620: C++: Removed old unit-test files in ml-prims
- PR #627: C++: Fixed dbscan crash issue filed in 613
- PR #640: Remove setuptools from conda run dependency
- PR #646: Update link in contributing.md
- PR #649: Bug fix to LinAlg::reduce_rows_by_key prim filed in issue #648
- PR #666: fixes to gitutils.py to resolve both string decode and handling of uncommitted files
- PR #676: Fix template parameters in `bernoulli()` implementation.
- PR #685: Make CuPy optional to avoid nccl conda package conflicts
- PR #687: prims: updated tolerance for reduce_cols_by_key unit-tests
- PR #689: Removing extra prints from NearestNeighbors cython
- PR #718: Bug fix for DBSCAN and increasing batch size of sgd
- PR #719: Adding additional checks for dtype of the data
- PR #736: Bug fix for RF wrapper and .cu print function
- PR #547: Fixed issue if C++ compiler is specified via CXX during configure.
- PR #759: Configure Sphinx to render params correctly
- PR #762: Apply threshold to remove flakiness of UMAP tests.
- PR #768: Fixing memory bug from stateless refactor
- PR #782: Nearest neighbors checking properly whether memory should be freed
- PR #783: UMAP was using wrong size for knn computation
- PR #776: Hotfix for self.variables in RF
- PR #777: Fix numpy input bug
- PR #784: Fix jit of shuffle_idx python function
- PR #790: Fix rows_sample input type for RF
- PR #793: Fix for dtype conversion utility for numba arrays without cupy installed
- PR #806: Add a seed for sklearn model in RF test file
- PR #843: Rf quantile fix

# cuML 0.7.0 (10 May 2019)

## New Features

- PR #405: Quasi-Newton GLM Solvers
- PR #277: Add row- and column-wise weighted mean primitive
- PR #424: Add a grid-sync struct for inter-block synchronization
- PR #430: Add R-Squared Score to ml primitives
- PR #463: Add matrix gather to ml primitives
- PR #435: Expose cumlhandle in cython + developer guide
- PR #455: Remove default-stream arguement across ml-prims and cuML
- PR #375: cuml cpp shared library renamed to libcuml++.so
- PR #460: Random Forest & Decision Trees (Single-GPU, Classification)
- PR #491: Add doxygen build target for ml-prims
- PR #505: Add R-Squared Score to python interface
- PR #507: Add coordinate descent for lasso and elastic-net
- PR #511: Add a minmax ml-prim
- PR #516: Added Trustworthiness score feature
- PR #520: Add local build script to mimic gpuCI
- PR #503: Add column-wise matrix sort primitive
- PR #525: Add docs build script to cuML
- PR #528: Remove current KMeans and replace it with a new single GPU implementation built using ML primitives

## Improvements

- PR #481: Refactoring Quasi-Newton to use cumlHandle
- PR #467: Added validity check on cumlHandle_t
- PR #461: Rewrote permute and added column major version
- PR #440: README updates
- PR #295: Improve build-time and the interface e.g., enable bool-OutType, for distance()
- PR #390: Update docs version
- PR #272: Add stream parameters to cublas and cusolver wrapper functions
- PR #447: Added building and running mlprims tests to CI
- PR #445: Lower dbscan memory usage by computing adjacency matrix directly
- PR #431: Add support for fancy iterator input types to LinAlg::reduce_rows_by_key
- PR #394: Introducing cumlHandle API to dbscan and add example
- PR #500: Added CI check for black listed CUDA Runtime API calls
- PR #475: exposing cumlHandle for dbscan from python-side
- PR #395: Edited the CONTRIBUTING.md file
- PR #407: Test files to run stress, correctness and unit tests for cuml algos
- PR #512: generic copy method for copying buffers between device/host
- PR #533: Add cudatoolkit conda dependency
- PR #524: Use cmake find blas and find lapack to pass configure options to faiss
- PR #527: Added notes on UMAP differences from reference implementation
- PR #540: Use latest release version in update-version CI script
- PR #552: Re-enable assert in kmeans tests with xfail as needed
- PR #581: Add shared memory fast col major to row major function back with bound checks
- PR #592: More efficient matrix copy/reverse methods
- PR #721: Added pickle tests for DBSCAN and Random Projections

## Bug Fixes

- PR #334: Fixed segfault in `ML::cumlHandle_impl::destroyResources`
- PR #349: Developer guide clarifications for cumlHandle and cumlHandle_impl
- PR #398: Fix CI scripts to allow nightlies to be uploaded
- PR #399: Skip PCA tests to allow CI to run with driver 418
- PR #422: Issue in the PCA tests was solved and CI can run with driver 418
- PR #409: Add entry to gitmodules to ignore build artifacts
- PR #412: Fix for svdQR function in ml-prims
- PR #438: Code that depended on FAISS was building everytime.
- PR #358: Fixed an issue when switching streams on MLCommon::device_buffer and MLCommon::host_buffer
- PR #434: Fixing bug in CSR tests
- PR #443: Remove defaults channel from ci scripts
- PR #384: 64b index arithmetic updates to the kernels inside ml-prims
- PR #459: Fix for runtime library path of pip package
- PR #464: Fix for C++11 destructor warning in qn
- PR #466: Add support for column-major in LinAlg::*Norm methods
- PR #465: Fixing deadlock issue in GridSync due to consecutive sync calls
- PR #468: Fix dbscan example build failure
- PR #470: Fix resource leakage in Kalman filter python wrapper
- PR #473: Fix gather ml-prim test for change in rng uniform API
- PR #477: Fixes default stream initialization in cumlHandle
- PR #480: Replaced qn_fit() declaration with #include of file containing definition to fix linker error
- PR #495: Update cuDF and RMM versions in GPU ci test scripts
- PR #499: DEVELOPER_GUIDE.md: fixed links and clarified ML::detail::streamSyncer example
- PR #506: Re enable ml-prim tests in CI
- PR #508: Fix for an error with default argument in LinAlg::meanSquaredError
- PR #519: README.md Updates and adding BUILD.md back
- PR #526: Fix the issue of wrong results when fit and transform of PCA are called separately
- PR #531: Fixing missing arguments in updateDevice() for RF
- PR #543: Exposing dbscan batch size through cython API and fixing broken batching
- PR #551: Made use of ZLIB_LIBRARIES consistent between ml_test and ml_mg_test
- PR #557: Modified CI script to run cuML tests before building mlprims and removed lapack flag
- PR #578: Updated Readme.md to add lasso and elastic-net
- PR #580: Fixing cython garbage collection bug in KNN
- PR #577: Use find libz in prims cmake
- PR #594: fixed cuda-memcheck mean_center test failures


# cuML 0.6.1 (09 Apr 2019)

## Bug Fixes

- PR #462 Runtime library path fix for cuML pip package


# cuML 0.6.0 (22 Mar 2019)

## New Features

- PR #249: Single GPU Stochastic Gradient Descent for linear regression, logistic regression, and linear svm with L1, L2, and elastic-net penalties.
- PR #247: Added "proper" CUDA API to cuML
- PR #235: NearestNeighbors MG Support
- PR #261: UMAP Algorithm
- PR #290: NearestNeighbors numpy MG Support
- PR #303: Reusable spectral embedding / clustering
- PR #325: Initial support for single process multi-GPU OLS and tSVD
- PR #271: Initial support for hyperparameter optimization with dask for many models

## Improvements

- PR #144: Dockerfile update and docs for LinearRegression and Kalman Filter.
- PR #168: Add /ci/gpu/build.sh file to cuML
- PR #167: Integrating full-n-final ml-prims repo inside cuml
- PR #198: (ml-prims) Removal of *MG calls + fixed a bug in permute method
- PR #194: Added new ml-prims for supporting LASSO regression.
- PR #114: Building faiss C++ api into libcuml
- PR #64: Using FAISS C++ API in cuML and exposing bindings through cython
- PR #208: Issue ml-common-3: Math.h: swap thrust::for_each with binaryOp,unaryOp
- PR #224: Improve doc strings for readable rendering with readthedocs
- PR #209: Simplify README.md, move build instructions to BUILD.md
- PR #218: Fix RNG to use given seed and adjust RNG test tolerances.
- PR #225: Support for generating random integers
- PR #215: Refactored LinAlg::norm to Stats::rowNorm and added Stats::colNorm
- PR #234: Support for custom output type and passing index value to main_op in *Reduction kernels
- PR #230: Refactored the cuda_utils header
- PR #236: Refactored cuml python package structure to be more sklearn like
- PR #232: Added reduce_rows_by_key
- PR #246: Support for 2 vectors in the matrix vector operator
- PR #244: Fix for single GPU OLS and Ridge to support one column training data
- PR #271: Added get_params and set_params functions for linear and ridge regression
- PR #253: Fix for issue #250-reduce_rows_by_key failed memcheck for small nkeys
- PR #269: LinearRegression, Ridge Python docs update and cleaning
- PR #322: set_params updated
- PR #237: Update build instructions
- PR #275: Kmeans use of faster gpu_matrix
- PR #288: Add n_neighbors to NearestNeighbors constructor
- PR #302: Added FutureWarning for deprecation of current kmeans algorithm
- PR #312: Last minute cleanup before release
- PR #315: Documentation updating and enhancements
- PR #330: Added ignored argument to pca.fit_transform to map to sklearn's implemenation
- PR #342: Change default ABI to ON
- PR #572: Pulling DBSCAN components into reusable primitives


## Bug Fixes

- PR #193: Fix AttributeError in PCA and TSVD
- PR #211: Fixing inconsistent use of proper batch size calculation in DBSCAN
- PR #202: Adding back ability for users to define their own BLAS
- PR #201: Pass CMAKE CUDA path to faiss/configure script
- PR #200 Avoid using numpy via cimport in KNN
- PR #228: Bug fix: LinAlg::unaryOp with 0-length input
- PR #279: Removing faiss-gpu references in README
- PR #321: Fix release script typo
- PR #327: Update conda requirements for version 0.6 requirements
- PR #352: Correctly calculating numpy chunk sizing for kNN
- PR #345: Run python import as part of package build to trigger compilation
- PR #347: Lowering memory usage of kNN.
- PR #355: Fixing issues with very large numpy inputs to SPMG OLS and tSVD.
- PR #357: Removing FAISS requirement from README
- PR #362: Fix for matVecOp crashing on large input sizes
- PR #366: Index arithmetic issue fix with TxN_t class
- PR #376: Disabled kmeans tests since they are currently too sensitive (see #71)
- PR #380: Allow arbitrary data size on ingress for numba_utils.row_matrix
- PR #385: Fix for long import cuml time in containers and fix for setup_pip
- PR #630: Fixing a missing kneighbors in nearest neighbors python proxy

# cuML 0.5.1 (05 Feb 2019)

## Bug Fixes

- PR #189 Avoid using numpy via cimport to prevent ABI issues in Cython compilation


# cuML 0.5.0 (28 Jan 2019)

## New Features

- PR #66: OLS Linear Regression
- PR #44: Distance calculation ML primitives
- PR #69: Ridge (L2 Regularized) Linear Regression
- PR #103: Linear Kalman Filter
- PR #117: Pip install support
- PR #64: Device to device support from cuML device pointers into FAISS

## Improvements

- PR #56: Make OpenMP optional for building
- PR #67: Github issue templates
- PR #44: Refactored DBSCAN to use ML primitives
- PR #91: Pytest cleanup and sklearn toyset datasets based pytests for kmeans and dbscan
- PR #75: C++ example to use kmeans
- PR #117: Use cmake extension to find any zlib installed in system
- PR #94: Add cmake flag to set ABI compatibility
- PR #139: Move thirdparty submodules to root and add symlinks to new locations
- PR #151: Replace TravisCI testing and conda pkg builds with gpuCI
- PR #164: Add numba kernel for faster column to row major transform
- PR #114: Adding FAISS to cuml build

## Bug Fixes

- PR #48: CUDA 10 compilation warnings fix
- PR #51: Fixes to Dockerfile and docs for new build system
- PR #72: Fixes for GCC 7
- PR #96: Fix for kmeans stack overflow with high number of clusters
- PR #105: Fix for AttributeError in kmeans fit method
- PR #113: Removed old  glm python/cython files
- PR #118: Fix for AttributeError in kmeans predict method
- PR #125: Remove randomized solver option from PCA python bindings


# cuML 0.4.0 (05 Dec 2018)

## New Features

## Improvements

- PR #42: New build system: separation of libcuml.so and cuml python package
- PR #43: Added changelog.md

## Bug Fixes


# cuML 0.3.0 (30 Nov 2018)

## New Features

- PR #33: Added ability to call cuML algorithms using numpy arrays

## Improvements

- PR #24: Fix references of python package from cuML to cuml and start using versioneer for better versioning
- PR #40: Added support for refactored cuDF 0.3.0, updated Conda files
- PR #33: Major python test cleaning, all tests pass with cuDF 0.2.0 and 0.3.0. Preparation for new build system
- PR #34: Updated batch count calculation logic in DBSCAN
- PR #35: Beginning of DBSCAN refactor to use cuML mlprims and general improvements

## Bug Fixes

- PR #30: Fixed batch size bug in DBSCAN that caused crash. Also fixed various locations for potential integer overflows
- PR #28: Fix readthedocs build documentation
- PR #29: Fix pytests for cuml name change from cuML
- PR #33: Fixed memory bug that would cause segmentation faults due to numba releasing memory before it was used. Also fixed row major/column major bugs for different algorithms
- PR #36: Fix kmeans gtest to use device data
- PR #38: cuda\_free bug removed that caused google tests to sometimes pass and sometimes fail randomly
- PR #39: Updated cmake to correctly link with CUDA libraries, add CUDA runtime linking and include source files in compile target

# cuML 0.2.0 (02 Nov 2018)

## New Features

- PR #11: Kmeans algorithm added
- PR #7: FAISS KNN wrapper added
- PR #21: Added Conda install support

## Improvements

- PR #15: Added compatibility with cuDF (from prior pyGDF)
- PR #13: Added FAISS to Dockerfile
- PR #21: Added TravisCI build system for CI and Conda builds

## Bug Fixes

- PR #4: Fixed explained variance bug in TSVD
- PR #5: Notebook bug fixes and updated results


# cuML 0.1.0

Initial release including PCA, TSVD, DBSCAN, ml-prims and cython wrappers<|MERGE_RESOLUTION|>--- conflicted
+++ resolved
@@ -7,11 +7,8 @@
 - PR #1286: Importing treelite models as FIL sparse forests
 - PR #1285: Fea minimum impurity decrease RF param
 - PR #1301: Add make_regression to generate regression datasets
-<<<<<<< HEAD
 - PR #1322: RF pickling using treelite, protobuf and FIL
-=======
 - PR #1327: Update the code to build treelite with protobuf
->>>>>>> 5a14863b
 - PR #1289: Add Python benchmarking support for FIL
 
 ## Improvements
