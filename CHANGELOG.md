--- conflicted
+++ resolved
@@ -50,10 +50,7 @@
 - PR #1708: Correctly deallocate cuML handles in Cython
 - PR #1730: Fixes to KF for test stability (mainly in CUDA 10.2)
 - PR #1729: Fixing naive bayes UCX serialization problem in fit()
-<<<<<<< HEAD
-=======
 - PR #1751: Updated RF documentation
->>>>>>> 3290ba30
 
 # cuML 0.12.0 (Date TBD)
 
