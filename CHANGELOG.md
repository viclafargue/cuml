# cuML 0.15.0 (Date TBD)

## New Features
- PR #2554: Hashing Vectorizer and general vectorizer improvements
- PR #2240: Making Dask models pickleable
- PR #2267: CountVectorizer estimator
- PR #2261: Exposing new FAISS metrics through Python API
- PR #2287: Single-GPU TfidfTransformer implementation
- PR #2289: QR SVD solver for MNMG PCA
- PR #2312: column-major support for make_blobs
- PR #2172: Initial support for auto-ARIMA
- PR #2394: Adding cosine & correlation distance for KNN
- PR #2392: PCA can accept sparse inputs, and sparse prim for computing covariance
- PR #2465: Support pandas 1.0+
<<<<<<< HEAD
- PR #2550: Single GPU Target Encoder
=======
- PR #2519: Precision recall curve using cupy
>>>>>>> 3a0114ca
- PR #2500: Replace UMAP functionality dependency on nvgraph with RAFT Spectral Clustering
- PR #2520: TfidfVectorizer estimator
- PR #2211: MNMG KNN Classifier & Regressor
- PR #2461: Add KNN Sparse Output Functionality
- PR #2607: Add support for probability estimates in SVC

## Improvements
- PR #2336: Eliminate `rmm.device_array` usage
- PR #2262: Using fully shared PartDescriptor in MNMG decomposiition, linear models, and solvers
- PR #2310: Pinning ucx-py to 0.14 to make 0.15 CI pass
- PR #1945: enable clang tidy
- PR #2339: umap performance improvements
- PR #2308: Using fixture for Dask client to eliminate possiblity of not closing
- PR #2345: make C++ logger level definition to be the same as python layer
- PR #2329: Add short commit hash to conda package name
- PR #2362: Implement binary/multi-classification log loss with cupy
- PR #2363: Update threshold and make other changes for stress tests
- PR #2371: Updating MBSGD tests to use larger batches
- PR #2380: Pinning libcumlprims version to ease future updates
- PR #2405: Remove references to deprecated RMM headers.
- PR #2340: Import ARIMA in the root init file and fix the `test_fit_function` test
- PR #2408: Install meta packages for dependencies
- PR #2417: Move doc customization scripts to Jenkins
- PR #2427: Moving MNMG decomposition to cuml
- PR #2433: Add libcumlprims_mg to CMake
- PR #2420: Add and set convert_dtype default to True in estimator fit methods
- PR #2411: Refactor Mixin classes and use in classifier/regressor estimators
- PR #2442: fix setting RAFT_DIR from the RAFT_PATH env var
- PR #2469: Updating KNN c-api to document all arguments
- PR #2453: Add CumlArray to API doc
- PR #2440: Use Treelite Conda package
- PR #2403: Support for input and output type consistency in logistic regression predict_proba
- PR #2473: Add metrics.roc_auc_score to API docs. Additional readability and minor docs bug fixes
- PR #2468: Add `_n_features_in_` attribute to all single GPU estimators that implement fit
- PR #2480: Moving MNMG glm and solvers to cuml
- PR #2490: Moving MNMG KMeans to cuml
- PR #2483: Moving MNMG KNN to cuml
- PR #2492: Adding additional assertions to mnmg nearest neighbors pytests
- PR #2439: Update dask RF code to have print_detailed function
- PR #2431: Match output of classifier predict with target dtype
- PR #2237: Refactor RF cython code
- PR #2513: Fixing LGTM Analysis Issues
- PR #2099: Raise an error when float64 data is used with dask RF
- PR #2522: Renaming a few arguments in KNeighbors* to be more readable
- PR #2499: Provide access to `cuml.DBSCAN` core samples
- PR #2526: Removing PCA TSQR as a solver due to scalability issues
- PR #2536: Update conda upload versions for new supported CUDA/Python
- PR #2538: Remove Protobuf dependency
- PR #2553: Test pickle protocol 5 support
- PR #2570: Accepting single df or array input in train_test_split
- PR #2566: Remove deprecated cuDF from_gpu_matrix calls
- PR #2583: findpackage.cmake.in template for cmake dependencies
- PR #2577: Fully removing NVGraph dependency for CUDA 11 compatibility
- PR #2575: Speed up TfidfTransformer
- PR #2584: Removing dependency on sklearn's NotFittedError
- PR #2591: Generate benchmark datsets using `cuml.datasets`
- PR #2548: Fix limitation on number of rows usable with tSNE and refactor memory allocation
- PR #2589: including cuda-11 build fixes into raft
- PR #2487: Set classes_ attribute during classifier fit
- PR #2605: Reduce memory usage in tSNE

## Bug Fixes
- PR #2369: Update RF code to fix set_params memory leak
- PR #2364: Fix for random projection
- PR #2373: Use Treelite Pip package in GPU testing
- PR #2376: Update documentation Links
- PR #2407: fixed batch count in DBScan for integer overflow case
- PR #2413: CumlArray and related methods updates to account for cuDF.Buffer contiguity update
- PR #2424: --singlegpu flag fix on build.sh script
- PR #2432: Using correct algo_name for UMAP in benchmark tests
- PR #2445: Restore access to coef_ property of Lasso
- PR #2441: Change p2p_enabled definition to work without ucx
- PR #2447: Drop `nvstrings`
- PR #2450: Update local build to use new gpuCI image
- PR #2454: Mark RF memleak test as XFAIL, because we can't detect memleak reliably
- PR #2455: Use correct field to store data type in `LabelEncoder.fit_transform`
- PR #2475: Fix typo in build.sh
- PR #2496: Fixing indentation for simulate_data in test_fil.py
- PR #2494: Set QN regularization strength consistent with scikit-learn
- PR #2486: Fix cupy input to kmeans init
- PR #2497: Changes to accomodate cuDF unsigned categorical changes
- PR #2209: Fix FIL benchmark for gpuarray-c input
- PR #2507: Import `treelite.sklearn`
- PR #2521: Fixing invalid smem calculation in KNeighborsCLassifier
- PR #2515: Increase tolerance for LogisticRegression test
- PR #2532: Updating doxygen in new MG headers
- PR #2521: Fixing invalid smem calculation in KNeighborsCLassifier
- PR #2515: Increase tolerance for LogisticRegression test
- PR #2545: Fix documentation of n_iter_without_progress in tSNE Python bindings
- PR #2543: Improve numerical stability of QN solver
- PR #2544: Fix Barnes-Hut tSNE not using specified post_learning_rate
- PR #2558: Disabled a long-running FIL test
- PR #2540: Update default value for n_epochs in UMAP to match documentation & sklearn API
- PR #2535: Fix issue with incorrect docker image being used in local build script
- PR #2542: Fix small memory leak in TSNE
- PR #2552: Fixed the length argument of updateDevice calls in RF test
- PR #2565: Fix cell allocation code to avoid loops in quad-tree. Prevent NaNs causing infinite descent
- PR #2563: Update scipy call for arima gradient test
- PR #2569: Fix for cuDF update
- PR #2508: Use keyword parameters in sklearn.datasets.make_* functions
- PR #2586: Fix SVC decision function data type
- PR #2573: Considering managed memory as device type on checking for KMeans
- PR #2574: Fixing include path in `tsvd_mg.pyx`
- PR #2593: Fix inconsistency in train_test_split
- PR #2609: Fix small doxygen issues
- PR #2610: Remove cuDF tolist call
- PR #2613: Removing thresholds from kmeans score tests (SG+MG)
- PR #2616: Small test code fix for pandas dtype tests

# cuML 0.14.0 (03 Jun 2020)

## New Features
- PR #1994: Support for distributed OneHotEncoder
- PR #1892: One hot encoder implementation with cupy
- PR #1655: Adds python bindings for homogeneity score
- PR #1704: Adds python bindings for completeness score
- PR #1687: Adds python bindings for mutual info score
- PR #1980: prim: added a new write-only unary op prim
- PR #1867: C++: add logging interface support in cuML based spdlog
- PR #1902: Multi class inference in FIL C++ and importing multi-class forests from treelite
- PR #1906: UMAP MNMG
- PR #2067: python: wrap logging interface in cython
- PR #2083: Added dtype, order, and use_full_low_rank to MNMG `make_regression`
- PR #2074: SG and MNMG `make_classification`
- PR #2127: Added order to SG `make_blobs`, and switch from C++ to cupy based implementation
- PR #2057: Weighted k-means
- PR #2256: Add a `make_arima` generator
- PR #2245: ElasticNet, Lasso and Coordinate Descent MNMG
- PR #2242: Pandas input support with output as NumPy arrays by default
- PR #1728: Added notebook testing to gpuCI gpu build

## Improvements
- PR #1931: C++: enabled doxygen docs for all of the C++ codebase
- PR #1944: Support for dask_cudf.core.Series in _extract_partitions
- PR #1947: Cleaning up cmake
- PR #1927: Use Cython's `new_build_ext` (if available)
- PR #1946: Removed zlib dependency from cmake
- PR #1988: C++: cpp bench refactor
- PR #1873: Remove usage of nvstring and nvcat from LabelEncoder
- PR #1968: Update SVC SVR with cuML Array
- PR #1972: updates to our flow to use conda-forge's clang and clang-tools packages
- PR #1974: Reduce ARIMA testing time
- PR #1984: Enable Ninja build
- PR #1985: C++ UMAP parametrizable tests
- PR #2005: Adding missing algorithms to cuml benchmarks and notebook
- PR #2016: Add capability to setup.py and build.sh to fully clean all cython build files and artifacts
- PR #2044: A cuda-memcheck helper wrapper for devs
- PR #2018: Using `cuml.dask.part_utils.extract_partitions` and removing similar, duplicated code
- PR #2019: Enable doxygen build in our nightly doc build CI script
- PR #1996: Cythonize in parallel
- PR #2032: Reduce number of tests for MBSGD to improve CI running time
- PR #2031: Encapsulating UCX-py interactions in singleton
- PR #2029: Add C++ ARIMA log-likelihood benchmark
- PR #2085: Convert TSNE to use CumlArray
- PR #2051: Reduce the time required to run dask pca and dask tsvd tests
- PR #1981: Using CumlArray in kNN and DistributedDataHandler in dask kNN
- PR #2053: Introduce verbosity level in C++ layer instead of boolean `verbose` flag
- PR #2047: Make internal streams non-blocking w.r.t. NULL stream
- PR #2048: Random forest testing speedup
- PR #2058: Use CumlArray in Random Projection
- PR #2068: Updating knn class probabilities to use make_monotonic instead of binary search
- PR #2062: Adding random state to UMAP mnmg tests
- PR #2064: Speed-up K-Means test
- PR #2015: Renaming .h to .cuh in solver, dbscan and svm
- PR #2080: Improved import of sparse FIL forests from treelite
- PR #2090: Upgrade C++ build to C++14 standard
- PR #2089: CI: enabled cuda-memcheck on ml-prims unit-tests during nightly build
- PR #2128: Update Dask RF code to reduce the time required for GPU predict to run
- PR #2125: Build infrastructure to use RAFT
- PR #2131: Update Dask RF fit to use DistributedDataHandler
- PR #2055: Update the metrics notebook to use important cuML models
- PR #2095: Improved import of src_prims/utils.h, making it less ambiguous
- PR #2118: Updating SGD & mini-batch estimators to use CumlArray
- PR #2120: Speeding up dask RandomForest tests
- PR #1883: Use CumlArray in ARIMA
- PR #877: Adding definition of done criteria to wiki
- PR #2135: A few optimizations to UMAP fuzzy simplicial set
- PR #1914: Change the meaning of ARIMA's intercept to match the literature
- PR #2098: Renaming .h to .cuh in decision_tree, glm, pca
- PR #2150: Remove deprecated RMM calls in RMM allocator adapter
- PR #2146: Remove deprecated kalman filter
- PR #2151: Add pytest duration and pytest timeout
- PR #2156: Add Docker 19 support to local gpuci build
- PR #2178: Reduce duplicated code in RF
- PR #2124: Expand tutorial docs and sample notebook
- PR #2175: Allow CPU-only and dataset params for benchmark sweeps
- PR #2186: Refactor cython code to build OPG structs in common utils file
- PR #2180: Add fully single GPU singlegpu python build
- PR #2187: CMake improvements to manage conda environment dependencies
- PR #2185: Add has_sklearn function and use it in datasets/classification.
- PR #2193: Order-independent local shuffle in `cuml.dask.make_regression`
- PR #2204: Update python layer to use the logger interface
- PR #2184: Refoctor headers for holtwinters, rproj, tsvd, tsne, umap
- PR #2199: Remove unncessary notebooks
- PR #2195: Separating fit and transform calls in SG, MNMG PCA to save transform array memory consumption
- PR #2201: Re-enabling UMAP repro tests
- PR #2132: Add SVM C++ benchmarks
- PR #2196: Updates to benchmarks. Moving notebook
- PR #2208: Coordinate Descent, Lasso and ElasticNet CumlArray updates
- PR #2210: Updating KNN tests to evaluate multiple index partitions
- PR #2205: Use timeout to add 2 hour hard limit to dask tests
- PR #2212: Improve DBScan batch count / memory estimation
- PR #2213: Standardized include statements across all cpp source files, updated copyright on all modified files
- PR #2214: Remove utils folder and refactor to common folder
- PR #2220: Final refactoring of all src_prims header files following rules as specified in #1675
- PR #2225: input_to_cuml_array keep order option, test updates and cleanup
- PR #2244: Re-enable slow ARIMA tests as stress tests
- PR #2231: Using OPG structs from `cuml.common` in decomposition algorithms
- PR #2257: Update QN and LogisticRegression to use CumlArray
- PR #2259: Add CumlArray support to Naive Bayes
- PR #2252: Add benchmark for the Gram matrix prims
- PR #2263: Faster serialization for Treelite objects with RF
- PR #2264: Reduce build time for cuML by using make_blobs from libcuml++ interface
- PR #2269: Add docs targets to build.sh and fix python cuml.common docs
- PR #2271: Clarify doc for `_unique` default implementation in OneHotEncoder
- PR #2272: Add docs build.sh script to repository
- PR #2276: Ensure `CumlArray` provided `dtype` conforms
- PR #2281: Rely on cuDF's `Serializable` in `CumlArray`
- PR #2284: Reduce dataset size in SG RF notebook to reduce run time of sklearn
- PR #2285: Increase the threshold for elastic_net test in dask/test_coordinate_descent
- PR #2314: Update FIL default values, documentation and test
- PR #2316: 0.14 release docs additions and fixes
- PR #2320: Add prediction notes to RF docs
- PR #2323: Change verbose levels and parameter name to match Scikit-learn API
- PR #2324: Raise an error if n_bins > number of training samples in RF
- PR #2335: Throw a warning if treelite cannot be imported and `load_from_sklearn` is used

## Bug Fixes
- PR #1939: Fix syntax error in cuml.common.array
- PR #1941: Remove c++ cuda flag that was getting duplicated in CMake
- PR #1971: python: Correctly honor --singlegpu option and CUML_BUILD_PATH env variable
- PR #1969: Update libcumlprims to 0.14
- PR #1973: Add missing mg files for setup.py --singlegpu flag
- PR #1993: Set `umap_transform_reproducibility` tests to xfail
- PR #2004: Refactoring the arguments to `plant()` call
- PR #2017: Fixing memory issue in weak cc prim
- PR #2028: Skipping UMAP knn reproducibility tests until we figure out why its failing in CUDA 10.2
- PR #2024: Fixed cuda-memcheck errors with sample-without-replacement prim
- PR #1540: prims: support for custom math-type used for computation inside adjusted rand index prim
- PR #2077: dask-make blobs arguments to match sklearn
- PR #2059: Make all Scipy imports conditional
- PR #2078: Ignore negative cache indices in get_vecs
- PR #2084: Fixed cuda-memcheck errors with COO unit-tests
- PR #2087: Fixed cuda-memcheck errors with dispersion prim
- PR #2096: Fixed syntax error with nightly build command for memcheck unit-tests
- PR #2115: Fixed contingency matrix prim unit-tests for computing correct golden values
- PR #2107: Fix PCA transform
- PR #2109: input_to_cuml_array __cuda_array_interface__ bugfix
- PR #2117: cuDF __array__ exception small fixes
- PR #2139: CumlArray for adjusted_rand_score
- PR #2140: Returning self in fit model functions
- PR #2144: Remove GPU arch < 60 from CMake build
- PR #2153: Added missing namespaces to some Decision Tree files
- PR #2155: C++: fix doxygen build break
- PR #2161: Replacing depreciated bruteForceKnn
- PR #2162: Use stream in transpose prim
- PR #2165: Fit function test correction
- PR #2166: Fix handling of temp file in RF pickling
- PR #2176: C++: fix for adjusted rand index when input array is all zeros
- PR #2179: Fix clang tools version in libcuml recipe
- PR #2183: Fix RAFT in nightly package
- PR #2191: Fix placement of SVM parameter documentation and add examples
- PR #2212: Fix DBScan results (no propagation of labels through border points)
- PR #2215: Fix the printing of forest object
- PR #2217: Fix opg_utils naming to fix singlegpu build
- PR #2223: Fix bug in ARIMA C++ benchmark
- PR #2224: Temporary fix for CI until new Dask version is released
- PR #2228: Update to use __reduce_ex__ in CumlArray to override cudf.Buffer
- PR #2249: Fix bug in UMAP continuous target metrics
- PR #2258: Fix doxygen build break
- PR #2255: Set random_state for train_test_split function in dask RF
- PR #2275: Fix RF fit memory leak
- PR #2274: Fix parameter name verbose to verbosity in mnmg OneHotEncoder
- PR #2277: Updated cub repo path and branch name
- PR #2282: Fix memory leak in Dask RF concatenation
- PR #2301: Scaling KNN dask tests sample size with n GPUs
- PR #2293: Contiguity fixes for input_to_cuml_array and train_test_split
- PR #2295: Fix convert_to_dtype copy even with same dtype
- PR #2305: Fixed race condition in DBScan
- PR #2354: Fix broken links in README
- PR #2619: Explicitly skip raft test folder for pytest 6.0.0

# cuML 0.13.0 (31 Mar 2020)

## New Features
- PR #1777: Python bindings for entropy
- PR #1742: Mean squared error implementation with cupy
- PR #1817: Confusion matrix implementation with cupy (SNSG and MNMG)
- PR #1766: Mean absolute error implementation with cupy
- PR #1766: Mean squared log error implementation with cupy
- PR #1635: cuML Array shim and configurable output added to cluster methods
- PR #1586: Seasonal ARIMA
- PR #1683: cuml.dask make_regression
- PR #1689: Add framework for cuML Dask serializers
- PR #1709: Add `decision_function()` and `predict_proba()` for LogisticRegression
- PR #1714: Add `print_env.sh` file to gather important environment details
- PR #1750: LinearRegression CumlArray for configurable output
- PR #1814: ROC AUC score implementation with cupy
- PR #1767: Single GPU decomposition models configurable output
- PR #1646: Using FIL to predict in MNMG RF
- PR #1778: Make cuML Handle picklable
- PR #1738: cuml.dask refactor beginning and dask array input option for OLS, Ridge and KMeans
- PR #1874: Add predict_proba function to RF classifier
- PR #1815: Adding KNN parameter to UMAP
- PR #1978: Adding `predict_proba` function to dask RF

## Improvements
- PR #1644: Add `predict_proba()` for FIL binary classifier
- PR #1620: Pickling tests now automatically finds all model classes inheriting from cuml.Base
- PR #1637: Update to newer treelite version with XGBoost 1.0 compatibility
- PR #1632: Fix MBSGD models inheritance, they now inherits from cuml.Base
- PR #1628: Remove submodules from cuML
- PR #1755: Expose the build_treelite function for python
- PR #1649: Add the fil_sparse_format variable option to RF API
- PR #1647: storage_type=AUTO uses SPARSE for large models
- PR #1668: Update the warning statement thrown in RF when the seed is set but n_streams is not 1
- PR #1662: use of direct cusparse calls for coo2csr, instead of depending on nvgraph
- PR #1747: C++: dbscan performance improvements and cleanup
- PR #1697: Making trustworthiness batchable and using proper workspace
- PR #1721: Improving UMAP pytests
- PR #1717: Call `rmm_cupy_allocator` for CuPy allocations
- PR #1718: Import `using_allocator` from `cupy.cuda`
- PR #1723: Update RF Classifier to throw an exception for multi-class pickling
- PR #1726: Decorator to allocate CuPy arrays with RMM
- PR #1719: UMAP random seed reproducibility
- PR #1748: Test serializing `CumlArray` objects
- PR #1776: Refactoring pca/tsvd distributed
- PR #1762: Update CuPy requirement to 7
- PR #1768: C++: Different input and output types for add and subtract prims
- PR #1790: Add support for multiple seeding in k-means++
- PR #1805: Adding new Dask cuda serializers to naive bayes + a trivial perf update
- PR #1812: C++: bench: UMAP benchmark cases added
- PR #1795: Add capability to build CumlArray from bytearray/memoryview objects
- PR #1824: C++: improving the performance of UMAP algo
- PR #1816: Add ARIMA notebook
- PR #1856: Update docs for 0.13
- PR #1827: Add HPO demo Notebook
- PR #1825: `--nvtx` option in `build.sh`
- PR #1847: Update XGBoost version for CI
- PR #1837: Simplify cuML Array construction
- PR #1848: Rely on subclassing for cuML Array serialization
- PR #1866: Minimizing client memory pressure on Naive Bayes
- PR #1788: Removing complexity bottleneck in S-ARIMA
- PR #1873: Remove usage of nvstring and nvcat from LabelEncoder
- PR #1891: Additional improvements to naive bayes tree reduction

## Bug Fixes
- PR #1835 : Fix calling default RF Classification always
- PT #1904: replace cub sort
- PR #1833: Fix depth issue in shallow RF regression estimators
- PR #1770: Warn that KalmanFilter is deprecated
- PR #1775: Allow CumlArray to work with inputs that have no 'strides' in array interface
- PR #1594: Train-test split is now reproducible
- PR #1590: Fix destination directory structure for run-clang-format.py
- PR #1611: Fixing pickling errors for KNN classifier and regressor
- PR #1617: Fixing pickling issues for SVC and SVR
- PR #1634: Fix title in KNN docs
- PR #1627: Adding a check for multi-class data in RF classification
- PR #1654: Skip treelite patch if its already been applied
- PR #1661: Fix nvstring variable name
- PR #1673: Using struct for caching dlsym state in communicator
- PR #1659: TSNE - introduce 'convert_dtype' and refactor class attr 'Y' to 'embedding_'
- PR #1672: Solver 'svd' in Linear and Ridge Regressors when n_cols=1
- PR #1670: Lasso & ElasticNet - cuml Handle added
- PR #1671: Update for accessing cuDF Series pointer
- PR #1652: Support XGBoost 1.0+ models in FIL
- PR #1702: Fix LightGBM-FIL validation test
- PR #1701: test_score kmeans test passing with newer cupy version
- PR #1706: Remove multi-class bug from QuasiNewton
- PR #1699: Limit CuPy to <7.2 temporarily
- PR #1708: Correctly deallocate cuML handles in Cython
- PR #1730: Fixes to KF for test stability (mainly in CUDA 10.2)
- PR #1729: Fixing naive bayes UCX serialization problem in fit()
- PR #1749: bug fix rf classifier/regressor on seg fault in bench
- PR #1751: Updated RF documentation
- PR #1765: Update the checks for using RF GPU predict
- PR #1787: C++: unit-tests to check for RF accuracy. As well as a bug fix to improve RF accuracy
- PR #1793: Updated fil pyx to solve memory leakage issue
- PR #1810: Quickfix - chunkage in dask make_regression
- PR #1842: DistributedDataHandler not properly setting 'multiple'
- PR #1849: Critical fix in ARIMA initial estimate
- PR #1851: Fix for cuDF behavior change for multidimensional arrays
- PR #1852: Remove Thrust warnings
- PR #1868: Turning off IPC caching until it is fixed in UCX-py/UCX
- PR #1876: UMAP exponential decay parameters fix
- PR #1887: Fix hasattr for missing attributes on base models
- PR #1877: Remove resetting index in shuffling in train_test_split
- PR #1893: Updating UCX in comms to match current UCX-py
- PR #1888: Small train_test_split test fix
- PR #1899: Fix dask `extract_partitions()`, remove transformation as instance variable in PCA and TSVD and match sklearn APIs
- PR #1920: Temporarily raising threshold for UMAP reproducibility tests
- PR #1918: Create memleak fixture to skip memleak tests in CI for now
- PR #1926: Update batch matrix test margins
- PR #1925: Fix failing dask tests
- PR #1936: Update DaskRF regression test to xfail
- PR #1932: Isolating cause of make_blobs failure
- PR #1951: Dask Random forest regression CPU predict bug fix
- PR #1948: Adjust BatchedMargin margin and disable tests temporarily
- PR #1950: Fix UMAP test failure


# cuML 0.12.0 (04 Feb 2020)

## New Features
- PR #1483: prims: Fused L2 distance and nearest-neighbor prim
- PR #1494: bench: ml-prims benchmark
- PR #1514: bench: Fused L2 NN prim benchmark
- PR #1411: Cython side of MNMG OLS
- PR #1520: Cython side of MNMG Ridge Regression
- PR #1516: Suppor Vector Regression (epsilon-SVR)

## Improvements
- PR #1638: Update cuml/docs/README.md
- PR #1468: C++: updates to clang format flow to make it more usable among devs
- PR #1473: C++: lazy initialization of "costly" resources inside cumlHandle
- PR #1443: Added a new overloaded GEMM primitive
- PR #1489: Enabling deep trees using Gather tree builder
- PR #1463: Update FAISS submodule to 1.6.1
- PR #1488: Add codeowners
- PR #1432: Row-major (C-style) GPU arrays for benchmarks
- PR #1490: Use dask master instead of conda package for testing
- PR #1375: Naive Bayes & Distributed Naive Bayes
- PR #1377: Add GPU array support for FIL benchmarking
- PR #1493: kmeans: add tiling support for 1-NN computation and use fusedL2-1NN prim for L2 distance metric
- PR #1532: Update CuPy to >= 6.6 and allow 7.0
- PR #1528: Re-enabling KNN using dynamic library loading for UCX in communicator
- PR #1545: Add conda environment version updates to ci script
- PR #1541: Updates for libcudf++ Python refactor
- PR #1555: FIL-SKL, an SKLearn-based benchmark for FIL
- PR #1537: Improve pickling and scoring suppport for many models to support hyperopt
- PR #1551: Change custom kernel to cupy for col/row order transform
- PR #1533: C++: interface header file separation for SVM
- PR #1560: Helper function to allocate all new CuPy arrays with RMM memory management
- PR #1570: Relax nccl in conda recipes to >=2.4 (matching CI)
- PR #1578: Add missing function information to the cuML documenataion
- PR #1584: Add has_scipy utility function for runtime check
- PR #1583: API docs updates for 0.12
- PR #1591: Updated FIL documentation

## Bug Fixes
- PR #1470: Documentation: add make_regression, fix ARIMA section
- PR #1482: Updated the code to remove sklearn from the mbsgd stress test
- PR #1491: Update dev environments for 0.12
- PR #1512: Updating setup_cpu() in SpeedupComparisonRunner
- PR #1498: Add build.sh to code owners
- PR #1505: cmake: added correct dependencies for prims-bench build
- PR #1534: Removed TODO comment in create_ucp_listeners()
- PR #1548: Fixing umap extra unary op in knn graph
- PR #1547: Fixing MNMG kmeans score. Fixing UMAP pickling before fit(). Fixing UMAP test failures.
- PR #1557: Increasing threshold for kmeans score
- PR #1562: Increasing threshold even higher
- PR #1564: Fixed a typo in function cumlMPICommunicator_impl::syncStream
- PR #1569: Remove Scikit-learn exception and depedenncy in SVM
- PR #1575: Add missing dtype parameter in call to strides to order for CuPy 6.6 code path
- PR #1574: Updated the init file to include SVM
- PR #1589: Fixing the default value for RF and updating mnmg predict to accept cudf
- PR #1601: Fixed wrong datatype used in knn voting kernel

# cuML 0.11.0 (11 Dec 2019)

## New Features

- PR #1295: Cython side of MNMG PCA
- PR #1218: prims: histogram prim
- PR #1129: C++: Separate include folder for C++ API distribution
- PR #1282: OPG KNN MNMG Code (disabled for 0.11)
- PR #1242: Initial implementation of FIL sparse forests
- PR #1194: Initial ARIMA time-series modeling support.
- PR #1286: Importing treelite models as FIL sparse forests
- PR #1285: Fea minimum impurity decrease RF param
- PR #1301: Add make_regression to generate regression datasets
- PR #1322: RF pickling using treelite, protobuf and FIL
- PR #1332: Add option to cuml.dask make_blobs to produce dask array
- PR #1307: Add RF regression benchmark
- PR #1327: Update the code to build treelite with protobuf
- PR #1289: Add Python benchmarking support for FIL
- PR #1371: Cython side of MNMG tSVD
- PR #1386: Expose SVC decision function value

## Improvements
- PR #1170: Use git to clone subprojects instead of git submodules
- PR #1239: Updated the treelite version
- PR #1225: setup.py clone dependencies like cmake and correct include paths
- PR #1224: Refactored FIL to prepare for sparse trees
- PR #1249: Include libcuml.so C API in installed targets
- PR #1259: Conda dev environment updates and use libcumlprims current version in CI
- PR #1277: Change dependency order in cmake for better printing at compile time
- PR #1264: Add -s flag to GPU CI pytest for better error printing
- PR #1271: Updated the Ridge regression documentation
- PR #1283: Updated the cuMl docs to include MBSGD and adjusted_rand_score
- PR #1300: Lowercase parameter versions for FIL algorithms
- PR #1312: Update CuPy to version 6.5 and use conda-forge channel
- PR #1336: Import SciKit-Learn models into FIL
- PR #1314: Added options needed for ASVDb output (CUDA ver, etc.), added option
  to select algos
- PR #1335: Options to print available algorithms and datasets
  in the Python benchmark
- PR #1338: Remove BUILD_ABI references in CI scripts
- PR #1340: Updated unit tests to uses larger dataset
- PR #1351: Build treelite temporarily for GPU CI testing of FIL Scikit-learn
  model importing
- PR #1367: --test-split benchmark parameter for train-test split
- PR #1360: Improved tests for importing SciKit-Learn models into FIL
- PR #1368: Add --num-rows benchmark command line argument
- PR #1351: Build treelite temporarily for GPU CI testing of FIL Scikit-learn model importing
- PR #1366: Modify train_test_split to use CuPy and accept device arrays
- PR #1258: Documenting new MPI communicator for multi-node multi-GPU testing
- PR #1345: Removing deprecated should_downcast argument
- PR #1362: device_buffer in UMAP + Sparse prims
- PR #1376: AUTO value for FIL algorithm
- PR #1408: Updated pickle tests to delete the pre-pickled model to prevent pointer leakage
- PR #1357: Run benchmarks multiple times for CI
- PR #1382: ARIMA optimization: move functions to C++ side
- PR #1392: Updated RF code to reduce duplication of the code
- PR #1444: UCX listener running in its own isolated thread
- PR #1445: Improved performance of FIL sparse trees
- PR #1431: Updated API docs
- PR #1441: Remove unused CUDA conda labels
- PR #1439: Match sklearn 0.22 default n_estimators for RF and fix test errors
- PR #1461: Add kneighbors to API docs

## Bug Fixes
- PR #1281: Making rng.h threadsafe
- PR #1212: Fix cmake git cloning always running configure in subprojects
- PR #1261: Fix comms build errors due to cuml++ include folder changes
- PR #1267: Update build.sh for recent change of building comms in main CMakeLists
- PR #1278: Removed incorrect overloaded instance of eigJacobi
- PR #1302: Updates for numba 0.46
- PR #1313: Updated the RF tests to set the seed and n_streams
- PR #1319: Using machineName arg passed in instead of default for ASV reporting
- PR #1326: Fix illegal memory access in make_regression (bounds issue)
- PR #1330: Fix C++ unit test utils for better handling of differences near zero
- PR #1342: Fix to prevent memory leakage in Lasso and ElasticNet
- PR #1337: Fix k-means init from preset cluster centers
- PR #1354: Fix SVM gamma=scale implementation
- PR #1344: Change other solver based methods to create solver object in init
- PR #1373: Fixing a few small bugs in make_blobs and adding asserts to pytests
- PR #1361: Improve SMO error handling
- PR #1384: Lower expectations on batched matrix tests to prevent CI failures
- PR #1380: Fix memory leaks in ARIMA
- PR #1391: Lower expectations on batched matrix tests even more
- PR #1394: Warning added in svd for cuda version 10.1
- PR #1407: Resolved RF predict issues and updated RF docstring
- PR #1401: Patch for lbfgs solver for logistic regression with no l1 penalty
- PR #1416: train_test_split numba and rmm device_array output bugfix
- PR #1419: UMAP pickle tests are using wrong n_neighbors value for trustworthiness
- PR #1438: KNN Classifier to properly return Dataframe with Dataframe input
- PR #1425: Deprecate seed and use random_state similar to Scikit-learn in train_test_split
- PR #1458: Add joblib as an explicit requirement
- PR #1474: Defer knn mnmg to 0.12 nightly builds and disable ucx-py dependency

# cuML 0.10.0 (16 Oct 2019)

## New Features
- PR #1148: C++ benchmark tool for c++/CUDA code inside cuML
- PR #1071: Selective eigen solver of cuSolver
- PR #1073: Updating RF wrappers to use FIL for GPU accelerated prediction
- PR #1104: CUDA 10.1 support
- PR #1113: prims: new batched make-symmetric-matrix primitive
- PR #1112: prims: new batched-gemv primitive
- PR #855: Added benchmark tools
- PR #1149 Add YYMMDD to version tag for nightly conda packages
- PR #892: General Gram matrices prim
- PR #912: Support Vector Machine
- PR #1274: Updated the RF score function to use GPU predict

## Improvements
- PR #961: High Peformance RF; HIST algo
- PR #1028: Dockerfile updates after dir restructure. Conda env yaml to add statsmodels as a dependency
- PR #1047: Consistent OPG interface for kmeans, based on internal libcumlprims update
- PR #763: Add examples to train_test_split documentation
- PR #1093: Unified inference kernels for different FIL algorithms
- PR #1076: Paying off some UMAP / Spectral tech debt.
- PR #1086: Ensure RegressorMixin scorer uses device arrays
- PR #1110: Adding tests to use default values of parameters of the models
- PR #1108: input_to_host_array function in input_utils for input processing to host arrays
- PR #1114: K-means: Exposing useful params, removing unused params, proxying params in Dask
- PR #1138: Implementing ANY_RANK semantics on irecv
- PR #1142: prims: expose separate InType and OutType for unaryOp and binaryOp
- PR #1115: Moving dask_make_blobs to cuml.dask.datasets. Adding conversion to dask.DataFrame
- PR #1136: CUDA 10.1 CI updates
- PR #1135: K-means: add boundary cases for kmeans||, support finer control with convergence
- PR #1163: Some more correctness improvements. Better verbose printing
- PR #1165: Adding except + in all remaining cython
- PR #1186: Using LocalCUDACluster Pytest fixture
- PR #1173: Docs: Barnes Hut TSNE documentation
- PR #1176: Use new RMM API based on Cython
- PR #1219: Adding custom bench_func and verbose logging to cuml.benchmark
- PR #1247: Improved MNMG RF error checking

## Bug Fixes

- PR #1231: RF respect number of cuda streams from cuml handle
- PR #1230: Rf bugfix memleak in regression
- PR #1208: compile dbscan bug
- PR #1016: Use correct libcumlprims version in GPU CI
- PR #1040: Update version of numba in development conda yaml files
- PR #1043: Updates to accomodate cuDF python code reorganization
- PR #1044: Remove nvidia driver installation from ci/cpu/build.sh
- PR #991: Barnes Hut TSNE Memory Issue Fixes
- PR #1075: Pinning Dask version for consistent CI results
- PR #990: Barnes Hut TSNE Memory Issue Fixes
- PR #1066: Using proper set of workers to destroy nccl comms
- PR #1072: Remove pip requirements and setup
- PR #1074: Fix flake8 CI style check
- PR #1087: Accuracy improvement for sqrt/log in RF max_feature
- PR #1088: Change straggling numba python allocations to use RMM
- PR #1106: Pinning Distributed version to match Dask for consistent CI results
- PR #1116: TSNE CUDA 10.1 Bug Fixes
- PR #1132: DBSCAN Batching Bug Fix
- PR #1162: DASK RF random seed bug fix
- PR #1164: Fix check_dtype arg handling for input_to_dev_array
- PR #1171: SVM prediction bug fix
- PR #1177: Update dask and distributed to 2.5
- PR #1204: Fix SVM crash on Turing
- PR #1199: Replaced sprintf() with snprintf() in THROW()
- PR #1205: Update dask-cuda in yml envs
- PR #1211: Fixing Dask k-means transform bug and adding test
- PR #1236: Improve fix for SMO solvers potential crash on Turing
- PR #1251: Disable compiler optimization for CUDA 10.1 for distance prims
- PR #1260: Small bugfix for major conversion in input_utils
- PR #1276: Fix float64 prediction crash in test_random_forest

# cuML 0.9.0 (21 Aug 2019)

## New Features

- PR #894: Convert RF to treelite format
- PR #826: Jones transformation of params for ARIMA models timeSeries ml-prim
- PR #697: Silhouette Score metric ml-prim
- PR #674: KL Divergence metric ml-prim
- PR #787: homogeneity, completeness and v-measure metrics ml-prim
- PR #711: Mutual Information metric ml-prim
- PR #724: Entropy metric ml-prim
- PR #766: Expose score method based on inertia for KMeans
- PR #823: prims: cluster dispersion metric
- PR #816: Added inverse_transform() for LabelEncoder
- PR #789: prims: sampling without replacement
- PR #813: prims: Col major istance prim
- PR #635: Random Forest & Decision Tree Regression (Single-GPU)
- PR #819: Forest Inferencing Library (FIL)
- PR #829: C++: enable nvtx ranges
- PR #835: Holt-Winters algorithm
- PR #837: treelite for decision forest exchange format
- PR #871: Wrapper for FIL
- PR #870: make_blobs python function
- PR #881: wrappers for accuracy_score and adjusted_rand_score functions
- PR #840: Dask RF classification and regression
- PR #870: make_blobs python function
- PR #879: import of treelite models to FIL
- PR #892: General Gram matrices prim
- PR #883: Adding MNMG Kmeans
- PR #930: Dask RF
- PR #882: TSNE - T-Distributed Stochastic Neighbourhood Embedding
- PR #624: Internals API & Graph Based Dimensionality Reductions Callback
- PR #926: Wrapper for FIL
- PR #994: Adding MPI comm impl for testing / benchmarking MNMG CUDA
- PR #960: Enable using libcumlprims for MG algorithms/prims

## Improvements
- PR #822: build: build.sh update to club all make targets together
- PR #807: Added development conda yml files
- PR #840: Require cmake >= 3.14
- PR #832: Stateless Decision Tree and Random Forest API
- PR #857: Small modifications to comms for utilizing IB w/ Dask
- PR #851: Random forest Stateless API wrappers
- PR #865: High Performance RF
- PR #895: Pretty prints arguments!
- PR #920: Add an empty marker kernel for tracing purposes
- PR #915: syncStream added to cumlCommunicator
- PR #922: Random Forest support in FIL
- PR #911: Update headers to credit CannyLabs BH TSNE implementation
- PR #918: Streamline CUDA_REL environment variable
- PR #924: kmeans: updated APIs to be stateless, refactored code for mnmg support
- PR #950: global_bias support in FIL
- PR #773: Significant improvements to input checking of all classes and common input API for Python
- PR #957: Adding docs to RF & KMeans MNMG. Small fixes for release
- PR #965: Making dask-ml a hard dependency
- PR #976: Update api.rst for new 0.9 classes
- PR #973: Use cudaDeviceGetAttribute instead of relying on cudaDeviceProp object being passed
- PR #978: Update README for 0.9
- PR #1009: Fix references to notebooks-contrib
- PR #1015: Ability to control the number of internal streams in cumlHandle_impl via cumlHandle
- PR #1175: Add more modules to docs ToC

## Bug Fixes

- PR #923: Fix misshapen level/trend/season HoltWinters output
- PR #831: Update conda package dependencies to cudf 0.9
- PR #772: Add missing cython headers to SGD and CD
- PR #849: PCA no attribute trans_input_ transform bug fix
- PR #869: Removing incorrect information from KNN Docs
- PR #885: libclang installation fix for GPUCI
- PR #896: Fix typo in comms build instructions
- PR #921: Fix build scripts using incorrect cudf version
- PR #928: TSNE Stability Adjustments
- PR #934: Cache cudaDeviceProp in cumlHandle for perf reasons
- PR #932: Change default param value for RF classifier
- PR #949: Fix dtype conversion tests for unsupported cudf dtypes
- PR #908: Fix local build generated file ownerships
- PR #983: Change RF max_depth default to 16
- PR #987: Change default values for knn
- PR #988: Switch to exact tsne
- PR #991: Cleanup python code in cuml.dask.cluster
- PR #996: ucx_initialized being properly set in CommsContext
- PR #1007: Throws a well defined error when mutigpu is not enabled
- PR #1018: Hint location of nccl in build.sh for CI
- PR #1022: Using random_state to make K-Means MNMG tests deterministic
- PR #1034: Fix typos and formatting issues in RF docs
- PR #1052: Fix the rows_sample dtype to float

# cuML 0.8.0 (27 June 2019)

## New Features

- PR #652: Adjusted Rand Index metric ml-prim
- PR #679: Class label manipulation ml-prim
- PR #636: Rand Index metric ml-prim
- PR #515: Added Random Projection feature
- PR #504: Contingency matrix ml-prim
- PR #644: Add train_test_split utility for cuDF dataframes
- PR #612: Allow Cuda Array Interface, Numba inputs and input code refactor
- PR #641: C: Separate C-wrapper library build to generate libcuml.so
- PR #631: Add nvcategory based ordinal label encoder
- PR #681: Add MBSGDClassifier and MBSGDRegressor classes around SGD
- PR #705: Quasi Newton solver and LogisticRegression Python classes
- PR #670: Add test skipping functionality to build.sh
- PR #678: Random Forest Python class
- PR #684: prims: make_blobs primitive
- PR #673: prims: reduce cols by key primitive
- PR #812: Add cuML Communications API & consolidate Dask cuML

## Improvements

- PR #597: C++ cuML and ml-prims folder refactor
- PR #590: QN Recover from numeric errors
- PR #482: Introduce cumlHandle for pca and tsvd
- PR #573: Remove use of unnecessary cuDF column and series copies
- PR #601: Cython PEP8 cleanup and CI integration
- PR #596: Introduce cumlHandle for ols and ridge
- PR #579: Introduce cumlHandle for cd and sgd, and propagate C++ errors in cython level for cd and sgd
- PR #604: Adding cumlHandle to kNN, spectral methods, and UMAP
- PR #616: Enable clang-format for enforcing coding style
- PR #618: CI: Enable copyright header checks
- PR #622: Updated to use 0.8 dependencies
- PR #626: Added build.sh script, updated CI scripts and documentation
- PR #633: build: Auto-detection of GPU_ARCHS during cmake
- PR #650: Moving brute force kNN to prims. Creating stateless kNN API.
- PR #662: C++: Bulk clang-format updates
- PR #671: Added pickle pytests and correct pickling of Base class
- PR #675: atomicMin/Max(float, double) with integer atomics and bit flipping
- PR #677: build: 'deep-clean' to build.sh to clean faiss build as well
- PR #683: Use stateless c++ API in KNN so that it can be pickled properly
- PR #686: Use stateless c++ API in UMAP so that it can be pickled properly
- PR #695: prims: Refactor pairwise distance
- PR #707: Added stress test and updated documentation for RF
- PR #701: Added emacs temporary file patterns to .gitignore
- PR #606: C++: Added tests for host_buffer and improved device_buffer and host_buffer implementation
- PR #726: Updated RF docs and stress test
- PR #730: Update README and RF docs for 0.8
- PR #744: Random projections generating binomial on device. Fixing tests.
- PR #741: Update API docs for 0.8
- PR #754: Pickling of UMAP/KNN
- PR #753: Made PCA and TSVD picklable
- PR #746: LogisticRegression and QN API docstrings
- PR #820: Updating DEVELOPER GUIDE threading guidelines

## Bug Fixes
- PR #584: Added missing virtual destructor to deviceAllocator and hostAllocator
- PR #620: C++: Removed old unit-test files in ml-prims
- PR #627: C++: Fixed dbscan crash issue filed in 613
- PR #640: Remove setuptools from conda run dependency
- PR #646: Update link in contributing.md
- PR #649: Bug fix to LinAlg::reduce_rows_by_key prim filed in issue #648
- PR #666: fixes to gitutils.py to resolve both string decode and handling of uncommitted files
- PR #676: Fix template parameters in `bernoulli()` implementation.
- PR #685: Make CuPy optional to avoid nccl conda package conflicts
- PR #687: prims: updated tolerance for reduce_cols_by_key unit-tests
- PR #689: Removing extra prints from NearestNeighbors cython
- PR #718: Bug fix for DBSCAN and increasing batch size of sgd
- PR #719: Adding additional checks for dtype of the data
- PR #736: Bug fix for RF wrapper and .cu print function
- PR #547: Fixed issue if C++ compiler is specified via CXX during configure.
- PR #759: Configure Sphinx to render params correctly
- PR #762: Apply threshold to remove flakiness of UMAP tests.
- PR #768: Fixing memory bug from stateless refactor
- PR #782: Nearest neighbors checking properly whether memory should be freed
- PR #783: UMAP was using wrong size for knn computation
- PR #776: Hotfix for self.variables in RF
- PR #777: Fix numpy input bug
- PR #784: Fix jit of shuffle_idx python function
- PR #790: Fix rows_sample input type for RF
- PR #793: Fix for dtype conversion utility for numba arrays without cupy installed
- PR #806: Add a seed for sklearn model in RF test file
- PR #843: Rf quantile fix

# cuML 0.7.0 (10 May 2019)

## New Features

- PR #405: Quasi-Newton GLM Solvers
- PR #277: Add row- and column-wise weighted mean primitive
- PR #424: Add a grid-sync struct for inter-block synchronization
- PR #430: Add R-Squared Score to ml primitives
- PR #463: Add matrix gather to ml primitives
- PR #435: Expose cumlhandle in cython + developer guide
- PR #455: Remove default-stream arguement across ml-prims and cuML
- PR #375: cuml cpp shared library renamed to libcuml++.so
- PR #460: Random Forest & Decision Trees (Single-GPU, Classification)
- PR #491: Add doxygen build target for ml-prims
- PR #505: Add R-Squared Score to python interface
- PR #507: Add coordinate descent for lasso and elastic-net
- PR #511: Add a minmax ml-prim
- PR #516: Added Trustworthiness score feature
- PR #520: Add local build script to mimic gpuCI
- PR #503: Add column-wise matrix sort primitive
- PR #525: Add docs build script to cuML
- PR #528: Remove current KMeans and replace it with a new single GPU implementation built using ML primitives

## Improvements

- PR #481: Refactoring Quasi-Newton to use cumlHandle
- PR #467: Added validity check on cumlHandle_t
- PR #461: Rewrote permute and added column major version
- PR #440: README updates
- PR #295: Improve build-time and the interface e.g., enable bool-OutType, for distance()
- PR #390: Update docs version
- PR #272: Add stream parameters to cublas and cusolver wrapper functions
- PR #447: Added building and running mlprims tests to CI
- PR #445: Lower dbscan memory usage by computing adjacency matrix directly
- PR #431: Add support for fancy iterator input types to LinAlg::reduce_rows_by_key
- PR #394: Introducing cumlHandle API to dbscan and add example
- PR #500: Added CI check for black listed CUDA Runtime API calls
- PR #475: exposing cumlHandle for dbscan from python-side
- PR #395: Edited the CONTRIBUTING.md file
- PR #407: Test files to run stress, correctness and unit tests for cuml algos
- PR #512: generic copy method for copying buffers between device/host
- PR #533: Add cudatoolkit conda dependency
- PR #524: Use cmake find blas and find lapack to pass configure options to faiss
- PR #527: Added notes on UMAP differences from reference implementation
- PR #540: Use latest release version in update-version CI script
- PR #552: Re-enable assert in kmeans tests with xfail as needed
- PR #581: Add shared memory fast col major to row major function back with bound checks
- PR #592: More efficient matrix copy/reverse methods
- PR #721: Added pickle tests for DBSCAN and Random Projections

## Bug Fixes

- PR #334: Fixed segfault in `ML::cumlHandle_impl::destroyResources`
- PR #349: Developer guide clarifications for cumlHandle and cumlHandle_impl
- PR #398: Fix CI scripts to allow nightlies to be uploaded
- PR #399: Skip PCA tests to allow CI to run with driver 418
- PR #422: Issue in the PCA tests was solved and CI can run with driver 418
- PR #409: Add entry to gitmodules to ignore build artifacts
- PR #412: Fix for svdQR function in ml-prims
- PR #438: Code that depended on FAISS was building everytime.
- PR #358: Fixed an issue when switching streams on MLCommon::device_buffer and MLCommon::host_buffer
- PR #434: Fixing bug in CSR tests
- PR #443: Remove defaults channel from ci scripts
- PR #384: 64b index arithmetic updates to the kernels inside ml-prims
- PR #459: Fix for runtime library path of pip package
- PR #464: Fix for C++11 destructor warning in qn
- PR #466: Add support for column-major in LinAlg::*Norm methods
- PR #465: Fixing deadlock issue in GridSync due to consecutive sync calls
- PR #468: Fix dbscan example build failure
- PR #470: Fix resource leakage in Kalman filter python wrapper
- PR #473: Fix gather ml-prim test for change in rng uniform API
- PR #477: Fixes default stream initialization in cumlHandle
- PR #480: Replaced qn_fit() declaration with #include of file containing definition to fix linker error
- PR #495: Update cuDF and RMM versions in GPU ci test scripts
- PR #499: DEVELOPER_GUIDE.md: fixed links and clarified ML::detail::streamSyncer example
- PR #506: Re enable ml-prim tests in CI
- PR #508: Fix for an error with default argument in LinAlg::meanSquaredError
- PR #519: README.md Updates and adding BUILD.md back
- PR #526: Fix the issue of wrong results when fit and transform of PCA are called separately
- PR #531: Fixing missing arguments in updateDevice() for RF
- PR #543: Exposing dbscan batch size through cython API and fixing broken batching
- PR #551: Made use of ZLIB_LIBRARIES consistent between ml_test and ml_mg_test
- PR #557: Modified CI script to run cuML tests before building mlprims and removed lapack flag
- PR #578: Updated Readme.md to add lasso and elastic-net
- PR #580: Fixing cython garbage collection bug in KNN
- PR #577: Use find libz in prims cmake
- PR #594: fixed cuda-memcheck mean_center test failures


# cuML 0.6.1 (09 Apr 2019)

## Bug Fixes

- PR #462 Runtime library path fix for cuML pip package


# cuML 0.6.0 (22 Mar 2019)

## New Features

- PR #249: Single GPU Stochastic Gradient Descent for linear regression, logistic regression, and linear svm with L1, L2, and elastic-net penalties.
- PR #247: Added "proper" CUDA API to cuML
- PR #235: NearestNeighbors MG Support
- PR #261: UMAP Algorithm
- PR #290: NearestNeighbors numpy MG Support
- PR #303: Reusable spectral embedding / clustering
- PR #325: Initial support for single process multi-GPU OLS and tSVD
- PR #271: Initial support for hyperparameter optimization with dask for many models

## Improvements

- PR #144: Dockerfile update and docs for LinearRegression and Kalman Filter.
- PR #168: Add /ci/gpu/build.sh file to cuML
- PR #167: Integrating full-n-final ml-prims repo inside cuml
- PR #198: (ml-prims) Removal of *MG calls + fixed a bug in permute method
- PR #194: Added new ml-prims for supporting LASSO regression.
- PR #114: Building faiss C++ api into libcuml
- PR #64: Using FAISS C++ API in cuML and exposing bindings through cython
- PR #208: Issue ml-common-3: Math.h: swap thrust::for_each with binaryOp,unaryOp
- PR #224: Improve doc strings for readable rendering with readthedocs
- PR #209: Simplify README.md, move build instructions to BUILD.md
- PR #218: Fix RNG to use given seed and adjust RNG test tolerances.
- PR #225: Support for generating random integers
- PR #215: Refactored LinAlg::norm to Stats::rowNorm and added Stats::colNorm
- PR #234: Support for custom output type and passing index value to main_op in *Reduction kernels
- PR #230: Refactored the cuda_utils header
- PR #236: Refactored cuml python package structure to be more sklearn like
- PR #232: Added reduce_rows_by_key
- PR #246: Support for 2 vectors in the matrix vector operator
- PR #244: Fix for single GPU OLS and Ridge to support one column training data
- PR #271: Added get_params and set_params functions for linear and ridge regression
- PR #253: Fix for issue #250-reduce_rows_by_key failed memcheck for small nkeys
- PR #269: LinearRegression, Ridge Python docs update and cleaning
- PR #322: set_params updated
- PR #237: Update build instructions
- PR #275: Kmeans use of faster gpu_matrix
- PR #288: Add n_neighbors to NearestNeighbors constructor
- PR #302: Added FutureWarning for deprecation of current kmeans algorithm
- PR #312: Last minute cleanup before release
- PR #315: Documentation updating and enhancements
- PR #330: Added ignored argument to pca.fit_transform to map to sklearn's implemenation
- PR #342: Change default ABI to ON
- PR #572: Pulling DBSCAN components into reusable primitives


## Bug Fixes

- PR #193: Fix AttributeError in PCA and TSVD
- PR #211: Fixing inconsistent use of proper batch size calculation in DBSCAN
- PR #202: Adding back ability for users to define their own BLAS
- PR #201: Pass CMAKE CUDA path to faiss/configure script
- PR #200 Avoid using numpy via cimport in KNN
- PR #228: Bug fix: LinAlg::unaryOp with 0-length input
- PR #279: Removing faiss-gpu references in README
- PR #321: Fix release script typo
- PR #327: Update conda requirements for version 0.6 requirements
- PR #352: Correctly calculating numpy chunk sizing for kNN
- PR #345: Run python import as part of package build to trigger compilation
- PR #347: Lowering memory usage of kNN.
- PR #355: Fixing issues with very large numpy inputs to SPMG OLS and tSVD.
- PR #357: Removing FAISS requirement from README
- PR #362: Fix for matVecOp crashing on large input sizes
- PR #366: Index arithmetic issue fix with TxN_t class
- PR #376: Disabled kmeans tests since they are currently too sensitive (see #71)
- PR #380: Allow arbitrary data size on ingress for numba_utils.row_matrix
- PR #385: Fix for long import cuml time in containers and fix for setup_pip
- PR #630: Fixing a missing kneighbors in nearest neighbors python proxy

# cuML 0.5.1 (05 Feb 2019)

## Bug Fixes

- PR #189 Avoid using numpy via cimport to prevent ABI issues in Cython compilation


# cuML 0.5.0 (28 Jan 2019)

## New Features

- PR #66: OLS Linear Regression
- PR #44: Distance calculation ML primitives
- PR #69: Ridge (L2 Regularized) Linear Regression
- PR #103: Linear Kalman Filter
- PR #117: Pip install support
- PR #64: Device to device support from cuML device pointers into FAISS

## Improvements

- PR #56: Make OpenMP optional for building
- PR #67: Github issue templates
- PR #44: Refactored DBSCAN to use ML primitives
- PR #91: Pytest cleanup and sklearn toyset datasets based pytests for kmeans and dbscan
- PR #75: C++ example to use kmeans
- PR #117: Use cmake extension to find any zlib installed in system
- PR #94: Add cmake flag to set ABI compatibility
- PR #139: Move thirdparty submodules to root and add symlinks to new locations
- PR #151: Replace TravisCI testing and conda pkg builds with gpuCI
- PR #164: Add numba kernel for faster column to row major transform
- PR #114: Adding FAISS to cuml build

## Bug Fixes

- PR #48: CUDA 10 compilation warnings fix
- PR #51: Fixes to Dockerfile and docs for new build system
- PR #72: Fixes for GCC 7
- PR #96: Fix for kmeans stack overflow with high number of clusters
- PR #105: Fix for AttributeError in kmeans fit method
- PR #113: Removed old  glm python/cython files
- PR #118: Fix for AttributeError in kmeans predict method
- PR #125: Remove randomized solver option from PCA python bindings


# cuML 0.4.0 (05 Dec 2018)

## New Features

## Improvements

- PR #42: New build system: separation of libcuml.so and cuml python package
- PR #43: Added changelog.md

## Bug Fixes


# cuML 0.3.0 (30 Nov 2018)

## New Features

- PR #33: Added ability to call cuML algorithms using numpy arrays

## Improvements

- PR #24: Fix references of python package from cuML to cuml and start using versioneer for better versioning
- PR #40: Added support for refactored cuDF 0.3.0, updated Conda files
- PR #33: Major python test cleaning, all tests pass with cuDF 0.2.0 and 0.3.0. Preparation for new build system
- PR #34: Updated batch count calculation logic in DBSCAN
- PR #35: Beginning of DBSCAN refactor to use cuML mlprims and general improvements

## Bug Fixes

- PR #30: Fixed batch size bug in DBSCAN that caused crash. Also fixed various locations for potential integer overflows
- PR #28: Fix readthedocs build documentation
- PR #29: Fix pytests for cuml name change from cuML
- PR #33: Fixed memory bug that would cause segmentation faults due to numba releasing memory before it was used. Also fixed row major/column major bugs for different algorithms
- PR #36: Fix kmeans gtest to use device data
- PR #38: cuda\_free bug removed that caused google tests to sometimes pass and sometimes fail randomly
- PR #39: Updated cmake to correctly link with CUDA libraries, add CUDA runtime linking and include source files in compile target

# cuML 0.2.0 (02 Nov 2018)

## New Features

- PR #11: Kmeans algorithm added
- PR #7: FAISS KNN wrapper added
- PR #21: Added Conda install support

## Improvements

- PR #15: Added compatibility with cuDF (from prior pyGDF)
- PR #13: Added FAISS to Dockerfile
- PR #21: Added TravisCI build system for CI and Conda builds

## Bug Fixes

- PR #4: Fixed explained variance bug in TSVD
- PR #5: Notebook bug fixes and updated results


# cuML 0.1.0

Initial release including PCA, TSVD, DBSCAN, ml-prims and cython wrappers<|MERGE_RESOLUTION|>--- conflicted
+++ resolved
@@ -12,11 +12,8 @@
 - PR #2394: Adding cosine & correlation distance for KNN
 - PR #2392: PCA can accept sparse inputs, and sparse prim for computing covariance
 - PR #2465: Support pandas 1.0+
-<<<<<<< HEAD
 - PR #2550: Single GPU Target Encoder
-=======
 - PR #2519: Precision recall curve using cupy
->>>>>>> 3a0114ca
 - PR #2500: Replace UMAP functionality dependency on nvgraph with RAFT Spectral Clustering
 - PR #2520: TfidfVectorizer estimator
 - PR #2211: MNMG KNN Classifier & Regressor
