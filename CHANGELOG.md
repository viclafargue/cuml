# cuML 0.13.0 (Date TBD)

## New Features
- PR #1777: Python bindings for entropy
- PR #1742: Mean squared error implementation with cupy
- PR #1766: Mean absolute error implementation with cupy
- PR #1766: Mean squared log error implementation with cupy
- PR #1635: cuML Array shim and configurable output added to cluster methods
- PR #1586: Seasonal ARIMA
- PR #1683: cuml.dask make_regression
- PR #1689: Add framework for cuML Dask serializers
- PR #1709: Add `decision_function()` and `predict_proba()` for LogisticRegression
- PR #1714: Add `print_env.sh` file to gather important environment details
- PR #1750: LinearRegression CumlArray for configurable output
- PR #1767: Single GPU decomposition models configurable output
- PR #1778: Make cuML Handle picklable
- PR #1738: cuml.dask refactor beginning and dask array input option for OLS, Ridge and KMeans

## Improvements
- PR #1644: Add `predict_proba()` for FIL binary classifier
- PR #1620: Pickling tests now automatically finds all model classes inheriting from cuml.Base
- PR #1637: Update to newer treelite version with XGBoost 1.0 compatibility
- PR #1632: Fix MBSGD models inheritance, they now inherits from cuml.Base
- PR #1628: Remove submodules from cuML
- PR #1755: Expose the build_treelite function for python
- PR #1649: Add the fil_sparse_format variable option to RF API
- PR #1647: storage_type=AUTO uses SPARSE for large models
- PR #1668: Update the warning statement thrown in RF when the seed is set but n_streams is not 1
- PR #1662: use of direct cusparse calls for coo2csr, instead of depending on nvgraph
- PR #1747: C++: dbscan performance improvements and cleanup
- PR #1697: Making trustworthiness batchable and using proper workspace
- PR #1721: Improving UMAP pytests
- PR #1717: Call `rmm_cupy_allocator` for CuPy allocations
- PR #1718: Import `using_allocator` from `cupy.cuda`
- PR #1723: Update RF Classifier to throw an exception for multi-class pickling
- PR #1726: Decorator to allocate CuPy arrays with RMM
- PR #1719: UMAP random seed reproducibility
- PR #1748: Test serializing `CumlArray` objects
- PR #1776: Refactoring pca/tsvd distributed
- PR #1762: Update CuPy requirement to 7
- PR #1768: C++: Different input and output types for add and subtract prims
- PR #1805: Adding new Dask cuda serializers to naive bayes + a trivial perf update
- PR #1812: C++: bench: UMAP benchmark cases added
- PR #1795: Add capability to build CumlArray from bytearray/memoryview objects
<<<<<<< HEAD
- PR #1788: Removing complexity bottleneck in S-ARIMA
=======
- PR #1816: Add ARIMA notebook
>>>>>>> 5fe8702f

## Bug Fixes
- PR #1833: Fix depth issue in shallow RF regression estimators
- PR #1770: Warn that KalmanFilter is deprecated
- PR #1775: Allow CumlArray to work with inputs that have no 'strides' in array interface
- PR #1594: Train-test split is now reproducible
- PR #1590: Fix destination directory structure for run-clang-format.py
- PR #1611: Fixing pickling errors for KNN classifier and regressor
- PR #1617: Fixing pickling issues for SVC and SVR
- PR #1634: Fix title in KNN docs
- PR #1627: Adding a check for multi-class data in RF classification
- PR #1654: Skip treelite patch if its already been applied
- PR #1661: Fix nvstring variable name
- PR #1673: Using struct for caching dlsym state in communicator
- PR #1659: TSNE - introduce 'convert_dtype' and refactor class attr 'Y' to 'embedding_'
- PR #1672: Solver 'svd' in Linear and Ridge Regressors when n_cols=1
- PR #1670: Lasso & ElasticNet - cuml Handle added
- PR #1671: Update for accessing cuDF Series pointer
- PR #1652: Support XGBoost 1.0+ models in FIL
- PR #1702: Fix LightGBM-FIL validation test
- PR #1701: test_score kmeans test passing with newer cupy version
- PR #1706: Remove multi-class bug from QuasiNewton
- PR #1699: Limit CuPy to <7.2 temporarily
- PR #1708: Correctly deallocate cuML handles in Cython
- PR #1730: Fixes to KF for test stability (mainly in CUDA 10.2)
- PR #1729: Fixing naive bayes UCX serialization problem in fit()
- PR #1749: bug fix rf classifier/regressor on seg fault in bench
- PR #1751: Updated RF documentation
- PR #1765: Update the checks for using RF GPU predict
- PR #1787: C++: unit-tests to check for RF accuracy. As well as a bug fix to improve RF accuracy
- PR #1793: Updated fil pyx to solve memory leakage issue
- PR #1810: Quickfix - chunkage in dask make_regression
- PR #1842: DistributedDataHandler not properly setting 'multiple'
- PR #1851: Fix for cuDF behavior change for multidimensional arrays

# cuML 0.12.0 (Date TBD)

## New Features
- PR #1483: prims: Fused L2 distance and nearest-neighbor prim
- PR #1494: bench: ml-prims benchmark
- PR #1514: bench: Fused L2 NN prim benchmark
- PR #1411: Cython side of MNMG OLS
- PR #1520: Cython side of MNMG Ridge Regression
- PR #1516: Suppor Vector Regression (epsilon-SVR)

## Improvements
- PR #1638: Update cuml/docs/README.md
- PR #1468: C++: updates to clang format flow to make it more usable among devs
- PR #1473: C++: lazy initialization of "costly" resources inside cumlHandle
- PR #1443: Added a new overloaded GEMM primitive
- PR #1489: Enabling deep trees using Gather tree builder
- PR #1463: Update FAISS submodule to 1.6.1
- PR #1488: Add codeowners
- PR #1432: Row-major (C-style) GPU arrays for benchmarks
- PR #1490: Use dask master instead of conda package for testing
- PR #1375: Naive Bayes & Distributed Naive Bayes
- PR #1377: Add GPU array support for FIL benchmarking
- PR #1493: kmeans: add tiling support for 1-NN computation and use fusedL2-1NN prim for L2 distance metric
- PR #1532: Update CuPy to >= 6.6 and allow 7.0
- PR #1528: Re-enabling KNN using dynamic library loading for UCX in communicator
- PR #1545: Add conda environment version updates to ci script
- PR #1541: Updates for libcudf++ Python refactor
- PR #1555: FIL-SKL, an SKLearn-based benchmark for FIL
- PR #1537: Improve pickling and scoring suppport for many models to support hyperopt
- PR #1551: Change custom kernel to cupy for col/row order transform
- PR #1533: C++: interface header file separation for SVM
- PR #1560: Helper function to allocate all new CuPy arrays with RMM memory management
- PR #1570: Relax nccl in conda recipes to >=2.4 (matching CI)
- PR #1578: Add missing function information to the cuML documenataion
- PR #1584: Add has_scipy utility function for runtime check
- PR #1583: API docs updates for 0.12
- PR #1591: Updated FIL documentation

## Bug Fixes
- PR #1470: Documentation: add make_regression, fix ARIMA section
- PR #1482: Updated the code to remove sklearn from the mbsgd stress test
- PR #1491: Update dev environments for 0.12
- PR #1512: Updating setup_cpu() in SpeedupComparisonRunner
- PR #1498: Add build.sh to code owners
- PR #1505: cmake: added correct dependencies for prims-bench build
- PR #1534: Removed TODO comment in create_ucp_listeners()
- PR #1548: Fixing umap extra unary op in knn graph
- PR #1547: Fixing MNMG kmeans score. Fixing UMAP pickling before fit(). Fixing UMAP test failures.
- PR #1557: Increasing threshold for kmeans score
- PR #1562: Increasing threshold even higher
- PR #1564: Fixed a typo in function cumlMPICommunicator_impl::syncStream
- PR #1569: Remove Scikit-learn exception and depedenncy in SVM
- PR #1575: Add missing dtype parameter in call to strides to order for CuPy 6.6 code path
- PR #1574: Updated the init file to include SVM
- PR #1589: Fixing the default value for RF and updating mnmg predict to accept cudf
- PR #1601: Fixed wrong datatype used in knn voting kernel

# cuML 0.11.0 (11 Dec 2019)

## New Features

- PR #1295: Cython side of MNMG PCA
- PR #1218: prims: histogram prim
- PR #1129: C++: Separate include folder for C++ API distribution
- PR #1282: OPG KNN MNMG Code (disabled for 0.11)
- PR #1242: Initial implementation of FIL sparse forests
- PR #1194: Initial ARIMA time-series modeling support.
- PR #1286: Importing treelite models as FIL sparse forests
- PR #1285: Fea minimum impurity decrease RF param
- PR #1301: Add make_regression to generate regression datasets
- PR #1322: RF pickling using treelite, protobuf and FIL
- PR #1332: Add option to cuml.dask make_blobs to produce dask array
- PR #1307: Add RF regression benchmark
- PR #1327: Update the code to build treelite with protobuf
- PR #1289: Add Python benchmarking support for FIL
- PR #1371: Cython side of MNMG tSVD
- PR #1386: Expose SVC decision function value

## Improvements
- PR #1170: Use git to clone subprojects instead of git submodules
- PR #1239: Updated the treelite version
- PR #1225: setup.py clone dependencies like cmake and correct include paths
- PR #1224: Refactored FIL to prepare for sparse trees
- PR #1249: Include libcuml.so C API in installed targets
- PR #1259: Conda dev environment updates and use libcumlprims current version in CI
- PR #1277: Change dependency order in cmake for better printing at compile time
- PR #1264: Add -s flag to GPU CI pytest for better error printing
- PR #1271: Updated the Ridge regression documentation
- PR #1283: Updated the cuMl docs to include MBSGD and adjusted_rand_score
- PR #1300: Lowercase parameter versions for FIL algorithms
- PR #1312: Update CuPy to version 6.5 and use conda-forge channel
- PR #1336: Import SciKit-Learn models into FIL
- PR #1314: Added options needed for ASVDb output (CUDA ver, etc.), added option
  to select algos
- PR #1335: Options to print available algorithms and datasets
  in the Python benchmark
- PR #1338: Remove BUILD_ABI references in CI scripts
- PR #1340: Updated unit tests to uses larger dataset
- PR #1351: Build treelite temporarily for GPU CI testing of FIL Scikit-learn
  model importing
- PR #1367: --test-split benchmark parameter for train-test split
- PR #1360: Improved tests for importing SciKit-Learn models into FIL
- PR #1368: Add --num-rows benchmark command line argument
- PR #1351: Build treelite temporarily for GPU CI testing of FIL Scikit-learn model importing
- PR #1366: Modify train_test_split to use CuPy and accept device arrays
- PR #1258: Documenting new MPI communicator for multi-node multi-GPU testing
- PR #1345: Removing deprecated should_downcast argument
- PR #1362: device_buffer in UMAP + Sparse prims
- PR #1376: AUTO value for FIL algorithm
- PR #1408: Updated pickle tests to delete the pre-pickled model to prevent pointer leakage
- PR #1357: Run benchmarks multiple times for CI
- PR #1382: ARIMA optimization: move functions to C++ side
- PR #1392: Updated RF code to reduce duplication of the code
- PR #1444: UCX listener running in its own isolated thread
- PR #1445: Improved performance of FIL sparse trees
- PR #1431: Updated API docs
- PR #1441: Remove unused CUDA conda labels
- PR #1439: Match sklearn 0.22 default n_estimators for RF and fix test errors
- PR #1461: Add kneighbors to API docs

## Bug Fixes
- PR #1281: Making rng.h threadsafe
- PR #1212: Fix cmake git cloning always running configure in subprojects
- PR #1261: Fix comms build errors due to cuml++ include folder changes
- PR #1267: Update build.sh for recent change of building comms in main CMakeLists
- PR #1278: Removed incorrect overloaded instance of eigJacobi
- PR #1302: Updates for numba 0.46
- PR #1313: Updated the RF tests to set the seed and n_streams
- PR #1319: Using machineName arg passed in instead of default for ASV reporting
- PR #1326: Fix illegal memory access in make_regression (bounds issue)
- PR #1330: Fix C++ unit test utils for better handling of differences near zero
- PR #1342: Fix to prevent memory leakage in Lasso and ElasticNet
- PR #1337: Fix k-means init from preset cluster centers
- PR #1354: Fix SVM gamma=scale implementation
- PR #1344: Change other solver based methods to create solver object in init
- PR #1373: Fixing a few small bugs in make_blobs and adding asserts to pytests
- PR #1361: Improve SMO error handling
- PR #1384: Lower expectations on batched matrix tests to prevent CI failures
- PR #1380: Fix memory leaks in ARIMA
- PR #1391: Lower expectations on batched matrix tests even more
- PR #1394: Warning added in svd for cuda version 10.1
- PR #1407: Resolved RF predict issues and updated RF docstring
- PR #1401: Patch for lbfgs solver for logistic regression with no l1 penalty
- PR #1416: train_test_split numba and rmm device_array output bugfix
- PR #1419: UMAP pickle tests are using wrong n_neighbors value for trustworthiness
- PR #1438: KNN Classifier to properly return Dataframe with Dataframe input
- PR #1425: Deprecate seed and use random_state similar to Scikit-learn in train_test_split
- PR #1458: Add joblib as an explicit requirement
- PR #1474: Defer knn mnmg to 0.12 nightly builds and disable ucx-py dependency

# cuML 0.10.0 (16 Oct 2019)

## New Features
- PR #1148: C++ benchmark tool for c++/CUDA code inside cuML
- PR #1071: Selective eigen solver of cuSolver
- PR #1073: Updating RF wrappers to use FIL for GPU accelerated prediction
- PR #1104: CUDA 10.1 support
- PR #1113: prims: new batched make-symmetric-matrix primitive
- PR #1112: prims: new batched-gemv primitive
- PR #855: Added benchmark tools
- PR #1149 Add YYMMDD to version tag for nightly conda packages
- PR #892: General Gram matrices prim
- PR #912: Support Vector Machine
- PR #1274: Updated the RF score function to use GPU predict

## Improvements
- PR #961: High Peformance RF; HIST algo
- PR #1028: Dockerfile updates after dir restructure. Conda env yaml to add statsmodels as a dependency
- PR #1047: Consistent OPG interface for kmeans, based on internal libcumlprims update
- PR #763: Add examples to train_test_split documentation
- PR #1093: Unified inference kernels for different FIL algorithms
- PR #1076: Paying off some UMAP / Spectral tech debt.
- PR #1086: Ensure RegressorMixin scorer uses device arrays
- PR #1110: Adding tests to use default values of parameters of the models
- PR #1108: input_to_host_array function in input_utils for input processing to host arrays
- PR #1114: K-means: Exposing useful params, removing unused params, proxying params in Dask
- PR #1138: Implementing ANY_RANK semantics on irecv
- PR #1142: prims: expose separate InType and OutType for unaryOp and binaryOp
- PR #1115: Moving dask_make_blobs to cuml.dask.datasets. Adding conversion to dask.DataFrame
- PR #1136: CUDA 10.1 CI updates
- PR #1135: K-means: add boundary cases for kmeans||, support finer control with convergence
- PR #1163: Some more correctness improvements. Better verbose printing
- PR #1165: Adding except + in all remaining cython
- PR #1186: Using LocalCUDACluster Pytest fixture
- PR #1173: Docs: Barnes Hut TSNE documentation
- PR #1176: Use new RMM API based on Cython
- PR #1219: Adding custom bench_func and verbose logging to cuml.benchmark
- PR #1247: Improved MNMG RF error checking

## Bug Fixes

- PR #1231: RF respect number of cuda streams from cuml handle
- PR #1230: Rf bugfix memleak in regression
- PR #1208: compile dbscan bug
- PR #1016: Use correct libcumlprims version in GPU CI
- PR #1040: Update version of numba in development conda yaml files
- PR #1043: Updates to accomodate cuDF python code reorganization
- PR #1044: Remove nvidia driver installation from ci/cpu/build.sh
- PR #991: Barnes Hut TSNE Memory Issue Fixes
- PR #1075: Pinning Dask version for consistent CI results
- PR #990: Barnes Hut TSNE Memory Issue Fixes
- PR #1066: Using proper set of workers to destroy nccl comms
- PR #1072: Remove pip requirements and setup
- PR #1074: Fix flake8 CI style check
- PR #1087: Accuracy improvement for sqrt/log in RF max_feature
- PR #1088: Change straggling numba python allocations to use RMM
- PR #1106: Pinning Distributed version to match Dask for consistent CI results
- PR #1116: TSNE CUDA 10.1 Bug Fixes
- PR #1132: DBSCAN Batching Bug Fix
- PR #1162: DASK RF random seed bug fix
- PR #1164: Fix check_dtype arg handling for input_to_dev_array
- PR #1171: SVM prediction bug fix
- PR #1177: Update dask and distributed to 2.5
- PR #1204: Fix SVM crash on Turing
- PR #1199: Replaced sprintf() with snprintf() in THROW()
- PR #1205: Update dask-cuda in yml envs
- PR #1211: Fixing Dask k-means transform bug and adding test
- PR #1236: Improve fix for SMO solvers potential crash on Turing
- PR #1251: Disable compiler optimization for CUDA 10.1 for distance prims
- PR #1260: Small bugfix for major conversion in input_utils
- PR #1276: Fix float64 prediction crash in test_random_forest

# cuML 0.9.0 (21 Aug 2019)

## New Features

- PR #894: Convert RF to treelite format
- PR #826: Jones transformation of params for ARIMA models timeSeries ml-prim
- PR #697: Silhouette Score metric ml-prim
- PR #674: KL Divergence metric ml-prim
- PR #787: homogeneity, completeness and v-measure metrics ml-prim
- PR #711: Mutual Information metric ml-prim
- PR #724: Entropy metric ml-prim
- PR #766: Expose score method based on inertia for KMeans
- PR #823: prims: cluster dispersion metric
- PR #816: Added inverse_transform() for LabelEncoder
- PR #789: prims: sampling without replacement
- PR #813: prims: Col major istance prim
- PR #635: Random Forest & Decision Tree Regression (Single-GPU)
- PR #819: Forest Inferencing Library (FIL)
- PR #829: C++: enable nvtx ranges
- PR #835: Holt-Winters algorithm
- PR #837: treelite for decision forest exchange format
- PR #871: Wrapper for FIL
- PR #870: make_blobs python function
- PR #881: wrappers for accuracy_score and adjusted_rand_score functions
- PR #840: Dask RF classification and regression
- PR #870: make_blobs python function
- PR #879: import of treelite models to FIL
- PR #892: General Gram matrices prim
- PR #883: Adding MNMG Kmeans
- PR #930: Dask RF
- PR #882: TSNE - T-Distributed Stochastic Neighbourhood Embedding
- PR #624: Internals API & Graph Based Dimensionality Reductions Callback
- PR #926: Wrapper for FIL
- PR #994: Adding MPI comm impl for testing / benchmarking MNMG CUDA
- PR #960: Enable using libcumlprims for MG algorithms/prims

## Improvements
- PR #822: build: build.sh update to club all make targets together
- PR #807: Added development conda yml files
- PR #840: Require cmake >= 3.14
- PR #832: Stateless Decision Tree and Random Forest API
- PR #857: Small modifications to comms for utilizing IB w/ Dask
- PR #851: Random forest Stateless API wrappers
- PR #865: High Performance RF
- PR #895: Pretty prints arguments!
- PR #920: Add an empty marker kernel for tracing purposes
- PR #915: syncStream added to cumlCommunicator
- PR #922: Random Forest support in FIL
- PR #911: Update headers to credit CannyLabs BH TSNE implementation
- PR #918: Streamline CUDA_REL environment variable
- PR #924: kmeans: updated APIs to be stateless, refactored code for mnmg support
- PR #950: global_bias support in FIL
- PR #773: Significant improvements to input checking of all classes and common input API for Python
- PR #957: Adding docs to RF & KMeans MNMG. Small fixes for release
- PR #965: Making dask-ml a hard dependency
- PR #976: Update api.rst for new 0.9 classes
- PR #973: Use cudaDeviceGetAttribute instead of relying on cudaDeviceProp object being passed
- PR #978: Update README for 0.9
- PR #1009: Fix references to notebooks-contrib
- PR #1015: Ability to control the number of internal streams in cumlHandle_impl via cumlHandle
- PR #1175: Add more modules to docs ToC

## Bug Fixes

- PR #923: Fix misshapen level/trend/season HoltWinters output
- PR #831: Update conda package dependencies to cudf 0.9
- PR #772: Add missing cython headers to SGD and CD
- PR #849: PCA no attribute trans_input_ transform bug fix
- PR #869: Removing incorrect information from KNN Docs
- PR #885: libclang installation fix for GPUCI
- PR #896: Fix typo in comms build instructions
- PR #921: Fix build scripts using incorrect cudf version
- PR #928: TSNE Stability Adjustments
- PR #934: Cache cudaDeviceProp in cumlHandle for perf reasons
- PR #932: Change default param value for RF classifier
- PR #949: Fix dtype conversion tests for unsupported cudf dtypes
- PR #908: Fix local build generated file ownerships
- PR #983: Change RF max_depth default to 16
- PR #987: Change default values for knn
- PR #988: Switch to exact tsne
- PR #991: Cleanup python code in cuml.dask.cluster
- PR #996: ucx_initialized being properly set in CommsContext
- PR #1007: Throws a well defined error when mutigpu is not enabled
- PR #1018: Hint location of nccl in build.sh for CI
- PR #1022: Using random_state to make K-Means MNMG tests deterministic
- PR #1034: Fix typos and formatting issues in RF docs
- PR #1052: Fix the rows_sample dtype to float

# cuML 0.8.0 (27 June 2019)

## New Features

- PR #652: Adjusted Rand Index metric ml-prim
- PR #679: Class label manipulation ml-prim
- PR #636: Rand Index metric ml-prim
- PR #515: Added Random Projection feature
- PR #504: Contingency matrix ml-prim
- PR #644: Add train_test_split utility for cuDF dataframes
- PR #612: Allow Cuda Array Interface, Numba inputs and input code refactor
- PR #641: C: Separate C-wrapper library build to generate libcuml.so
- PR #631: Add nvcategory based ordinal label encoder
- PR #681: Add MBSGDClassifier and MBSGDRegressor classes around SGD
- PR #705: Quasi Newton solver and LogisticRegression Python classes
- PR #670: Add test skipping functionality to build.sh
- PR #678: Random Forest Python class
- PR #684: prims: make_blobs primitive
- PR #673: prims: reduce cols by key primitive
- PR #812: Add cuML Communications API & consolidate Dask cuML

## Improvements

- PR #597: C++ cuML and ml-prims folder refactor
- PR #590: QN Recover from numeric errors
- PR #482: Introduce cumlHandle for pca and tsvd
- PR #573: Remove use of unnecessary cuDF column and series copies
- PR #601: Cython PEP8 cleanup and CI integration
- PR #596: Introduce cumlHandle for ols and ridge
- PR #579: Introduce cumlHandle for cd and sgd, and propagate C++ errors in cython level for cd and sgd
- PR #604: Adding cumlHandle to kNN, spectral methods, and UMAP
- PR #616: Enable clang-format for enforcing coding style
- PR #618: CI: Enable copyright header checks
- PR #622: Updated to use 0.8 dependencies
- PR #626: Added build.sh script, updated CI scripts and documentation
- PR #633: build: Auto-detection of GPU_ARCHS during cmake
- PR #650: Moving brute force kNN to prims. Creating stateless kNN API.
- PR #662: C++: Bulk clang-format updates
- PR #671: Added pickle pytests and correct pickling of Base class
- PR #675: atomicMin/Max(float, double) with integer atomics and bit flipping
- PR #677: build: 'deep-clean' to build.sh to clean faiss build as well
- PR #683: Use stateless c++ API in KNN so that it can be pickled properly
- PR #686: Use stateless c++ API in UMAP so that it can be pickled properly
- PR #695: prims: Refactor pairwise distance
- PR #707: Added stress test and updated documentation for RF
- PR #701: Added emacs temporary file patterns to .gitignore
- PR #606: C++: Added tests for host_buffer and improved device_buffer and host_buffer implementation
- PR #726: Updated RF docs and stress test
- PR #730: Update README and RF docs for 0.8
- PR #744: Random projections generating binomial on device. Fixing tests.
- PR #741: Update API docs for 0.8
- PR #754: Pickling of UMAP/KNN
- PR #753: Made PCA and TSVD picklable
- PR #746: LogisticRegression and QN API docstrings
- PR #820: Updating DEVELOPER GUIDE threading guidelines

## Bug Fixes
- PR #584: Added missing virtual destructor to deviceAllocator and hostAllocator
- PR #620: C++: Removed old unit-test files in ml-prims
- PR #627: C++: Fixed dbscan crash issue filed in 613
- PR #640: Remove setuptools from conda run dependency
- PR #646: Update link in contributing.md
- PR #649: Bug fix to LinAlg::reduce_rows_by_key prim filed in issue #648
- PR #666: fixes to gitutils.py to resolve both string decode and handling of uncommitted files
- PR #676: Fix template parameters in `bernoulli()` implementation.
- PR #685: Make CuPy optional to avoid nccl conda package conflicts
- PR #687: prims: updated tolerance for reduce_cols_by_key unit-tests
- PR #689: Removing extra prints from NearestNeighbors cython
- PR #718: Bug fix for DBSCAN and increasing batch size of sgd
- PR #719: Adding additional checks for dtype of the data
- PR #736: Bug fix for RF wrapper and .cu print function
- PR #547: Fixed issue if C++ compiler is specified via CXX during configure.
- PR #759: Configure Sphinx to render params correctly
- PR #762: Apply threshold to remove flakiness of UMAP tests.
- PR #768: Fixing memory bug from stateless refactor
- PR #782: Nearest neighbors checking properly whether memory should be freed
- PR #783: UMAP was using wrong size for knn computation
- PR #776: Hotfix for self.variables in RF
- PR #777: Fix numpy input bug
- PR #784: Fix jit of shuffle_idx python function
- PR #790: Fix rows_sample input type for RF
- PR #793: Fix for dtype conversion utility for numba arrays without cupy installed
- PR #806: Add a seed for sklearn model in RF test file
- PR #843: Rf quantile fix

# cuML 0.7.0 (10 May 2019)

## New Features

- PR #405: Quasi-Newton GLM Solvers
- PR #277: Add row- and column-wise weighted mean primitive
- PR #424: Add a grid-sync struct for inter-block synchronization
- PR #430: Add R-Squared Score to ml primitives
- PR #463: Add matrix gather to ml primitives
- PR #435: Expose cumlhandle in cython + developer guide
- PR #455: Remove default-stream arguement across ml-prims and cuML
- PR #375: cuml cpp shared library renamed to libcuml++.so
- PR #460: Random Forest & Decision Trees (Single-GPU, Classification)
- PR #491: Add doxygen build target for ml-prims
- PR #505: Add R-Squared Score to python interface
- PR #507: Add coordinate descent for lasso and elastic-net
- PR #511: Add a minmax ml-prim
- PR #516: Added Trustworthiness score feature
- PR #520: Add local build script to mimic gpuCI
- PR #503: Add column-wise matrix sort primitive
- PR #525: Add docs build script to cuML
- PR #528: Remove current KMeans and replace it with a new single GPU implementation built using ML primitives

## Improvements

- PR #481: Refactoring Quasi-Newton to use cumlHandle
- PR #467: Added validity check on cumlHandle_t
- PR #461: Rewrote permute and added column major version
- PR #440: README updates
- PR #295: Improve build-time and the interface e.g., enable bool-OutType, for distance()
- PR #390: Update docs version
- PR #272: Add stream parameters to cublas and cusolver wrapper functions
- PR #447: Added building and running mlprims tests to CI
- PR #445: Lower dbscan memory usage by computing adjacency matrix directly
- PR #431: Add support for fancy iterator input types to LinAlg::reduce_rows_by_key
- PR #394: Introducing cumlHandle API to dbscan and add example
- PR #500: Added CI check for black listed CUDA Runtime API calls
- PR #475: exposing cumlHandle for dbscan from python-side
- PR #395: Edited the CONTRIBUTING.md file
- PR #407: Test files to run stress, correctness and unit tests for cuml algos
- PR #512: generic copy method for copying buffers between device/host
- PR #533: Add cudatoolkit conda dependency
- PR #524: Use cmake find blas and find lapack to pass configure options to faiss
- PR #527: Added notes on UMAP differences from reference implementation
- PR #540: Use latest release version in update-version CI script
- PR #552: Re-enable assert in kmeans tests with xfail as needed
- PR #581: Add shared memory fast col major to row major function back with bound checks
- PR #592: More efficient matrix copy/reverse methods
- PR #721: Added pickle tests for DBSCAN and Random Projections

## Bug Fixes

- PR #334: Fixed segfault in `ML::cumlHandle_impl::destroyResources`
- PR #349: Developer guide clarifications for cumlHandle and cumlHandle_impl
- PR #398: Fix CI scripts to allow nightlies to be uploaded
- PR #399: Skip PCA tests to allow CI to run with driver 418
- PR #422: Issue in the PCA tests was solved and CI can run with driver 418
- PR #409: Add entry to gitmodules to ignore build artifacts
- PR #412: Fix for svdQR function in ml-prims
- PR #438: Code that depended on FAISS was building everytime.
- PR #358: Fixed an issue when switching streams on MLCommon::device_buffer and MLCommon::host_buffer
- PR #434: Fixing bug in CSR tests
- PR #443: Remove defaults channel from ci scripts
- PR #384: 64b index arithmetic updates to the kernels inside ml-prims
- PR #459: Fix for runtime library path of pip package
- PR #464: Fix for C++11 destructor warning in qn
- PR #466: Add support for column-major in LinAlg::*Norm methods
- PR #465: Fixing deadlock issue in GridSync due to consecutive sync calls
- PR #468: Fix dbscan example build failure
- PR #470: Fix resource leakage in Kalman filter python wrapper
- PR #473: Fix gather ml-prim test for change in rng uniform API
- PR #477: Fixes default stream initialization in cumlHandle
- PR #480: Replaced qn_fit() declaration with #include of file containing definition to fix linker error
- PR #495: Update cuDF and RMM versions in GPU ci test scripts
- PR #499: DEVELOPER_GUIDE.md: fixed links and clarified ML::detail::streamSyncer example
- PR #506: Re enable ml-prim tests in CI
- PR #508: Fix for an error with default argument in LinAlg::meanSquaredError
- PR #519: README.md Updates and adding BUILD.md back
- PR #526: Fix the issue of wrong results when fit and transform of PCA are called separately
- PR #531: Fixing missing arguments in updateDevice() for RF
- PR #543: Exposing dbscan batch size through cython API and fixing broken batching
- PR #551: Made use of ZLIB_LIBRARIES consistent between ml_test and ml_mg_test
- PR #557: Modified CI script to run cuML tests before building mlprims and removed lapack flag
- PR #578: Updated Readme.md to add lasso and elastic-net
- PR #580: Fixing cython garbage collection bug in KNN
- PR #577: Use find libz in prims cmake
- PR #594: fixed cuda-memcheck mean_center test failures


# cuML 0.6.1 (09 Apr 2019)

## Bug Fixes

- PR #462 Runtime library path fix for cuML pip package


# cuML 0.6.0 (22 Mar 2019)

## New Features

- PR #249: Single GPU Stochastic Gradient Descent for linear regression, logistic regression, and linear svm with L1, L2, and elastic-net penalties.
- PR #247: Added "proper" CUDA API to cuML
- PR #235: NearestNeighbors MG Support
- PR #261: UMAP Algorithm
- PR #290: NearestNeighbors numpy MG Support
- PR #303: Reusable spectral embedding / clustering
- PR #325: Initial support for single process multi-GPU OLS and tSVD
- PR #271: Initial support for hyperparameter optimization with dask for many models

## Improvements

- PR #144: Dockerfile update and docs for LinearRegression and Kalman Filter.
- PR #168: Add /ci/gpu/build.sh file to cuML
- PR #167: Integrating full-n-final ml-prims repo inside cuml
- PR #198: (ml-prims) Removal of *MG calls + fixed a bug in permute method
- PR #194: Added new ml-prims for supporting LASSO regression.
- PR #114: Building faiss C++ api into libcuml
- PR #64: Using FAISS C++ API in cuML and exposing bindings through cython
- PR #208: Issue ml-common-3: Math.h: swap thrust::for_each with binaryOp,unaryOp
- PR #224: Improve doc strings for readable rendering with readthedocs
- PR #209: Simplify README.md, move build instructions to BUILD.md
- PR #218: Fix RNG to use given seed and adjust RNG test tolerances.
- PR #225: Support for generating random integers
- PR #215: Refactored LinAlg::norm to Stats::rowNorm and added Stats::colNorm
- PR #234: Support for custom output type and passing index value to main_op in *Reduction kernels
- PR #230: Refactored the cuda_utils header
- PR #236: Refactored cuml python package structure to be more sklearn like
- PR #232: Added reduce_rows_by_key
- PR #246: Support for 2 vectors in the matrix vector operator
- PR #244: Fix for single GPU OLS and Ridge to support one column training data
- PR #271: Added get_params and set_params functions for linear and ridge regression
- PR #253: Fix for issue #250-reduce_rows_by_key failed memcheck for small nkeys
- PR #269: LinearRegression, Ridge Python docs update and cleaning
- PR #322: set_params updated
- PR #237: Update build instructions
- PR #275: Kmeans use of faster gpu_matrix
- PR #288: Add n_neighbors to NearestNeighbors constructor
- PR #302: Added FutureWarning for deprecation of current kmeans algorithm
- PR #312: Last minute cleanup before release
- PR #315: Documentation updating and enhancements
- PR #330: Added ignored argument to pca.fit_transform to map to sklearn's implemenation
- PR #342: Change default ABI to ON
- PR #572: Pulling DBSCAN components into reusable primitives


## Bug Fixes

- PR #193: Fix AttributeError in PCA and TSVD
- PR #211: Fixing inconsistent use of proper batch size calculation in DBSCAN
- PR #202: Adding back ability for users to define their own BLAS
- PR #201: Pass CMAKE CUDA path to faiss/configure script
- PR #200 Avoid using numpy via cimport in KNN
- PR #228: Bug fix: LinAlg::unaryOp with 0-length input
- PR #279: Removing faiss-gpu references in README
- PR #321: Fix release script typo
- PR #327: Update conda requirements for version 0.6 requirements
- PR #352: Correctly calculating numpy chunk sizing for kNN
- PR #345: Run python import as part of package build to trigger compilation
- PR #347: Lowering memory usage of kNN.
- PR #355: Fixing issues with very large numpy inputs to SPMG OLS and tSVD.
- PR #357: Removing FAISS requirement from README
- PR #362: Fix for matVecOp crashing on large input sizes
- PR #366: Index arithmetic issue fix with TxN_t class
- PR #376: Disabled kmeans tests since they are currently too sensitive (see #71)
- PR #380: Allow arbitrary data size on ingress for numba_utils.row_matrix
- PR #385: Fix for long import cuml time in containers and fix for setup_pip
- PR #630: Fixing a missing kneighbors in nearest neighbors python proxy

# cuML 0.5.1 (05 Feb 2019)

## Bug Fixes

- PR #189 Avoid using numpy via cimport to prevent ABI issues in Cython compilation


# cuML 0.5.0 (28 Jan 2019)

## New Features

- PR #66: OLS Linear Regression
- PR #44: Distance calculation ML primitives
- PR #69: Ridge (L2 Regularized) Linear Regression
- PR #103: Linear Kalman Filter
- PR #117: Pip install support
- PR #64: Device to device support from cuML device pointers into FAISS

## Improvements

- PR #56: Make OpenMP optional for building
- PR #67: Github issue templates
- PR #44: Refactored DBSCAN to use ML primitives
- PR #91: Pytest cleanup and sklearn toyset datasets based pytests for kmeans and dbscan
- PR #75: C++ example to use kmeans
- PR #117: Use cmake extension to find any zlib installed in system
- PR #94: Add cmake flag to set ABI compatibility
- PR #139: Move thirdparty submodules to root and add symlinks to new locations
- PR #151: Replace TravisCI testing and conda pkg builds with gpuCI
- PR #164: Add numba kernel for faster column to row major transform
- PR #114: Adding FAISS to cuml build

## Bug Fixes

- PR #48: CUDA 10 compilation warnings fix
- PR #51: Fixes to Dockerfile and docs for new build system
- PR #72: Fixes for GCC 7
- PR #96: Fix for kmeans stack overflow with high number of clusters
- PR #105: Fix for AttributeError in kmeans fit method
- PR #113: Removed old  glm python/cython files
- PR #118: Fix for AttributeError in kmeans predict method
- PR #125: Remove randomized solver option from PCA python bindings


# cuML 0.4.0 (05 Dec 2018)

## New Features

## Improvements

- PR #42: New build system: separation of libcuml.so and cuml python package
- PR #43: Added changelog.md

## Bug Fixes


# cuML 0.3.0 (30 Nov 2018)

## New Features

- PR #33: Added ability to call cuML algorithms using numpy arrays

## Improvements

- PR #24: Fix references of python package from cuML to cuml and start using versioneer for better versioning
- PR #40: Added support for refactored cuDF 0.3.0, updated Conda files
- PR #33: Major python test cleaning, all tests pass with cuDF 0.2.0 and 0.3.0. Preparation for new build system
- PR #34: Updated batch count calculation logic in DBSCAN
- PR #35: Beginning of DBSCAN refactor to use cuML mlprims and general improvements

## Bug Fixes

- PR #30: Fixed batch size bug in DBSCAN that caused crash. Also fixed various locations for potential integer overflows
- PR #28: Fix readthedocs build documentation
- PR #29: Fix pytests for cuml name change from cuML
- PR #33: Fixed memory bug that would cause segmentation faults due to numba releasing memory before it was used. Also fixed row major/column major bugs for different algorithms
- PR #36: Fix kmeans gtest to use device data
- PR #38: cuda\_free bug removed that caused google tests to sometimes pass and sometimes fail randomly
- PR #39: Updated cmake to correctly link with CUDA libraries, add CUDA runtime linking and include source files in compile target

# cuML 0.2.0 (02 Nov 2018)

## New Features

- PR #11: Kmeans algorithm added
- PR #7: FAISS KNN wrapper added
- PR #21: Added Conda install support

## Improvements

- PR #15: Added compatibility with cuDF (from prior pyGDF)
- PR #13: Added FAISS to Dockerfile
- PR #21: Added TravisCI build system for CI and Conda builds

## Bug Fixes

- PR #4: Fixed explained variance bug in TSVD
- PR #5: Notebook bug fixes and updated results


# cuML 0.1.0

Initial release including PCA, TSVD, DBSCAN, ml-prims and cython wrappers<|MERGE_RESOLUTION|>--- conflicted
+++ resolved
@@ -42,11 +42,8 @@
 - PR #1805: Adding new Dask cuda serializers to naive bayes + a trivial perf update
 - PR #1812: C++: bench: UMAP benchmark cases added
 - PR #1795: Add capability to build CumlArray from bytearray/memoryview objects
-<<<<<<< HEAD
+- PR #1816: Add ARIMA notebook
 - PR #1788: Removing complexity bottleneck in S-ARIMA
-=======
-- PR #1816: Add ARIMA notebook
->>>>>>> 5fe8702f
 
 ## Bug Fixes
 - PR #1833: Fix depth issue in shallow RF regression estimators
