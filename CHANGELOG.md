--- conflicted
+++ resolved
@@ -7,6 +7,7 @@
 - PR #1443: Added a new overloaded GEMM primitive
 - PR #1463: Update FAISS submodule to 1.6.1
 - PR #1488: Add codeowners
+- PR #1432: Row-major (C-style) GPU arrays for benchmarks
 
 ## Bug Fixes
 
@@ -69,16 +70,12 @@
 - PR #1408: Updated pickle tests to delete the pre-pickled model to prevent pointer leakage
 - PR #1357: Run benchmarks multiple times for CI
 - PR #1382: ARIMA optimization: move functions to C++ side
-<<<<<<< HEAD
-- PR #1432: Row-major (C-style) GPU arrays for benchmarks
-=======
 - PR #1444: UCX listener running in its own isolated thread
 - PR #1445: Improved performance of FIL sparse trees
 - PR #1431: Updated API docs
 - PR #1441: Remove unused CUDA conda labels
 - PR #1439: Match sklearn 0.22 default n_estimators for RF and fix test errors
 - PR #1461: Add kneighbors to API docs
->>>>>>> f6705044
 
 ## Bug Fixes
 - PR #1281: Making rng.h threadsafe
