# cuML 0.13.0 (Date TBD)

## New Features
- PR #1655: Adds python bindings for homogeneity score
- PR #1687: Adds python bindings for mutual info score
<<<<<<< HEAD
- PR #1704: Adds python bindings for completeness score
=======
- PR #1742: Mean squared error implementation with cupy
>>>>>>> 72bec3de
- PR #1635: cuML Array shim and configurable output added to cluster methods
- PR #1586: Seasonal ARIMA
- PR #1683: cuml.dask make_regression
- PR #1689: Add framework for cuML Dask serializers
- PR #1709: Add `decision_function()` and `predict_proba()` for LogisticRegression
- PR #1714: Add `print_env.sh` file to gather important environment details
- PR #1750: LinearRegression CumlArray for configurable output

## Improvements
- PR #1644: Add `predict_proba()` for FIL binary classifier
- PR #1620: Pickling tests now automatically finds all model classes inheriting from cuml.Base
- PR #1637: Update to newer treelite version with XGBoost 1.0 compatibility
- PR #1632: Fix MBSGD models inheritance, they now inherits from cuml.Base
- PR #1628: Remove submodules from cuML
- PR #1649: Add the fil_sparse_format variable option to RF API
- PR #1647: storage_type=AUTO uses SPARSE for large models
- PR #1668: Update the warning statement thrown in RF when the seed is set but n_streams is not 1
- PR #1662: use of direct cusparse calls for coo2csr, instead of depending on nvgraph
- PR #1697: Making trustworthiness batchable and using proper workspace
- PR #1721: Improving UMAP pytests
- PR #1717: Call `rmm_cupy_allocator` for CuPy allocations
- PR #1718: Import `using_allocator` from `cupy.cuda`
- PR #1723: Update RF Classifier to throw an exception for multi-class pickling
- PR #1726: Decorator to allocate CuPy arrays with RMM
- PR #1748: Test serializing `CumlArray` objects

## Bug Fixes
- PR #1594: Train-test split is now reproducible
- PR #1590: Fix destination directory structure for run-clang-format.py
- PR #1611: Fixing pickling errors for KNN classifier and regressor
- PR #1617: Fixing pickling issues for SVC and SVR
- PR #1634: Fix title in KNN docs
- PR #1627: Adding a check for multi-class data in RF classification
- PR #1654: Skip treelite patch if its already been applied
- PR #1661: Fix nvstring variable name
- PR #1673: Using struct for caching dlsym state in communicator
- PR #1659: TSNE - introduce 'convert_dtype' and refactor class attr 'Y' to 'embedding_'
- PR #1672: Solver 'svd' in Linear and Ridge Regressors when n_cols=1
- PR #1670: Lasso & ElasticNet - cuml Handle added
- PR #1671: Update for accessing cuDF Series pointer
- PR #1652: Support XGBoost 1.0+ models in FIL
- PR #1702: Fix LightGBM-FIL validation test
- PR #1701: test_score kmeans test passing with newer cupy version
- PR #1706: Remove multi-class bug from QuasiNewton
- PR #1699: Limit CuPy to <7.2 temporarily
- PR #1708: Correctly deallocate cuML handles in Cython
- PR #1730: Fixes to KF for test stability (mainly in CUDA 10.2)
- PR #1729: Fixing naive bayes UCX serialization problem in fit()
- PR #1749: bug fix rf classifier/regressor on seg fault in bench
- PR #1751: Updated RF documentation

# cuML 0.12.0 (Date TBD)

## New Features
- PR #1483: prims: Fused L2 distance and nearest-neighbor prim
- PR #1494: bench: ml-prims benchmark
- PR #1514: bench: Fused L2 NN prim benchmark
- PR #1411: Cython side of MNMG OLS
- PR #1520: Cython side of MNMG Ridge Regression
- PR #1516: Suppor Vector Regression (epsilon-SVR)

## Improvements
- PR #1638: Update cuml/docs/README.md
- PR #1468: C++: updates to clang format flow to make it more usable among devs
- PR #1473: C++: lazy initialization of "costly" resources inside cumlHandle
- PR #1443: Added a new overloaded GEMM primitive
- PR #1489: Enabling deep trees using Gather tree builder
- PR #1463: Update FAISS submodule to 1.6.1
- PR #1488: Add codeowners
- PR #1432: Row-major (C-style) GPU arrays for benchmarks
- PR #1490: Use dask master instead of conda package for testing
- PR #1375: Naive Bayes & Distributed Naive Bayes
- PR #1377: Add GPU array support for FIL benchmarking
- PR #1493: kmeans: add tiling support for 1-NN computation and use fusedL2-1NN prim for L2 distance metric
- PR #1532: Update CuPy to >= 6.6 and allow 7.0
- PR #1528: Re-enabling KNN using dynamic library loading for UCX in communicator
- PR #1545: Add conda environment version updates to ci script
- PR #1541: Updates for libcudf++ Python refactor
- PR #1537: Improve pickling and scoring suppport for many models to support hyperopt
- PR #1551: Change custom kernel to cupy for col/row order transform
- PR #1533: C++: interface header file separation for SVM
- PR #1560: Helper function to allocate all new CuPy arrays with RMM memory management
- PR #1570: Relax nccl in conda recipes to >=2.4 (matching CI)
- PR #1578: Add missing function information to the cuML documenataion
- PR #1584: Add has_scipy utility function for runtime check
- PR #1583: API docs updates for 0.12
- PR #1591: Updated FIL documentation

## Bug Fixes
- PR #1470: Documentation: add make_regression, fix ARIMA section
- PR #1482: Updated the code to remove sklearn from the mbsgd stress test
- PR #1491: Update dev environments for 0.12
- PR #1512: Updating setup_cpu() in SpeedupComparisonRunner
- PR #1498: Add build.sh to code owners
- PR #1505: cmake: added correct dependencies for prims-bench build
- PR #1534: Removed TODO comment in create_ucp_listeners()
- PR #1548: Fixing umap extra unary op in knn graph
- PR #1547: Fixing MNMG kmeans score. Fixing UMAP pickling before fit(). Fixing UMAP test failures.
- PR #1557: Increasing threshold for kmeans score
- PR #1562: Increasing threshold even higher
- PR #1564: Fixed a typo in function cumlMPICommunicator_impl::syncStream
- PR #1569: Remove Scikit-learn exception and depedenncy in SVM
- PR #1575: Add missing dtype parameter in call to strides to order for CuPy 6.6 code path
- PR #1574: Updated the init file to include SVM
- PR #1589: Fixing the default value for RF and updating mnmg predict to accept cudf
- PR #1601: Fixed wrong datatype used in knn voting kernel

# cuML 0.11.0 (11 Dec 2019)

## New Features

- PR #1295: Cython side of MNMG PCA
- PR #1218: prims: histogram prim
- PR #1129: C++: Separate include folder for C++ API distribution
- PR #1282: OPG KNN MNMG Code (disabled for 0.11)
- PR #1242: Initial implementation of FIL sparse forests
- PR #1194: Initial ARIMA time-series modeling support.
- PR #1286: Importing treelite models as FIL sparse forests
- PR #1285: Fea minimum impurity decrease RF param
- PR #1301: Add make_regression to generate regression datasets
- PR #1322: RF pickling using treelite, protobuf and FIL
- PR #1332: Add option to cuml.dask make_blobs to produce dask array
- PR #1307: Add RF regression benchmark
- PR #1327: Update the code to build treelite with protobuf
- PR #1289: Add Python benchmarking support for FIL
- PR #1371: Cython side of MNMG tSVD
- PR #1386: Expose SVC decision function value

## Improvements
- PR #1170: Use git to clone subprojects instead of git submodules
- PR #1239: Updated the treelite version
- PR #1225: setup.py clone dependencies like cmake and correct include paths
- PR #1224: Refactored FIL to prepare for sparse trees
- PR #1249: Include libcuml.so C API in installed targets
- PR #1259: Conda dev environment updates and use libcumlprims current version in CI
- PR #1277: Change dependency order in cmake for better printing at compile time
- PR #1264: Add -s flag to GPU CI pytest for better error printing
- PR #1271: Updated the Ridge regression documentation
- PR #1283: Updated the cuMl docs to include MBSGD and adjusted_rand_score
- PR #1300: Lowercase parameter versions for FIL algorithms
- PR #1312: Update CuPy to version 6.5 and use conda-forge channel
- PR #1336: Import SciKit-Learn models into FIL
- PR #1314: Added options needed for ASVDb output (CUDA ver, etc.), added option
  to select algos
- PR #1335: Options to print available algorithms and datasets
  in the Python benchmark
- PR #1338: Remove BUILD_ABI references in CI scripts
- PR #1340: Updated unit tests to uses larger dataset
- PR #1351: Build treelite temporarily for GPU CI testing of FIL Scikit-learn
  model importing
- PR #1367: --test-split benchmark parameter for train-test split
- PR #1360: Improved tests for importing SciKit-Learn models into FIL
- PR #1368: Add --num-rows benchmark command line argument
- PR #1351: Build treelite temporarily for GPU CI testing of FIL Scikit-learn model importing
- PR #1366: Modify train_test_split to use CuPy and accept device arrays
- PR #1258: Documenting new MPI communicator for multi-node multi-GPU testing
- PR #1345: Removing deprecated should_downcast argument
- PR #1362: device_buffer in UMAP + Sparse prims
- PR #1376: AUTO value for FIL algorithm
- PR #1408: Updated pickle tests to delete the pre-pickled model to prevent pointer leakage
- PR #1357: Run benchmarks multiple times for CI
- PR #1382: ARIMA optimization: move functions to C++ side
- PR #1392: Updated RF code to reduce duplication of the code
- PR #1444: UCX listener running in its own isolated thread
- PR #1445: Improved performance of FIL sparse trees
- PR #1431: Updated API docs
- PR #1441: Remove unused CUDA conda labels
- PR #1439: Match sklearn 0.22 default n_estimators for RF and fix test errors
- PR #1461: Add kneighbors to API docs

## Bug Fixes
- PR #1281: Making rng.h threadsafe
- PR #1212: Fix cmake git cloning always running configure in subprojects
- PR #1261: Fix comms build errors due to cuml++ include folder changes
- PR #1267: Update build.sh for recent change of building comms in main CMakeLists
- PR #1278: Removed incorrect overloaded instance of eigJacobi
- PR #1302: Updates for numba 0.46
- PR #1313: Updated the RF tests to set the seed and n_streams
- PR #1319: Using machineName arg passed in instead of default for ASV reporting
- PR #1326: Fix illegal memory access in make_regression (bounds issue)
- PR #1330: Fix C++ unit test utils for better handling of differences near zero
- PR #1342: Fix to prevent memory leakage in Lasso and ElasticNet
- PR #1337: Fix k-means init from preset cluster centers
- PR #1354: Fix SVM gamma=scale implementation
- PR #1344: Change other solver based methods to create solver object in init
- PR #1373: Fixing a few small bugs in make_blobs and adding asserts to pytests
- PR #1361: Improve SMO error handling
- PR #1384: Lower expectations on batched matrix tests to prevent CI failures
- PR #1380: Fix memory leaks in ARIMA
- PR #1391: Lower expectations on batched matrix tests even more
- PR #1394: Warning added in svd for cuda version 10.1
- PR #1407: Resolved RF predict issues and updated RF docstring
- PR #1401: Patch for lbfgs solver for logistic regression with no l1 penalty
- PR #1416: train_test_split numba and rmm device_array output bugfix
- PR #1419: UMAP pickle tests are using wrong n_neighbors value for trustworthiness
- PR #1438: KNN Classifier to properly return Dataframe with Dataframe input
- PR #1425: Deprecate seed and use random_state similar to Scikit-learn in train_test_split
- PR #1458: Add joblib as an explicit requirement
- PR #1474: Defer knn mnmg to 0.12 nightly builds and disable ucx-py dependency

# cuML 0.10.0 (16 Oct 2019)

## New Features
- PR #1148: C++ benchmark tool for c++/CUDA code inside cuML
- PR #1071: Selective eigen solver of cuSolver
- PR #1073: Updating RF wrappers to use FIL for GPU accelerated prediction
- PR #1104: CUDA 10.1 support
- PR #1113: prims: new batched make-symmetric-matrix primitive
- PR #1112: prims: new batched-gemv primitive
- PR #855: Added benchmark tools
- PR #1149 Add YYMMDD to version tag for nightly conda packages
- PR #892: General Gram matrices prim
- PR #912: Support Vector Machine
- PR #1274: Updated the RF score function to use GPU predict

## Improvements
- PR #961: High Peformance RF; HIST algo
- PR #1028: Dockerfile updates after dir restructure. Conda env yaml to add statsmodels as a dependency
- PR #1047: Consistent OPG interface for kmeans, based on internal libcumlprims update
- PR #763: Add examples to train_test_split documentation
- PR #1093: Unified inference kernels for different FIL algorithms
- PR #1076: Paying off some UMAP / Spectral tech debt.
- PR #1086: Ensure RegressorMixin scorer uses device arrays
- PR #1110: Adding tests to use default values of parameters of the models
- PR #1108: input_to_host_array function in input_utils for input processing to host arrays
- PR #1114: K-means: Exposing useful params, removing unused params, proxying params in Dask
- PR #1138: Implementing ANY_RANK semantics on irecv
- PR #1142: prims: expose separate InType and OutType for unaryOp and binaryOp
- PR #1115: Moving dask_make_blobs to cuml.dask.datasets. Adding conversion to dask.DataFrame
- PR #1136: CUDA 10.1 CI updates
- PR #1135: K-means: add boundary cases for kmeans||, support finer control with convergence
- PR #1163: Some more correctness improvements. Better verbose printing
- PR #1165: Adding except + in all remaining cython
- PR #1186: Using LocalCUDACluster Pytest fixture
- PR #1173: Docs: Barnes Hut TSNE documentation
- PR #1176: Use new RMM API based on Cython
- PR #1219: Adding custom bench_func and verbose logging to cuml.benchmark
- PR #1247: Improved MNMG RF error checking

## Bug Fixes

- PR #1231: RF respect number of cuda streams from cuml handle
- PR #1230: Rf bugfix memleak in regression
- PR #1208: compile dbscan bug
- PR #1016: Use correct libcumlprims version in GPU CI
- PR #1040: Update version of numba in development conda yaml files
- PR #1043: Updates to accomodate cuDF python code reorganization
- PR #1044: Remove nvidia driver installation from ci/cpu/build.sh
- PR #991: Barnes Hut TSNE Memory Issue Fixes
- PR #1075: Pinning Dask version for consistent CI results
- PR #990: Barnes Hut TSNE Memory Issue Fixes
- PR #1066: Using proper set of workers to destroy nccl comms
- PR #1072: Remove pip requirements and setup
- PR #1074: Fix flake8 CI style check
- PR #1087: Accuracy improvement for sqrt/log in RF max_feature
- PR #1088: Change straggling numba python allocations to use RMM
- PR #1106: Pinning Distributed version to match Dask for consistent CI results
- PR #1116: TSNE CUDA 10.1 Bug Fixes
- PR #1132: DBSCAN Batching Bug Fix
- PR #1162: DASK RF random seed bug fix
- PR #1164: Fix check_dtype arg handling for input_to_dev_array
- PR #1171: SVM prediction bug fix
- PR #1177: Update dask and distributed to 2.5
- PR #1204: Fix SVM crash on Turing
- PR #1199: Replaced sprintf() with snprintf() in THROW()
- PR #1205: Update dask-cuda in yml envs
- PR #1211: Fixing Dask k-means transform bug and adding test
- PR #1236: Improve fix for SMO solvers potential crash on Turing
- PR #1251: Disable compiler optimization for CUDA 10.1 for distance prims
- PR #1260: Small bugfix for major conversion in input_utils
- PR #1276: Fix float64 prediction crash in test_random_forest

# cuML 0.9.0 (21 Aug 2019)

## New Features

- PR #894: Convert RF to treelite format
- PR #826: Jones transformation of params for ARIMA models timeSeries ml-prim
- PR #697: Silhouette Score metric ml-prim
- PR #674: KL Divergence metric ml-prim
- PR #787: homogeneity, completeness and v-measure metrics ml-prim
- PR #711: Mutual Information metric ml-prim
- PR #724: Entropy metric ml-prim
- PR #766: Expose score method based on inertia for KMeans
- PR #823: prims: cluster dispersion metric
- PR #816: Added inverse_transform() for LabelEncoder
- PR #789: prims: sampling without replacement
- PR #813: prims: Col major istance prim
- PR #635: Random Forest & Decision Tree Regression (Single-GPU)
- PR #819: Forest Inferencing Library (FIL)
- PR #829: C++: enable nvtx ranges
- PR #835: Holt-Winters algorithm
- PR #837: treelite for decision forest exchange format
- PR #871: Wrapper for FIL
- PR #870: make_blobs python function
- PR #881: wrappers for accuracy_score and adjusted_rand_score functions
- PR #840: Dask RF classification and regression
- PR #870: make_blobs python function
- PR #879: import of treelite models to FIL
- PR #892: General Gram matrices prim
- PR #883: Adding MNMG Kmeans
- PR #930: Dask RF
- PR #882: TSNE - T-Distributed Stochastic Neighbourhood Embedding
- PR #624: Internals API & Graph Based Dimensionality Reductions Callback
- PR #926: Wrapper for FIL
- PR #994: Adding MPI comm impl for testing / benchmarking MNMG CUDA
- PR #960: Enable using libcumlprims for MG algorithms/prims

## Improvements
- PR #822: build: build.sh update to club all make targets together
- PR #807: Added development conda yml files
- PR #840: Require cmake >= 3.14
- PR #832: Stateless Decision Tree and Random Forest API
- PR #857: Small modifications to comms for utilizing IB w/ Dask
- PR #851: Random forest Stateless API wrappers
- PR #865: High Performance RF
- PR #895: Pretty prints arguments!
- PR #920: Add an empty marker kernel for tracing purposes
- PR #915: syncStream added to cumlCommunicator
- PR #922: Random Forest support in FIL
- PR #911: Update headers to credit CannyLabs BH TSNE implementation
- PR #918: Streamline CUDA_REL environment variable
- PR #924: kmeans: updated APIs to be stateless, refactored code for mnmg support
- PR #950: global_bias support in FIL
- PR #773: Significant improvements to input checking of all classes and common input API for Python
- PR #957: Adding docs to RF & KMeans MNMG. Small fixes for release
- PR #965: Making dask-ml a hard dependency
- PR #976: Update api.rst for new 0.9 classes
- PR #973: Use cudaDeviceGetAttribute instead of relying on cudaDeviceProp object being passed
- PR #978: Update README for 0.9
- PR #1009: Fix references to notebooks-contrib
- PR #1015: Ability to control the number of internal streams in cumlHandle_impl via cumlHandle
- PR #1175: Add more modules to docs ToC

## Bug Fixes

- PR #923: Fix misshapen level/trend/season HoltWinters output
- PR #831: Update conda package dependencies to cudf 0.9
- PR #772: Add missing cython headers to SGD and CD
- PR #849: PCA no attribute trans_input_ transform bug fix
- PR #869: Removing incorrect information from KNN Docs
- PR #885: libclang installation fix for GPUCI
- PR #896: Fix typo in comms build instructions
- PR #921: Fix build scripts using incorrect cudf version
- PR #928: TSNE Stability Adjustments
- PR #934: Cache cudaDeviceProp in cumlHandle for perf reasons
- PR #932: Change default param value for RF classifier
- PR #949: Fix dtype conversion tests for unsupported cudf dtypes
- PR #908: Fix local build generated file ownerships
- PR #983: Change RF max_depth default to 16
- PR #987: Change default values for knn
- PR #988: Switch to exact tsne
- PR #991: Cleanup python code in cuml.dask.cluster
- PR #996: ucx_initialized being properly set in CommsContext
- PR #1007: Throws a well defined error when mutigpu is not enabled
- PR #1018: Hint location of nccl in build.sh for CI
- PR #1022: Using random_state to make K-Means MNMG tests deterministic
- PR #1034: Fix typos and formatting issues in RF docs
- PR #1052: Fix the rows_sample dtype to float

# cuML 0.8.0 (27 June 2019)

## New Features

- PR #652: Adjusted Rand Index metric ml-prim
- PR #679: Class label manipulation ml-prim
- PR #636: Rand Index metric ml-prim
- PR #515: Added Random Projection feature
- PR #504: Contingency matrix ml-prim
- PR #644: Add train_test_split utility for cuDF dataframes
- PR #612: Allow Cuda Array Interface, Numba inputs and input code refactor
- PR #641: C: Separate C-wrapper library build to generate libcuml.so
- PR #631: Add nvcategory based ordinal label encoder
- PR #681: Add MBSGDClassifier and MBSGDRegressor classes around SGD
- PR #705: Quasi Newton solver and LogisticRegression Python classes
- PR #670: Add test skipping functionality to build.sh
- PR #678: Random Forest Python class
- PR #684: prims: make_blobs primitive
- PR #673: prims: reduce cols by key primitive
- PR #812: Add cuML Communications API & consolidate Dask cuML

## Improvements

- PR #597: C++ cuML and ml-prims folder refactor
- PR #590: QN Recover from numeric errors
- PR #482: Introduce cumlHandle for pca and tsvd
- PR #573: Remove use of unnecessary cuDF column and series copies
- PR #601: Cython PEP8 cleanup and CI integration
- PR #596: Introduce cumlHandle for ols and ridge
- PR #579: Introduce cumlHandle for cd and sgd, and propagate C++ errors in cython level for cd and sgd
- PR #604: Adding cumlHandle to kNN, spectral methods, and UMAP
- PR #616: Enable clang-format for enforcing coding style
- PR #618: CI: Enable copyright header checks
- PR #622: Updated to use 0.8 dependencies
- PR #626: Added build.sh script, updated CI scripts and documentation
- PR #633: build: Auto-detection of GPU_ARCHS during cmake
- PR #650: Moving brute force kNN to prims. Creating stateless kNN API.
- PR #662: C++: Bulk clang-format updates
- PR #671: Added pickle pytests and correct pickling of Base class
- PR #675: atomicMin/Max(float, double) with integer atomics and bit flipping
- PR #677: build: 'deep-clean' to build.sh to clean faiss build as well
- PR #683: Use stateless c++ API in KNN so that it can be pickled properly
- PR #686: Use stateless c++ API in UMAP so that it can be pickled properly
- PR #695: prims: Refactor pairwise distance
- PR #707: Added stress test and updated documentation for RF
- PR #701: Added emacs temporary file patterns to .gitignore
- PR #606: C++: Added tests for host_buffer and improved device_buffer and host_buffer implementation
- PR #726: Updated RF docs and stress test
- PR #730: Update README and RF docs for 0.8
- PR #744: Random projections generating binomial on device. Fixing tests.
- PR #741: Update API docs for 0.8
- PR #754: Pickling of UMAP/KNN
- PR #753: Made PCA and TSVD picklable
- PR #746: LogisticRegression and QN API docstrings
- PR #820: Updating DEVELOPER GUIDE threading guidelines

## Bug Fixes
- PR #584: Added missing virtual destructor to deviceAllocator and hostAllocator
- PR #620: C++: Removed old unit-test files in ml-prims
- PR #627: C++: Fixed dbscan crash issue filed in 613
- PR #640: Remove setuptools from conda run dependency
- PR #646: Update link in contributing.md
- PR #649: Bug fix to LinAlg::reduce_rows_by_key prim filed in issue #648
- PR #666: fixes to gitutils.py to resolve both string decode and handling of uncommitted files
- PR #676: Fix template parameters in `bernoulli()` implementation.
- PR #685: Make CuPy optional to avoid nccl conda package conflicts
- PR #687: prims: updated tolerance for reduce_cols_by_key unit-tests
- PR #689: Removing extra prints from NearestNeighbors cython
- PR #718: Bug fix for DBSCAN and increasing batch size of sgd
- PR #719: Adding additional checks for dtype of the data
- PR #736: Bug fix for RF wrapper and .cu print function
- PR #547: Fixed issue if C++ compiler is specified via CXX during configure.
- PR #759: Configure Sphinx to render params correctly
- PR #762: Apply threshold to remove flakiness of UMAP tests.
- PR #768: Fixing memory bug from stateless refactor
- PR #782: Nearest neighbors checking properly whether memory should be freed
- PR #783: UMAP was using wrong size for knn computation
- PR #776: Hotfix for self.variables in RF
- PR #777: Fix numpy input bug
- PR #784: Fix jit of shuffle_idx python function
- PR #790: Fix rows_sample input type for RF
- PR #793: Fix for dtype conversion utility for numba arrays without cupy installed
- PR #806: Add a seed for sklearn model in RF test file
- PR #843: Rf quantile fix

# cuML 0.7.0 (10 May 2019)

## New Features

- PR #405: Quasi-Newton GLM Solvers
- PR #277: Add row- and column-wise weighted mean primitive
- PR #424: Add a grid-sync struct for inter-block synchronization
- PR #430: Add R-Squared Score to ml primitives
- PR #463: Add matrix gather to ml primitives
- PR #435: Expose cumlhandle in cython + developer guide
- PR #455: Remove default-stream arguement across ml-prims and cuML
- PR #375: cuml cpp shared library renamed to libcuml++.so
- PR #460: Random Forest & Decision Trees (Single-GPU, Classification)
- PR #491: Add doxygen build target for ml-prims
- PR #505: Add R-Squared Score to python interface
- PR #507: Add coordinate descent for lasso and elastic-net
- PR #511: Add a minmax ml-prim
- PR #516: Added Trustworthiness score feature
- PR #520: Add local build script to mimic gpuCI
- PR #503: Add column-wise matrix sort primitive
- PR #525: Add docs build script to cuML
- PR #528: Remove current KMeans and replace it with a new single GPU implementation built using ML primitives

## Improvements

- PR #481: Refactoring Quasi-Newton to use cumlHandle
- PR #467: Added validity check on cumlHandle_t
- PR #461: Rewrote permute and added column major version
- PR #440: README updates
- PR #295: Improve build-time and the interface e.g., enable bool-OutType, for distance()
- PR #390: Update docs version
- PR #272: Add stream parameters to cublas and cusolver wrapper functions
- PR #447: Added building and running mlprims tests to CI
- PR #445: Lower dbscan memory usage by computing adjacency matrix directly
- PR #431: Add support for fancy iterator input types to LinAlg::reduce_rows_by_key
- PR #394: Introducing cumlHandle API to dbscan and add example
- PR #500: Added CI check for black listed CUDA Runtime API calls
- PR #475: exposing cumlHandle for dbscan from python-side
- PR #395: Edited the CONTRIBUTING.md file
- PR #407: Test files to run stress, correctness and unit tests for cuml algos
- PR #512: generic copy method for copying buffers between device/host
- PR #533: Add cudatoolkit conda dependency
- PR #524: Use cmake find blas and find lapack to pass configure options to faiss
- PR #527: Added notes on UMAP differences from reference implementation
- PR #540: Use latest release version in update-version CI script
- PR #552: Re-enable assert in kmeans tests with xfail as needed
- PR #581: Add shared memory fast col major to row major function back with bound checks
- PR #592: More efficient matrix copy/reverse methods
- PR #721: Added pickle tests for DBSCAN and Random Projections

## Bug Fixes

- PR #334: Fixed segfault in `ML::cumlHandle_impl::destroyResources`
- PR #349: Developer guide clarifications for cumlHandle and cumlHandle_impl
- PR #398: Fix CI scripts to allow nightlies to be uploaded
- PR #399: Skip PCA tests to allow CI to run with driver 418
- PR #422: Issue in the PCA tests was solved and CI can run with driver 418
- PR #409: Add entry to gitmodules to ignore build artifacts
- PR #412: Fix for svdQR function in ml-prims
- PR #438: Code that depended on FAISS was building everytime.
- PR #358: Fixed an issue when switching streams on MLCommon::device_buffer and MLCommon::host_buffer
- PR #434: Fixing bug in CSR tests
- PR #443: Remove defaults channel from ci scripts
- PR #384: 64b index arithmetic updates to the kernels inside ml-prims
- PR #459: Fix for runtime library path of pip package
- PR #464: Fix for C++11 destructor warning in qn
- PR #466: Add support for column-major in LinAlg::*Norm methods
- PR #465: Fixing deadlock issue in GridSync due to consecutive sync calls
- PR #468: Fix dbscan example build failure
- PR #470: Fix resource leakage in Kalman filter python wrapper
- PR #473: Fix gather ml-prim test for change in rng uniform API
- PR #477: Fixes default stream initialization in cumlHandle
- PR #480: Replaced qn_fit() declaration with #include of file containing definition to fix linker error
- PR #495: Update cuDF and RMM versions in GPU ci test scripts
- PR #499: DEVELOPER_GUIDE.md: fixed links and clarified ML::detail::streamSyncer example
- PR #506: Re enable ml-prim tests in CI
- PR #508: Fix for an error with default argument in LinAlg::meanSquaredError
- PR #519: README.md Updates and adding BUILD.md back
- PR #526: Fix the issue of wrong results when fit and transform of PCA are called separately
- PR #531: Fixing missing arguments in updateDevice() for RF
- PR #543: Exposing dbscan batch size through cython API and fixing broken batching
- PR #551: Made use of ZLIB_LIBRARIES consistent between ml_test and ml_mg_test
- PR #557: Modified CI script to run cuML tests before building mlprims and removed lapack flag
- PR #578: Updated Readme.md to add lasso and elastic-net
- PR #580: Fixing cython garbage collection bug in KNN
- PR #577: Use find libz in prims cmake
- PR #594: fixed cuda-memcheck mean_center test failures


# cuML 0.6.1 (09 Apr 2019)

## Bug Fixes

- PR #462 Runtime library path fix for cuML pip package


# cuML 0.6.0 (22 Mar 2019)

## New Features

- PR #249: Single GPU Stochastic Gradient Descent for linear regression, logistic regression, and linear svm with L1, L2, and elastic-net penalties.
- PR #247: Added "proper" CUDA API to cuML
- PR #235: NearestNeighbors MG Support
- PR #261: UMAP Algorithm
- PR #290: NearestNeighbors numpy MG Support
- PR #303: Reusable spectral embedding / clustering
- PR #325: Initial support for single process multi-GPU OLS and tSVD
- PR #271: Initial support for hyperparameter optimization with dask for many models

## Improvements

- PR #144: Dockerfile update and docs for LinearRegression and Kalman Filter.
- PR #168: Add /ci/gpu/build.sh file to cuML
- PR #167: Integrating full-n-final ml-prims repo inside cuml
- PR #198: (ml-prims) Removal of *MG calls + fixed a bug in permute method
- PR #194: Added new ml-prims for supporting LASSO regression.
- PR #114: Building faiss C++ api into libcuml
- PR #64: Using FAISS C++ API in cuML and exposing bindings through cython
- PR #208: Issue ml-common-3: Math.h: swap thrust::for_each with binaryOp,unaryOp
- PR #224: Improve doc strings for readable rendering with readthedocs
- PR #209: Simplify README.md, move build instructions to BUILD.md
- PR #218: Fix RNG to use given seed and adjust RNG test tolerances.
- PR #225: Support for generating random integers
- PR #215: Refactored LinAlg::norm to Stats::rowNorm and added Stats::colNorm
- PR #234: Support for custom output type and passing index value to main_op in *Reduction kernels
- PR #230: Refactored the cuda_utils header
- PR #236: Refactored cuml python package structure to be more sklearn like
- PR #232: Added reduce_rows_by_key
- PR #246: Support for 2 vectors in the matrix vector operator
- PR #244: Fix for single GPU OLS and Ridge to support one column training data
- PR #271: Added get_params and set_params functions for linear and ridge regression
- PR #253: Fix for issue #250-reduce_rows_by_key failed memcheck for small nkeys
- PR #269: LinearRegression, Ridge Python docs update and cleaning
- PR #322: set_params updated
- PR #237: Update build instructions
- PR #275: Kmeans use of faster gpu_matrix
- PR #288: Add n_neighbors to NearestNeighbors constructor
- PR #302: Added FutureWarning for deprecation of current kmeans algorithm
- PR #312: Last minute cleanup before release
- PR #315: Documentation updating and enhancements
- PR #330: Added ignored argument to pca.fit_transform to map to sklearn's implemenation
- PR #342: Change default ABI to ON
- PR #572: Pulling DBSCAN components into reusable primitives


## Bug Fixes

- PR #193: Fix AttributeError in PCA and TSVD
- PR #211: Fixing inconsistent use of proper batch size calculation in DBSCAN
- PR #202: Adding back ability for users to define their own BLAS
- PR #201: Pass CMAKE CUDA path to faiss/configure script
- PR #200 Avoid using numpy via cimport in KNN
- PR #228: Bug fix: LinAlg::unaryOp with 0-length input
- PR #279: Removing faiss-gpu references in README
- PR #321: Fix release script typo
- PR #327: Update conda requirements for version 0.6 requirements
- PR #352: Correctly calculating numpy chunk sizing for kNN
- PR #345: Run python import as part of package build to trigger compilation
- PR #347: Lowering memory usage of kNN.
- PR #355: Fixing issues with very large numpy inputs to SPMG OLS and tSVD.
- PR #357: Removing FAISS requirement from README
- PR #362: Fix for matVecOp crashing on large input sizes
- PR #366: Index arithmetic issue fix with TxN_t class
- PR #376: Disabled kmeans tests since they are currently too sensitive (see #71)
- PR #380: Allow arbitrary data size on ingress for numba_utils.row_matrix
- PR #385: Fix for long import cuml time in containers and fix for setup_pip
- PR #630: Fixing a missing kneighbors in nearest neighbors python proxy

# cuML 0.5.1 (05 Feb 2019)

## Bug Fixes

- PR #189 Avoid using numpy via cimport to prevent ABI issues in Cython compilation


# cuML 0.5.0 (28 Jan 2019)

## New Features

- PR #66: OLS Linear Regression
- PR #44: Distance calculation ML primitives
- PR #69: Ridge (L2 Regularized) Linear Regression
- PR #103: Linear Kalman Filter
- PR #117: Pip install support
- PR #64: Device to device support from cuML device pointers into FAISS

## Improvements

- PR #56: Make OpenMP optional for building
- PR #67: Github issue templates
- PR #44: Refactored DBSCAN to use ML primitives
- PR #91: Pytest cleanup and sklearn toyset datasets based pytests for kmeans and dbscan
- PR #75: C++ example to use kmeans
- PR #117: Use cmake extension to find any zlib installed in system
- PR #94: Add cmake flag to set ABI compatibility
- PR #139: Move thirdparty submodules to root and add symlinks to new locations
- PR #151: Replace TravisCI testing and conda pkg builds with gpuCI
- PR #164: Add numba kernel for faster column to row major transform
- PR #114: Adding FAISS to cuml build

## Bug Fixes

- PR #48: CUDA 10 compilation warnings fix
- PR #51: Fixes to Dockerfile and docs for new build system
- PR #72: Fixes for GCC 7
- PR #96: Fix for kmeans stack overflow with high number of clusters
- PR #105: Fix for AttributeError in kmeans fit method
- PR #113: Removed old  glm python/cython files
- PR #118: Fix for AttributeError in kmeans predict method
- PR #125: Remove randomized solver option from PCA python bindings


# cuML 0.4.0 (05 Dec 2018)

## New Features

## Improvements

- PR #42: New build system: separation of libcuml.so and cuml python package
- PR #43: Added changelog.md

## Bug Fixes


# cuML 0.3.0 (30 Nov 2018)

## New Features

- PR #33: Added ability to call cuML algorithms using numpy arrays

## Improvements

- PR #24: Fix references of python package from cuML to cuml and start using versioneer for better versioning
- PR #40: Added support for refactored cuDF 0.3.0, updated Conda files
- PR #33: Major python test cleaning, all tests pass with cuDF 0.2.0 and 0.3.0. Preparation for new build system
- PR #34: Updated batch count calculation logic in DBSCAN
- PR #35: Beginning of DBSCAN refactor to use cuML mlprims and general improvements

## Bug Fixes

- PR #30: Fixed batch size bug in DBSCAN that caused crash. Also fixed various locations for potential integer overflows
- PR #28: Fix readthedocs build documentation
- PR #29: Fix pytests for cuml name change from cuML
- PR #33: Fixed memory bug that would cause segmentation faults due to numba releasing memory before it was used. Also fixed row major/column major bugs for different algorithms
- PR #36: Fix kmeans gtest to use device data
- PR #38: cuda\_free bug removed that caused google tests to sometimes pass and sometimes fail randomly
- PR #39: Updated cmake to correctly link with CUDA libraries, add CUDA runtime linking and include source files in compile target

# cuML 0.2.0 (02 Nov 2018)

## New Features

- PR #11: Kmeans algorithm added
- PR #7: FAISS KNN wrapper added
- PR #21: Added Conda install support

## Improvements

- PR #15: Added compatibility with cuDF (from prior pyGDF)
- PR #13: Added FAISS to Dockerfile
- PR #21: Added TravisCI build system for CI and Conda builds

## Bug Fixes

- PR #4: Fixed explained variance bug in TSVD
- PR #5: Notebook bug fixes and updated results


# cuML 0.1.0

Initial release including PCA, TSVD, DBSCAN, ml-prims and cython wrappers<|MERGE_RESOLUTION|>--- conflicted
+++ resolved
@@ -3,11 +3,8 @@
 ## New Features
 - PR #1655: Adds python bindings for homogeneity score
 - PR #1687: Adds python bindings for mutual info score
-<<<<<<< HEAD
 - PR #1704: Adds python bindings for completeness score
-=======
 - PR #1742: Mean squared error implementation with cupy
->>>>>>> 72bec3de
 - PR #1635: cuML Array shim and configurable output added to cluster methods
 - PR #1586: Seasonal ARIMA
 - PR #1683: cuml.dask make_regression
