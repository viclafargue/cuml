# cuML 0.9.0 (Date TBD)

## New Features

- PR #894: Convert RF to treelite format
- PR #826: Jones transformation of params for ARIMA models timeSeries ml-prim
- PR #697: Silhouette Score metric ml-prim
- PR #674: KL Divergence metric ml-prim
- PR #787: homogeneity, completeness and v-measure metrics ml-prim
- PR #711: Mutual Information metric ml-prim
- PR #724: Entropy metric ml-prim
- PR #766: Expose score method based on inertia for KMeans
- PR #816: Added inverse_transform() for LabelEncoder
- PR #789: prims: sampling without replacement
- PR #813: prims: Col major istance prim
- PR #635: Random Forest & Decision Tree Regression (Single-GPU)
- PR #819: Forest Inferencing Library (FIL)
- PR #829: C++: enable nvtx ranges
- PR #835: Holt-Winters algorithm
- PR #837: treelite for decision forest exchange format
- PR #871: Wrapper for FIL
- PR #870: make_blobs python function
- PR #881: wrappers for accuracy_score and adjusted_rand_score functions
- PR #840: Dask RF classification and regression
- PR #870: make_blobs python function
- PR #879: import of treelite models to FIL
- PR #892: General Gram matrices prim
- PR #883: Adding MNMG Kmeans
- PR #930: Dask RF
- PR #882: TSNE - T-Distributed Stochastic Neighbourhood Embedding
- PR #926: Wrapper for FIL
- PR #960: Enable using libcumlprims for MG algorithms/prims

## Improvements
- PR #822: build: build.sh update to club all make targets together
- PR #807: Added development conda yml files
- PR #840: Require cmake >= 3.14
- PR #832: Stateless Decision Tree and Random Forest API
- PR #857: Small modifications to comms for utilizing IB w/ Dask
- PR #851: Random forest Stateless API wrappers
<<<<<<< HEAD
- PR #1009: Fix references to notebooks-contrib
=======
- PR #865: High Performance RF
- PR #895: Pretty prints arguments!
- PR #920: Add an empty marker kernel for tracing purposes
- PR #915: syncStream added to cumlCommunicator
- PR #922: Random Forest support in FIL
- PR #911: Update headers to credit CannyLabs BH TSNE implementation
- PR #918: Streamline CUDA_REL environment variable
- PR #924: kmeans: updated APIs to be stateless, refactored code for mnmg support
- PR #950: global_bias support in FIL
- PR #773: Significant improvements to input checking of all classes and common input API for Python
- PR #957: Adding docs to RF & KMeans MNMG. Small fixes for release
- PR #965: Making dask-ml a hard dependency
- PR #976: Update api.rst for new 0.9 classes
- PR #973: Use cudaDeviceGetAttribute instead of relying on cudaDeviceProp object being passed
- PR #978: Update README for 0.9
>>>>>>> a7299ac8

## Bug Fixes

- PR #923: Fix misshapen level/trend/season HoltWinters output
- PR #831: Update conda package dependencies to cudf 0.9
- PR #772: Add missing cython headers to SGD and CD
- PR #849: PCA no attribute trans_input_ transform bug fix
- PR #869: Removing incorrect information from KNN Docs
- PR #885: libclang installation fix for GPUCI
- PR #896: Fix typo in comms build instructions
- PR #921: Fix build scripts using incorrect cudf version
- PR #928: TSNE Stability Adjustments
- PR #934: Cache cudaDeviceProp in cumlHandle for perf reasons
- PR #932: Change default param value for RF classifier
- PR #949: Fix dtype conversion tests for unsupported cudf dtypes
- PR #908: Fix local build generated file ownerships
- PR #983: Change RF max_depth default to 16
- PR #987: Change default values for knn
- PR #988: Switch to exact tsne
- PR #991: Cleanup python code in cuml.dask.cluster
- PR #996: ucx_initialized being properly set in CommsContext

# cuML 0.8.0 (27 June 2019)

## New Features

- PR #652: Adjusted Rand Index metric ml-prim
- PR #679: Class label manipulation ml-prim
- PR #636: Rand Index metric ml-prim
- PR #515: Added Random Projection feature
- PR #504: Contingency matrix ml-prim
- PR #644: Add train_test_split utility for cuDF dataframes
- PR #612: Allow Cuda Array Interface, Numba inputs and input code refactor
- PR #641: C: Separate C-wrapper library build to generate libcuml.so
- PR #631: Add nvcategory based ordinal label encoder
- PR #681: Add MBSGDClassifier and MBSGDRegressor classes around SGD
- PR #705: Quasi Newton solver and LogisticRegression Python classes
- PR #670: Add test skipping functionality to build.sh
- PR #678: Random Forest Python class
- PR #684: prims: make_blobs primitive
- PR #673: prims: reduce cols by key primitive
- PR #812: Add cuML Communications API & consolidate Dask cuML

## Improvements

- PR #597: C++ cuML and ml-prims folder refactor
- PR #590: QN Recover from numeric errors
- PR #482: Introduce cumlHandle for pca and tsvd
- PR #573: Remove use of unnecessary cuDF column and series copies
- PR #601: Cython PEP8 cleanup and CI integration
- PR #596: Introduce cumlHandle for ols and ridge
- PR #579: Introduce cumlHandle for cd and sgd, and propagate C++ errors in cython level for cd and sgd
- PR #604: Adding cumlHandle to kNN, spectral methods, and UMAP
- PR #616: Enable clang-format for enforcing coding style
- PR #618: CI: Enable copyright header checks
- PR #622: Updated to use 0.8 dependencies
- PR #626: Added build.sh script, updated CI scripts and documentation
- PR #633: build: Auto-detection of GPU_ARCHS during cmake
- PR #650: Moving brute force kNN to prims. Creating stateless kNN API.
- PR #662: C++: Bulk clang-format updates
- PR #671: Added pickle pytests and correct pickling of Base class
- PR #675: atomicMin/Max(float, double) with integer atomics and bit flipping
- PR #677: build: 'deep-clean' to build.sh to clean faiss build as well
- PR #683: Use stateless c++ API in KNN so that it can be pickled properly
- PR #686: Use stateless c++ API in UMAP so that it can be pickled properly
- PR #695: prims: Refactor pairwise distance
- PR #707: Added stress test and updated documentation for RF
- PR #701: Added emacs temporary file patterns to .gitignore
- PR #606: C++: Added tests for host_buffer and improved device_buffer and host_buffer implementation
- PR #726: Updated RF docs and stress test
- PR #730: Update README and RF docs for 0.8
- PR #744: Random projections generating binomial on device. Fixing tests.
- PR #741: Update API docs for 0.8
- PR #754: Pickling of UMAP/KNN
- PR #753: Made PCA and TSVD picklable
- PR #746: LogisticRegression and QN API docstrings

## Bug Fixes
- PR #584: Added missing virtual destructor to deviceAllocator and hostAllocator
- PR #620: C++: Removed old unit-test files in ml-prims
- PR #627: C++: Fixed dbscan crash issue filed in 613
- PR #640: Remove setuptools from conda run dependency
- PR #646: Update link in contributing.md
- PR #649: Bug fix to LinAlg::reduce_rows_by_key prim filed in issue #648
- PR #666: fixes to gitutils.py to resolve both string decode and handling of uncommitted files
- PR #676: Fix template parameters in `bernoulli()` implementation.
- PR #685: Make CuPy optional to avoid nccl conda package conflicts
- PR #687: prims: updated tolerance for reduce_cols_by_key unit-tests
- PR #689: Removing extra prints from NearestNeighbors cython
- PR #718: Bug fix for DBSCAN and increasing batch size of sgd
- PR #719: Adding additional checks for dtype of the data
- PR #736: Bug fix for RF wrapper and .cu print function
- PR #547: Fixed issue if C++ compiler is specified via CXX during configure.
- PR #759: Configure Sphinx to render params correctly
- PR #762: Apply threshold to remove flakiness of UMAP tests.
- PR #768: Fixing memory bug from stateless refactor
- PR #782: Nearest neighbors checking properly whether memory should be freed
- PR #783: UMAP was using wrong size for knn computation
- PR #776: Hotfix for self.variables in RF
- PR #777: Fix numpy input bug
- PR #784: Fix jit of shuffle_idx python function
- PR #790: Fix rows_sample input type for RF
- PR #793: Fix for dtype conversion utility for numba arrays without cupy installed
- PR #806: Add a seed for sklearn model in RF test file
- PR #843: Rf quantile fix

# cuML 0.7.0 (10 May 2019)

## New Features

- PR #405: Quasi-Newton GLM Solvers
- PR #277: Add row- and column-wise weighted mean primitive
- PR #424: Add a grid-sync struct for inter-block synchronization
- PR #430: Add R-Squared Score to ml primitives
- PR #463: Add matrix gather to ml primitives
- PR #435: Expose cumlhandle in cython + developer guide
- PR #455: Remove default-stream arguement across ml-prims and cuML
- PR #375: cuml cpp shared library renamed to libcuml++.so
- PR #460: Random Forest & Decision Trees (Single-GPU, Classification)
- PR #491: Add doxygen build target for ml-prims
- PR #505: Add R-Squared Score to python interface
- PR #507: Add coordinate descent for lasso and elastic-net
- PR #511: Add a minmax ml-prim
- PR #516: Added Trustworthiness score feature
- PR #520: Add local build script to mimic gpuCI
- PR #503: Add column-wise matrix sort primitive
- PR #525: Add docs build script to cuML
- PR #528: Remove current KMeans and replace it with a new single GPU implementation built using ML primitives

## Improvements

- PR #481: Refactoring Quasi-Newton to use cumlHandle
- PR #467: Added validity check on cumlHandle_t
- PR #461: Rewrote permute and added column major version
- PR #440: README updates
- PR #295: Improve build-time and the interface e.g., enable bool-OutType, for distance()
- PR #390: Update docs version
- PR #272: Add stream parameters to cublas and cusolver wrapper functions
- PR #447: Added building and running mlprims tests to CI
- PR #445: Lower dbscan memory usage by computing adjacency matrix directly
- PR #431: Add support for fancy iterator input types to LinAlg::reduce_rows_by_key
- PR #394: Introducing cumlHandle API to dbscan and add example
- PR #500: Added CI check for black listed CUDA Runtime API calls
- PR #475: exposing cumlHandle for dbscan from python-side
- PR #395: Edited the CONTRIBUTING.md file
- PR #407: Test files to run stress, correctness and unit tests for cuml algos
- PR #512: generic copy method for copying buffers between device/host
- PR #533: Add cudatoolkit conda dependency
- PR #524: Use cmake find blas and find lapack to pass configure options to faiss
- PR #527: Added notes on UMAP differences from reference implementation
- PR #540: Use latest release version in update-version CI script
- PR #552: Re-enable assert in kmeans tests with xfail as needed
- PR #581: Add shared memory fast col major to row major function back with bound checks
- PR #592: More efficient matrix copy/reverse methods
- PR #721: Added pickle tests for DBSCAN and Random Projections

## Bug Fixes

- PR #334: Fixed segfault in `ML::cumlHandle_impl::destroyResources`
- PR #349: Developer guide clarifications for cumlHandle and cumlHandle_impl
- PR #398: Fix CI scripts to allow nightlies to be uploaded
- PR #399: Skip PCA tests to allow CI to run with driver 418
- PR #422: Issue in the PCA tests was solved and CI can run with driver 418
- PR #409: Add entry to gitmodules to ignore build artifacts
- PR #412: Fix for svdQR function in ml-prims
- PR #438: Code that depended on FAISS was building everytime.
- PR #358: Fixed an issue when switching streams on MLCommon::device_buffer and MLCommon::host_buffer
- PR #434: Fixing bug in CSR tests
- PR #443: Remove defaults channel from ci scripts
- PR #384: 64b index arithmetic updates to the kernels inside ml-prims
- PR #459: Fix for runtime library path of pip package
- PR #464: Fix for C++11 destructor warning in qn
- PR #466: Add support for column-major in LinAlg::*Norm methods
- PR #465: Fixing deadlock issue in GridSync due to consecutive sync calls
- PR #468: Fix dbscan example build failure
- PR #470: Fix resource leakage in Kalman filter python wrapper
- PR #473: Fix gather ml-prim test for change in rng uniform API
- PR #477: Fixes default stream initialization in cumlHandle
- PR #480: Replaced qn_fit() declaration with #include of file containing definition to fix linker error
- PR #495: Update cuDF and RMM versions in GPU ci test scripts
- PR #499: DEVELOPER_GUIDE.md: fixed links and clarified ML::detail::streamSyncer example
- PR #506: Re enable ml-prim tests in CI
- PR #508: Fix for an error with default argument in LinAlg::meanSquaredError
- PR #519: README.md Updates and adding BUILD.md back
- PR #526: Fix the issue of wrong results when fit and transform of PCA are called separately
- PR #531: Fixing missing arguments in updateDevice() for RF
- PR #543: Exposing dbscan batch size through cython API and fixing broken batching
- PR #551: Made use of ZLIB_LIBRARIES consistent between ml_test and ml_mg_test
- PR #557: Modified CI script to run cuML tests before building mlprims and removed lapack flag
- PR #578: Updated Readme.md to add lasso and elastic-net
- PR #580: Fixing cython garbage collection bug in KNN
- PR #577: Use find libz in prims cmake
- PR #594: fixed cuda-memcheck mean_center test failures


# cuML 0.6.1 (09 Apr 2019)

## Bug Fixes

- PR #462 Runtime library path fix for cuML pip package


# cuML 0.6.0 (22 Mar 2019)

## New Features

- PR #249: Single GPU Stochastic Gradient Descent for linear regression, logistic regression, and linear svm with L1, L2, and elastic-net penalties.
- PR #247: Added "proper" CUDA API to cuML
- PR #235: NearestNeighbors MG Support
- PR #261: UMAP Algorithm
- PR #290: NearestNeighbors numpy MG Support
- PR #303: Reusable spectral embedding / clustering
- PR #325: Initial support for single process multi-GPU OLS and tSVD
- PR #271: Initial support for hyperparameter optimization with dask for many models

## Improvements

- PR #144: Dockerfile update and docs for LinearRegression and Kalman Filter.
- PR #168: Add /ci/gpu/build.sh file to cuML
- PR #167: Integrating full-n-final ml-prims repo inside cuml
- PR #198: (ml-prims) Removal of *MG calls + fixed a bug in permute method
- PR #194: Added new ml-prims for supporting LASSO regression.
- PR #114: Building faiss C++ api into libcuml
- PR #64: Using FAISS C++ API in cuML and exposing bindings through cython
- PR #208: Issue ml-common-3: Math.h: swap thrust::for_each with binaryOp,unaryOp
- PR #224: Improve doc strings for readable rendering with readthedocs
- PR #209: Simplify README.md, move build instructions to BUILD.md
- PR #218: Fix RNG to use given seed and adjust RNG test tolerances.
- PR #225: Support for generating random integers
- PR #215: Refactored LinAlg::norm to Stats::rowNorm and added Stats::colNorm
- PR #234: Support for custom output type and passing index value to main_op in *Reduction kernels
- PR #230: Refactored the cuda_utils header
- PR #236: Refactored cuml python package structure to be more sklearn like
- PR #232: Added reduce_rows_by_key
- PR #246: Support for 2 vectors in the matrix vector operator
- PR #244: Fix for single GPU OLS and Ridge to support one column training data
- PR #271: Added get_params and set_params functions for linear and ridge regression
- PR #253: Fix for issue #250-reduce_rows_by_key failed memcheck for small nkeys
- PR #269: LinearRegression, Ridge Python docs update and cleaning
- PR #322: set_params updated
- PR #237: Update build instructions
- PR #275: Kmeans use of faster gpu_matrix
- PR #288: Add n_neighbors to NearestNeighbors constructor
- PR #302: Added FutureWarning for deprecation of current kmeans algorithm
- PR #312: Last minute cleanup before release
- PR #315: Documentation updating and enhancements
- PR #330: Added ignored argument to pca.fit_transform to map to sklearn's implemenation
- PR #342: Change default ABI to ON
- PR #572: Pulling DBSCAN components into reusable primitives


## Bug Fixes

- PR #193: Fix AttributeError in PCA and TSVD
- PR #211: Fixing inconsistent use of proper batch size calculation in DBSCAN
- PR #202: Adding back ability for users to define their own BLAS
- PR #201: Pass CMAKE CUDA path to faiss/configure script
- PR #200 Avoid using numpy via cimport in KNN
- PR #228: Bug fix: LinAlg::unaryOp with 0-length input
- PR #279: Removing faiss-gpu references in README
- PR #321: Fix release script typo
- PR #327: Update conda requirements for version 0.6 requirements
- PR #352: Correctly calculating numpy chunk sizing for kNN
- PR #345: Run python import as part of package build to trigger compilation
- PR #347: Lowering memory usage of kNN.
- PR #355: Fixing issues with very large numpy inputs to SPMG OLS and tSVD.
- PR #357: Removing FAISS requirement from README
- PR #362: Fix for matVecOp crashing on large input sizes
- PR #366: Index arithmetic issue fix with TxN_t class
- PR #376: Disabled kmeans tests since they are currently too sensitive (see #71)
- PR #380: Allow arbitrary data size on ingress for numba_utils.row_matrix
- PR #385: Fix for long import cuml time in containers and fix for setup_pip
- PR #630: Fixing a missing kneighbors in nearest neighbors python proxy

# cuML 0.5.1 (05 Feb 2019)

## Bug Fixes

- PR #189 Avoid using numpy via cimport to prevent ABI issues in Cython compilation


# cuML 0.5.0 (28 Jan 2019)

## New Features

- PR #66: OLS Linear Regression
- PR #44: Distance calculation ML primitives
- PR #69: Ridge (L2 Regularized) Linear Regression
- PR #103: Linear Kalman Filter
- PR #117: Pip install support
- PR #64: Device to device support from cuML device pointers into FAISS

## Improvements

- PR #56: Make OpenMP optional for building
- PR #67: Github issue templates
- PR #44: Refactored DBSCAN to use ML primitives
- PR #91: Pytest cleanup and sklearn toyset datasets based pytests for kmeans and dbscan
- PR #75: C++ example to use kmeans
- PR #117: Use cmake extension to find any zlib installed in system
- PR #94: Add cmake flag to set ABI compatibility
- PR #139: Move thirdparty submodules to root and add symlinks to new locations
- PR #151: Replace TravisCI testing and conda pkg builds with gpuCI
- PR #164: Add numba kernel for faster column to row major transform
- PR #114: Adding FAISS to cuml build

## Bug Fixes

- PR #48: CUDA 10 compilation warnings fix
- PR #51: Fixes to Dockerfile and docs for new build system
- PR #72: Fixes for GCC 7
- PR #96: Fix for kmeans stack overflow with high number of clusters
- PR #105: Fix for AttributeError in kmeans fit method
- PR #113: Removed old  glm python/cython files
- PR #118: Fix for AttributeError in kmeans predict method
- PR #125: Remove randomized solver option from PCA python bindings


# cuML 0.4.0 (05 Dec 2018)

## New Features

## Improvements

- PR #42: New build system: separation of libcuml.so and cuml python package
- PR #43: Added changelog.md

## Bug Fixes


# cuML 0.3.0 (30 Nov 2018)

## New Features

- PR #33: Added ability to call cuML algorithms using numpy arrays

## Improvements

- PR #24: Fix references of python package from cuML to cuml and start using versioneer for better versioning
- PR #40: Added support for refactored cuDF 0.3.0, updated Conda files
- PR #33: Major python test cleaning, all tests pass with cuDF 0.2.0 and 0.3.0. Preparation for new build system
- PR #34: Updated batch count calculation logic in DBSCAN
- PR #35: Beginning of DBSCAN refactor to use cuML mlprims and general improvements

## Bug Fixes

- PR #30: Fixed batch size bug in DBSCAN that caused crash. Also fixed various locations for potential integer overflows
- PR #28: Fix readthedocs build documentation
- PR #29: Fix pytests for cuml name change from cuML
- PR #33: Fixed memory bug that would cause segmentation faults due to numba releasing memory before it was used. Also fixed row major/column major bugs for different algorithms
- PR #36: Fix kmeans gtest to use device data
- PR #38: cuda\_free bug removed that caused google tests to sometimes pass and sometimes fail randomly
- PR #39: Updated cmake to correctly link with CUDA libraries, add CUDA runtime linking and include source files in compile target

# cuML 0.2.0 (02 Nov 2018)

## New Features

- PR #11: Kmeans algorithm added
- PR #7: FAISS KNN wrapper added
- PR #21: Added Conda install support

## Improvements

- PR #15: Added compatibility with cuDF (from prior pyGDF)
- PR #13: Added FAISS to Dockerfile
- PR #21: Added TravisCI build system for CI and Conda builds

## Bug Fixes

- PR #4: Fixed explained variance bug in TSVD
- PR #5: Notebook bug fixes and updated results


# cuML 0.1.0

Initial release including PCA, TSVD, DBSCAN, ml-prims and cython wrappers<|MERGE_RESOLUTION|>--- conflicted
+++ resolved
@@ -38,9 +38,6 @@
 - PR #832: Stateless Decision Tree and Random Forest API
 - PR #857: Small modifications to comms for utilizing IB w/ Dask
 - PR #851: Random forest Stateless API wrappers
-<<<<<<< HEAD
-- PR #1009: Fix references to notebooks-contrib
-=======
 - PR #865: High Performance RF
 - PR #895: Pretty prints arguments!
 - PR #920: Add an empty marker kernel for tracing purposes
@@ -56,7 +53,7 @@
 - PR #976: Update api.rst for new 0.9 classes
 - PR #973: Use cudaDeviceGetAttribute instead of relying on cudaDeviceProp object being passed
 - PR #978: Update README for 0.9
->>>>>>> a7299ac8
+- PR #1009: Fix references to notebooks-contrib
 
 ## Bug Fixes
 
