--- conflicted
+++ resolved
@@ -1,6 +1,7 @@
 # cuML 0.18.0 (Date TBD)
 
 ## New Features
+- PR #2780: Multiple KNN strategies
 
 ## Improvements
 
@@ -9,14 +10,10 @@
 # cuML 0.17.0 (Date TBD)
 
 ## New Features
-<<<<<<< HEAD
-- PR #2780: Multiple KNN strategies
-=======
 - PR #3160: Least Angle Regression (experimental)
 - PR #2659: Add initial max inner product sparse knn
 - PR #2836: Refactor UMAP to accept sparse inputs
 - PR #3126: Experimental versions of GPU accelerated Kernel and Permutation SHAP
->>>>>>> 54ea23c3
 
 ## Improvements
 - PR #3077: Improve runtime for test_kmeans
