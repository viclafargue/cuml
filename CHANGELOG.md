# cuML 0.14.0 (Date TBD)

## New Features
- PR #1980: prim: added a new write-only unary op prim
- PR #1867: C++: add logging interface support in cuML based spdlog
- PR #1902: Multi class inference in FIL C++ and importing multi-class forests from treelite
- PR #1906: UMAP MNMG
- PR #2074: SG and MNMG `make_classification`

## Improvements
- PR #1931: C++: enabled doxygen docs for all of the C++ codebase
- PR #1944: Support for dask_cudf.core.Series in _extract_partitions
- PR #1947: Cleaning up cmake
- PR #1927: Use Cython's `new_build_ext` (if available)
- PR #1946: Removed zlib dependency from cmake
- PR #1873: Remove usage of nvstring and nvcat from LabelEncoder
- PR #1968: Update SVC SVR with cuML Array
- PR #1972: updates to our flow to use conda-forge's clang and clang-tools packages
- PR #1974: Reduce ARIMA testing time
- PR #1984: Enable Ninja build
- PR #2016: Add capability to setup.py and build.sh to fully clean all cython build files and artifacts
- PR #2044: A cuda-memcheck helper wrapper for devs
- PR #2018: Using `cuml.dask.part_utils.extract_partitions` and removing similar, duplicated code
- PR #2019: Enable doxygen build in our nightly doc build CI script
- PR #1996: Cythonize in parallel
- PR #2032: Reduce number of tests for MBSGD to improve CI running time
- PR #2031: Encapsulating UCX-py interactions in singleton
- PR #2029: Add C++ ARIMA log-likelihood benchmark
- PR #2051: Reduce the time required to run dask pca and dask tsvd tests
- PR #1981: Using CumlArray in kNN and DistributedDataHandler in dask kNN
- PR #2053: Introduce verbosity level in C++ layer instead of boolean `verbose` flag
- PR #2047: Make internal streams non-blocking w.r.t. NULL stream
- PR #2048: Random forest testing speedup
- PR #2058: Use CumlArray in Random Projection
- PR #2062: Adding random state to UMAP mnmg tests
- PR #2064: Speed-up K-Means test
- PR #2015: Renaming .h to .cuh in solver, dbscan and svm
- PR #2080: Improved import of sparse FIL forests from treelite
- PR #2090: Upgrade C++ build to C++14 standard
- PR #2089: CI: enabled cuda-memcheck on ml-prims unit-tests during nightly build
- PR #2120: Speeding up dask RandomForest tests
- PR #1883: Use CumlArray in ARIMA

## Bug Fixes
- PR #1939: Fix syntax error in cuml.common.array
- PR #1941: Remove c++ cuda flag that was getting duplicated in CMake
- PR #1971: python: Correctly honor --singlegpu option and CUML_BUILD_PATH env variable
- PR #1969: Update libcumlprims to 0.14
- PR #1973: Add missing mg files for setup.py --singlegpu flag
- PR #1993: Set `umap_transform_reproducibility` tests to xfail
- PR #2017: Fixing memory issue in weak cc prim
- PR #2028: Skipping UMAP knn reproducibility tests until we figure out why its failing in CUDA 10.2
- PR #2024: Fixed cuda-memcheck errors with sample-without-replacement prim
- PR #1540: prims: support for custom math-type used for computation inside adjusted rand index prim
- PR #2077L dask-make blobs arguments to match sklearn
- PR #2078: Ignore negative cache indices in get_vecs
- PR #2084: Fixed cuda-memcheck errors with COO unit-tests
- PR #2087: Fixed cuda-memcheck errors with dispersion prim
<<<<<<< HEAD
- PR #2096: Fixed syntax error with nightly build command for memcheck unit-tests
=======
- PR #2115: Fixed contingency matrix prim unit-tests for computing correct golden values
>>>>>>> 4865710f
- PR #2107: Fix PCA transform
- PR #2109: input_to_cuml_array __cuda_array_interface__ bugfix
- PR #2117: cuDF __array__ exception small fixes

# cuML 0.13.0 (Date TBD)

## New Features
- PR #1777: Python bindings for entropy
- PR #1742: Mean squared error implementation with cupy
- PR #1817: Confusion matrix implementation with cupy (SNSG and MNMG)
- PR #1766: Mean absolute error implementation with cupy
- PR #1766: Mean squared log error implementation with cupy
- PR #1635: cuML Array shim and configurable output added to cluster methods
- PR #1586: Seasonal ARIMA
- PR #1683: cuml.dask make_regression
- PR #1689: Add framework for cuML Dask serializers
- PR #1709: Add `decision_function()` and `predict_proba()` for LogisticRegression
- PR #1714: Add `print_env.sh` file to gather important environment details
- PR #1750: LinearRegression CumlArray for configurable output
- PR #1767: Single GPU decomposition models configurable output
- PR #1646: Using FIL to predict in MNMG RF
- PR #1778: Make cuML Handle picklable
- PR #1738: cuml.dask refactor beginning and dask array input option for OLS, Ridge and KMeans
- PR #1874: Add predict_proba function to RF classifier
- PR #1815: Adding KNN parameter to UMAP
- PR #1978: Adding `predict_proba` function to dask RF

## Improvements
- PR #1644: Add `predict_proba()` for FIL binary classifier
- PR #1620: Pickling tests now automatically finds all model classes inheriting from cuml.Base
- PR #1637: Update to newer treelite version with XGBoost 1.0 compatibility
- PR #1632: Fix MBSGD models inheritance, they now inherits from cuml.Base
- PR #1628: Remove submodules from cuML
- PR #1755: Expose the build_treelite function for python
- PR #1649: Add the fil_sparse_format variable option to RF API
- PR #1647: storage_type=AUTO uses SPARSE for large models
- PR #1668: Update the warning statement thrown in RF when the seed is set but n_streams is not 1
- PR #1662: use of direct cusparse calls for coo2csr, instead of depending on nvgraph
- PR #1747: C++: dbscan performance improvements and cleanup
- PR #1697: Making trustworthiness batchable and using proper workspace
- PR #1721: Improving UMAP pytests
- PR #1717: Call `rmm_cupy_allocator` for CuPy allocations
- PR #1718: Import `using_allocator` from `cupy.cuda`
- PR #1723: Update RF Classifier to throw an exception for multi-class pickling
- PR #1726: Decorator to allocate CuPy arrays with RMM
- PR #1719: UMAP random seed reproducibility
- PR #1748: Test serializing `CumlArray` objects
- PR #1776: Refactoring pca/tsvd distributed
- PR #1762: Update CuPy requirement to 7
- PR #1768: C++: Different input and output types for add and subtract prims
- PR #1790: Add support for multiple seeding in k-means++
- PR #1805: Adding new Dask cuda serializers to naive bayes + a trivial perf update
- PR #1812: C++: bench: UMAP benchmark cases added
- PR #1795: Add capability to build CumlArray from bytearray/memoryview objects
- PR #1824: C++: improving the performance of UMAP algo
- PR #1816: Add ARIMA notebook
- PR #1856: Update docs for 0.13
- PR #1827: Add HPO demo Notebook
- PR #1825: `--nvtx` option in `build.sh`
- PR #1847: Update XGBoost version for CI
- PR #1837: Simplify cuML Array construction
- PR #1848: Rely on subclassing for cuML Array serialization
- PR #1866: Minimizing client memory pressure on Naive Bayes
- PR #1788: Removing complexity bottleneck in S-ARIMA
- PR #1891: Additional improvements to naive bayes tree reduction

## Bug Fixes
- PR #1835 : Fix calling default RF Classification always
- PT #1904: replace cub sort
- PR #1833: Fix depth issue in shallow RF regression estimators
- PR #1770: Warn that KalmanFilter is deprecated
- PR #1775: Allow CumlArray to work with inputs that have no 'strides' in array interface
- PR #1594: Train-test split is now reproducible
- PR #1590: Fix destination directory structure for run-clang-format.py
- PR #1611: Fixing pickling errors for KNN classifier and regressor
- PR #1617: Fixing pickling issues for SVC and SVR
- PR #1634: Fix title in KNN docs
- PR #1627: Adding a check for multi-class data in RF classification
- PR #1654: Skip treelite patch if its already been applied
- PR #1661: Fix nvstring variable name
- PR #1673: Using struct for caching dlsym state in communicator
- PR #1659: TSNE - introduce 'convert_dtype' and refactor class attr 'Y' to 'embedding_'
- PR #1672: Solver 'svd' in Linear and Ridge Regressors when n_cols=1
- PR #1670: Lasso & ElasticNet - cuml Handle added
- PR #1671: Update for accessing cuDF Series pointer
- PR #1652: Support XGBoost 1.0+ models in FIL
- PR #1702: Fix LightGBM-FIL validation test
- PR #1701: test_score kmeans test passing with newer cupy version
- PR #1706: Remove multi-class bug from QuasiNewton
- PR #1699: Limit CuPy to <7.2 temporarily
- PR #1708: Correctly deallocate cuML handles in Cython
- PR #1730: Fixes to KF for test stability (mainly in CUDA 10.2)
- PR #1729: Fixing naive bayes UCX serialization problem in fit()
- PR #1749: bug fix rf classifier/regressor on seg fault in bench
- PR #1751: Updated RF documentation
- PR #1765: Update the checks for using RF GPU predict
- PR #1787: C++: unit-tests to check for RF accuracy. As well as a bug fix to improve RF accuracy
- PR #1793: Updated fil pyx to solve memory leakage issue
- PR #1810: Quickfix - chunkage in dask make_regression
- PR #1842: DistributedDataHandler not properly setting 'multiple'
- PR #1849: Critical fix in ARIMA initial estimate
- PR #1851: Fix for cuDF behavior change for multidimensional arrays
- PR #1852: Remove Thrust warnings
- PR #1868: Turning off IPC caching until it is fixed in UCX-py/UCX
- PR #1876: UMAP exponential decay parameters fix
- PR #1887: Fix hasattr for missing attributes on base models
- PR #1877: Remove resetting index in shuffling in train_test_split
- PR #1893: Updating UCX in comms to match current UCX-py
- PR #1888: Small train_test_split test fix
- PR #1899: Fix dask `extract_partitions()`, remove transformation as instance variable in PCA and TSVD and match sklearn APIs
- PR #1920: Temporarily raising threshold for UMAP reproducibility tests
- PR #1918: Create memleak fixture to skip memleak tests in CI for now
- PR #1926: Update batch matrix test margins
- PR #1925: Fix failing dask tests
- PR #1936: Update DaskRF regression test to xfail
- PR #1932: Isolating cause of make_blobs failure
- PR #1951: Dask Random forest regression CPU predict bug fix
- PR #1948: Adjust BatchedMargin margin and disable tests temporarily
- PR #1950: Fix UMAP test failure



# cuML 0.12.0 (04 Feb 2020)

## New Features
- PR #1483: prims: Fused L2 distance and nearest-neighbor prim
- PR #1494: bench: ml-prims benchmark
- PR #1514: bench: Fused L2 NN prim benchmark
- PR #1411: Cython side of MNMG OLS
- PR #1520: Cython side of MNMG Ridge Regression
- PR #1516: Suppor Vector Regression (epsilon-SVR)

## Improvements
- PR #1638: Update cuml/docs/README.md
- PR #1468: C++: updates to clang format flow to make it more usable among devs
- PR #1473: C++: lazy initialization of "costly" resources inside cumlHandle
- PR #1443: Added a new overloaded GEMM primitive
- PR #1489: Enabling deep trees using Gather tree builder
- PR #1463: Update FAISS submodule to 1.6.1
- PR #1488: Add codeowners
- PR #1432: Row-major (C-style) GPU arrays for benchmarks
- PR #1490: Use dask master instead of conda package for testing
- PR #1375: Naive Bayes & Distributed Naive Bayes
- PR #1377: Add GPU array support for FIL benchmarking
- PR #1493: kmeans: add tiling support for 1-NN computation and use fusedL2-1NN prim for L2 distance metric
- PR #1532: Update CuPy to >= 6.6 and allow 7.0
- PR #1528: Re-enabling KNN using dynamic library loading for UCX in communicator
- PR #1545: Add conda environment version updates to ci script
- PR #1541: Updates for libcudf++ Python refactor
- PR #1555: FIL-SKL, an SKLearn-based benchmark for FIL
- PR #1537: Improve pickling and scoring suppport for many models to support hyperopt
- PR #1551: Change custom kernel to cupy for col/row order transform
- PR #1533: C++: interface header file separation for SVM
- PR #1560: Helper function to allocate all new CuPy arrays with RMM memory management
- PR #1570: Relax nccl in conda recipes to >=2.4 (matching CI)
- PR #1578: Add missing function information to the cuML documenataion
- PR #1584: Add has_scipy utility function for runtime check
- PR #1583: API docs updates for 0.12
- PR #1591: Updated FIL documentation

## Bug Fixes
- PR #1470: Documentation: add make_regression, fix ARIMA section
- PR #1482: Updated the code to remove sklearn from the mbsgd stress test
- PR #1491: Update dev environments for 0.12
- PR #1512: Updating setup_cpu() in SpeedupComparisonRunner
- PR #1498: Add build.sh to code owners
- PR #1505: cmake: added correct dependencies for prims-bench build
- PR #1534: Removed TODO comment in create_ucp_listeners()
- PR #1548: Fixing umap extra unary op in knn graph
- PR #1547: Fixing MNMG kmeans score. Fixing UMAP pickling before fit(). Fixing UMAP test failures.
- PR #1557: Increasing threshold for kmeans score
- PR #1562: Increasing threshold even higher
- PR #1564: Fixed a typo in function cumlMPICommunicator_impl::syncStream
- PR #1569: Remove Scikit-learn exception and depedenncy in SVM
- PR #1575: Add missing dtype parameter in call to strides to order for CuPy 6.6 code path
- PR #1574: Updated the init file to include SVM
- PR #1589: Fixing the default value for RF and updating mnmg predict to accept cudf
- PR #1601: Fixed wrong datatype used in knn voting kernel

# cuML 0.11.0 (11 Dec 2019)

## New Features

- PR #1295: Cython side of MNMG PCA
- PR #1218: prims: histogram prim
- PR #1129: C++: Separate include folder for C++ API distribution
- PR #1282: OPG KNN MNMG Code (disabled for 0.11)
- PR #1242: Initial implementation of FIL sparse forests
- PR #1194: Initial ARIMA time-series modeling support.
- PR #1286: Importing treelite models as FIL sparse forests
- PR #1285: Fea minimum impurity decrease RF param
- PR #1301: Add make_regression to generate regression datasets
- PR #1322: RF pickling using treelite, protobuf and FIL
- PR #1332: Add option to cuml.dask make_blobs to produce dask array
- PR #1307: Add RF regression benchmark
- PR #1327: Update the code to build treelite with protobuf
- PR #1289: Add Python benchmarking support for FIL
- PR #1371: Cython side of MNMG tSVD
- PR #1386: Expose SVC decision function value

## Improvements
- PR #1170: Use git to clone subprojects instead of git submodules
- PR #1239: Updated the treelite version
- PR #1225: setup.py clone dependencies like cmake and correct include paths
- PR #1224: Refactored FIL to prepare for sparse trees
- PR #1249: Include libcuml.so C API in installed targets
- PR #1259: Conda dev environment updates and use libcumlprims current version in CI
- PR #1277: Change dependency order in cmake for better printing at compile time
- PR #1264: Add -s flag to GPU CI pytest for better error printing
- PR #1271: Updated the Ridge regression documentation
- PR #1283: Updated the cuMl docs to include MBSGD and adjusted_rand_score
- PR #1300: Lowercase parameter versions for FIL algorithms
- PR #1312: Update CuPy to version 6.5 and use conda-forge channel
- PR #1336: Import SciKit-Learn models into FIL
- PR #1314: Added options needed for ASVDb output (CUDA ver, etc.), added option
  to select algos
- PR #1335: Options to print available algorithms and datasets
  in the Python benchmark
- PR #1338: Remove BUILD_ABI references in CI scripts
- PR #1340: Updated unit tests to uses larger dataset
- PR #1351: Build treelite temporarily for GPU CI testing of FIL Scikit-learn
  model importing
- PR #1367: --test-split benchmark parameter for train-test split
- PR #1360: Improved tests for importing SciKit-Learn models into FIL
- PR #1368: Add --num-rows benchmark command line argument
- PR #1351: Build treelite temporarily for GPU CI testing of FIL Scikit-learn model importing
- PR #1366: Modify train_test_split to use CuPy and accept device arrays
- PR #1258: Documenting new MPI communicator for multi-node multi-GPU testing
- PR #1345: Removing deprecated should_downcast argument
- PR #1362: device_buffer in UMAP + Sparse prims
- PR #1376: AUTO value for FIL algorithm
- PR #1408: Updated pickle tests to delete the pre-pickled model to prevent pointer leakage
- PR #1357: Run benchmarks multiple times for CI
- PR #1382: ARIMA optimization: move functions to C++ side
- PR #1392: Updated RF code to reduce duplication of the code
- PR #1444: UCX listener running in its own isolated thread
- PR #1445: Improved performance of FIL sparse trees
- PR #1431: Updated API docs
- PR #1441: Remove unused CUDA conda labels
- PR #1439: Match sklearn 0.22 default n_estimators for RF and fix test errors
- PR #1461: Add kneighbors to API docs

## Bug Fixes
- PR #1281: Making rng.h threadsafe
- PR #1212: Fix cmake git cloning always running configure in subprojects
- PR #1261: Fix comms build errors due to cuml++ include folder changes
- PR #1267: Update build.sh for recent change of building comms in main CMakeLists
- PR #1278: Removed incorrect overloaded instance of eigJacobi
- PR #1302: Updates for numba 0.46
- PR #1313: Updated the RF tests to set the seed and n_streams
- PR #1319: Using machineName arg passed in instead of default for ASV reporting
- PR #1326: Fix illegal memory access in make_regression (bounds issue)
- PR #1330: Fix C++ unit test utils for better handling of differences near zero
- PR #1342: Fix to prevent memory leakage in Lasso and ElasticNet
- PR #1337: Fix k-means init from preset cluster centers
- PR #1354: Fix SVM gamma=scale implementation
- PR #1344: Change other solver based methods to create solver object in init
- PR #1373: Fixing a few small bugs in make_blobs and adding asserts to pytests
- PR #1361: Improve SMO error handling
- PR #1384: Lower expectations on batched matrix tests to prevent CI failures
- PR #1380: Fix memory leaks in ARIMA
- PR #1391: Lower expectations on batched matrix tests even more
- PR #1394: Warning added in svd for cuda version 10.1
- PR #1407: Resolved RF predict issues and updated RF docstring
- PR #1401: Patch for lbfgs solver for logistic regression with no l1 penalty
- PR #1416: train_test_split numba and rmm device_array output bugfix
- PR #1419: UMAP pickle tests are using wrong n_neighbors value for trustworthiness
- PR #1438: KNN Classifier to properly return Dataframe with Dataframe input
- PR #1425: Deprecate seed and use random_state similar to Scikit-learn in train_test_split
- PR #1458: Add joblib as an explicit requirement
- PR #1474: Defer knn mnmg to 0.12 nightly builds and disable ucx-py dependency

# cuML 0.10.0 (16 Oct 2019)

## New Features
- PR #1148: C++ benchmark tool for c++/CUDA code inside cuML
- PR #1071: Selective eigen solver of cuSolver
- PR #1073: Updating RF wrappers to use FIL for GPU accelerated prediction
- PR #1104: CUDA 10.1 support
- PR #1113: prims: new batched make-symmetric-matrix primitive
- PR #1112: prims: new batched-gemv primitive
- PR #855: Added benchmark tools
- PR #1149 Add YYMMDD to version tag for nightly conda packages
- PR #892: General Gram matrices prim
- PR #912: Support Vector Machine
- PR #1274: Updated the RF score function to use GPU predict

## Improvements
- PR #961: High Peformance RF; HIST algo
- PR #1028: Dockerfile updates after dir restructure. Conda env yaml to add statsmodels as a dependency
- PR #1047: Consistent OPG interface for kmeans, based on internal libcumlprims update
- PR #763: Add examples to train_test_split documentation
- PR #1093: Unified inference kernels for different FIL algorithms
- PR #1076: Paying off some UMAP / Spectral tech debt.
- PR #1086: Ensure RegressorMixin scorer uses device arrays
- PR #1110: Adding tests to use default values of parameters of the models
- PR #1108: input_to_host_array function in input_utils for input processing to host arrays
- PR #1114: K-means: Exposing useful params, removing unused params, proxying params in Dask
- PR #1138: Implementing ANY_RANK semantics on irecv
- PR #1142: prims: expose separate InType and OutType for unaryOp and binaryOp
- PR #1115: Moving dask_make_blobs to cuml.dask.datasets. Adding conversion to dask.DataFrame
- PR #1136: CUDA 10.1 CI updates
- PR #1135: K-means: add boundary cases for kmeans||, support finer control with convergence
- PR #1163: Some more correctness improvements. Better verbose printing
- PR #1165: Adding except + in all remaining cython
- PR #1186: Using LocalCUDACluster Pytest fixture
- PR #1173: Docs: Barnes Hut TSNE documentation
- PR #1176: Use new RMM API based on Cython
- PR #1219: Adding custom bench_func and verbose logging to cuml.benchmark
- PR #1247: Improved MNMG RF error checking

## Bug Fixes

- PR #1231: RF respect number of cuda streams from cuml handle
- PR #1230: Rf bugfix memleak in regression
- PR #1208: compile dbscan bug
- PR #1016: Use correct libcumlprims version in GPU CI
- PR #1040: Update version of numba in development conda yaml files
- PR #1043: Updates to accomodate cuDF python code reorganization
- PR #1044: Remove nvidia driver installation from ci/cpu/build.sh
- PR #991: Barnes Hut TSNE Memory Issue Fixes
- PR #1075: Pinning Dask version for consistent CI results
- PR #990: Barnes Hut TSNE Memory Issue Fixes
- PR #1066: Using proper set of workers to destroy nccl comms
- PR #1072: Remove pip requirements and setup
- PR #1074: Fix flake8 CI style check
- PR #1087: Accuracy improvement for sqrt/log in RF max_feature
- PR #1088: Change straggling numba python allocations to use RMM
- PR #1106: Pinning Distributed version to match Dask for consistent CI results
- PR #1116: TSNE CUDA 10.1 Bug Fixes
- PR #1132: DBSCAN Batching Bug Fix
- PR #1162: DASK RF random seed bug fix
- PR #1164: Fix check_dtype arg handling for input_to_dev_array
- PR #1171: SVM prediction bug fix
- PR #1177: Update dask and distributed to 2.5
- PR #1204: Fix SVM crash on Turing
- PR #1199: Replaced sprintf() with snprintf() in THROW()
- PR #1205: Update dask-cuda in yml envs
- PR #1211: Fixing Dask k-means transform bug and adding test
- PR #1236: Improve fix for SMO solvers potential crash on Turing
- PR #1251: Disable compiler optimization for CUDA 10.1 for distance prims
- PR #1260: Small bugfix for major conversion in input_utils
- PR #1276: Fix float64 prediction crash in test_random_forest

# cuML 0.9.0 (21 Aug 2019)

## New Features

- PR #894: Convert RF to treelite format
- PR #826: Jones transformation of params for ARIMA models timeSeries ml-prim
- PR #697: Silhouette Score metric ml-prim
- PR #674: KL Divergence metric ml-prim
- PR #787: homogeneity, completeness and v-measure metrics ml-prim
- PR #711: Mutual Information metric ml-prim
- PR #724: Entropy metric ml-prim
- PR #766: Expose score method based on inertia for KMeans
- PR #823: prims: cluster dispersion metric
- PR #816: Added inverse_transform() for LabelEncoder
- PR #789: prims: sampling without replacement
- PR #813: prims: Col major istance prim
- PR #635: Random Forest & Decision Tree Regression (Single-GPU)
- PR #819: Forest Inferencing Library (FIL)
- PR #829: C++: enable nvtx ranges
- PR #835: Holt-Winters algorithm
- PR #837: treelite for decision forest exchange format
- PR #871: Wrapper for FIL
- PR #870: make_blobs python function
- PR #881: wrappers for accuracy_score and adjusted_rand_score functions
- PR #840: Dask RF classification and regression
- PR #870: make_blobs python function
- PR #879: import of treelite models to FIL
- PR #892: General Gram matrices prim
- PR #883: Adding MNMG Kmeans
- PR #930: Dask RF
- PR #882: TSNE - T-Distributed Stochastic Neighbourhood Embedding
- PR #624: Internals API & Graph Based Dimensionality Reductions Callback
- PR #926: Wrapper for FIL
- PR #994: Adding MPI comm impl for testing / benchmarking MNMG CUDA
- PR #960: Enable using libcumlprims for MG algorithms/prims

## Improvements
- PR #822: build: build.sh update to club all make targets together
- PR #807: Added development conda yml files
- PR #840: Require cmake >= 3.14
- PR #832: Stateless Decision Tree and Random Forest API
- PR #857: Small modifications to comms for utilizing IB w/ Dask
- PR #851: Random forest Stateless API wrappers
- PR #865: High Performance RF
- PR #895: Pretty prints arguments!
- PR #920: Add an empty marker kernel for tracing purposes
- PR #915: syncStream added to cumlCommunicator
- PR #922: Random Forest support in FIL
- PR #911: Update headers to credit CannyLabs BH TSNE implementation
- PR #918: Streamline CUDA_REL environment variable
- PR #924: kmeans: updated APIs to be stateless, refactored code for mnmg support
- PR #950: global_bias support in FIL
- PR #773: Significant improvements to input checking of all classes and common input API for Python
- PR #957: Adding docs to RF & KMeans MNMG. Small fixes for release
- PR #965: Making dask-ml a hard dependency
- PR #976: Update api.rst for new 0.9 classes
- PR #973: Use cudaDeviceGetAttribute instead of relying on cudaDeviceProp object being passed
- PR #978: Update README for 0.9
- PR #1009: Fix references to notebooks-contrib
- PR #1015: Ability to control the number of internal streams in cumlHandle_impl via cumlHandle
- PR #1175: Add more modules to docs ToC

## Bug Fixes

- PR #923: Fix misshapen level/trend/season HoltWinters output
- PR #831: Update conda package dependencies to cudf 0.9
- PR #772: Add missing cython headers to SGD and CD
- PR #849: PCA no attribute trans_input_ transform bug fix
- PR #869: Removing incorrect information from KNN Docs
- PR #885: libclang installation fix for GPUCI
- PR #896: Fix typo in comms build instructions
- PR #921: Fix build scripts using incorrect cudf version
- PR #928: TSNE Stability Adjustments
- PR #934: Cache cudaDeviceProp in cumlHandle for perf reasons
- PR #932: Change default param value for RF classifier
- PR #949: Fix dtype conversion tests for unsupported cudf dtypes
- PR #908: Fix local build generated file ownerships
- PR #983: Change RF max_depth default to 16
- PR #987: Change default values for knn
- PR #988: Switch to exact tsne
- PR #991: Cleanup python code in cuml.dask.cluster
- PR #996: ucx_initialized being properly set in CommsContext
- PR #1007: Throws a well defined error when mutigpu is not enabled
- PR #1018: Hint location of nccl in build.sh for CI
- PR #1022: Using random_state to make K-Means MNMG tests deterministic
- PR #1034: Fix typos and formatting issues in RF docs
- PR #1052: Fix the rows_sample dtype to float

# cuML 0.8.0 (27 June 2019)

## New Features

- PR #652: Adjusted Rand Index metric ml-prim
- PR #679: Class label manipulation ml-prim
- PR #636: Rand Index metric ml-prim
- PR #515: Added Random Projection feature
- PR #504: Contingency matrix ml-prim
- PR #644: Add train_test_split utility for cuDF dataframes
- PR #612: Allow Cuda Array Interface, Numba inputs and input code refactor
- PR #641: C: Separate C-wrapper library build to generate libcuml.so
- PR #631: Add nvcategory based ordinal label encoder
- PR #681: Add MBSGDClassifier and MBSGDRegressor classes around SGD
- PR #705: Quasi Newton solver and LogisticRegression Python classes
- PR #670: Add test skipping functionality to build.sh
- PR #678: Random Forest Python class
- PR #684: prims: make_blobs primitive
- PR #673: prims: reduce cols by key primitive
- PR #812: Add cuML Communications API & consolidate Dask cuML

## Improvements

- PR #597: C++ cuML and ml-prims folder refactor
- PR #590: QN Recover from numeric errors
- PR #482: Introduce cumlHandle for pca and tsvd
- PR #573: Remove use of unnecessary cuDF column and series copies
- PR #601: Cython PEP8 cleanup and CI integration
- PR #596: Introduce cumlHandle for ols and ridge
- PR #579: Introduce cumlHandle for cd and sgd, and propagate C++ errors in cython level for cd and sgd
- PR #604: Adding cumlHandle to kNN, spectral methods, and UMAP
- PR #616: Enable clang-format for enforcing coding style
- PR #618: CI: Enable copyright header checks
- PR #622: Updated to use 0.8 dependencies
- PR #626: Added build.sh script, updated CI scripts and documentation
- PR #633: build: Auto-detection of GPU_ARCHS during cmake
- PR #650: Moving brute force kNN to prims. Creating stateless kNN API.
- PR #662: C++: Bulk clang-format updates
- PR #671: Added pickle pytests and correct pickling of Base class
- PR #675: atomicMin/Max(float, double) with integer atomics and bit flipping
- PR #677: build: 'deep-clean' to build.sh to clean faiss build as well
- PR #683: Use stateless c++ API in KNN so that it can be pickled properly
- PR #686: Use stateless c++ API in UMAP so that it can be pickled properly
- PR #695: prims: Refactor pairwise distance
- PR #707: Added stress test and updated documentation for RF
- PR #701: Added emacs temporary file patterns to .gitignore
- PR #606: C++: Added tests for host_buffer and improved device_buffer and host_buffer implementation
- PR #726: Updated RF docs and stress test
- PR #730: Update README and RF docs for 0.8
- PR #744: Random projections generating binomial on device. Fixing tests.
- PR #741: Update API docs for 0.8
- PR #754: Pickling of UMAP/KNN
- PR #753: Made PCA and TSVD picklable
- PR #746: LogisticRegression and QN API docstrings
- PR #820: Updating DEVELOPER GUIDE threading guidelines

## Bug Fixes
- PR #584: Added missing virtual destructor to deviceAllocator and hostAllocator
- PR #620: C++: Removed old unit-test files in ml-prims
- PR #627: C++: Fixed dbscan crash issue filed in 613
- PR #640: Remove setuptools from conda run dependency
- PR #646: Update link in contributing.md
- PR #649: Bug fix to LinAlg::reduce_rows_by_key prim filed in issue #648
- PR #666: fixes to gitutils.py to resolve both string decode and handling of uncommitted files
- PR #676: Fix template parameters in `bernoulli()` implementation.
- PR #685: Make CuPy optional to avoid nccl conda package conflicts
- PR #687: prims: updated tolerance for reduce_cols_by_key unit-tests
- PR #689: Removing extra prints from NearestNeighbors cython
- PR #718: Bug fix for DBSCAN and increasing batch size of sgd
- PR #719: Adding additional checks for dtype of the data
- PR #736: Bug fix for RF wrapper and .cu print function
- PR #547: Fixed issue if C++ compiler is specified via CXX during configure.
- PR #759: Configure Sphinx to render params correctly
- PR #762: Apply threshold to remove flakiness of UMAP tests.
- PR #768: Fixing memory bug from stateless refactor
- PR #782: Nearest neighbors checking properly whether memory should be freed
- PR #783: UMAP was using wrong size for knn computation
- PR #776: Hotfix for self.variables in RF
- PR #777: Fix numpy input bug
- PR #784: Fix jit of shuffle_idx python function
- PR #790: Fix rows_sample input type for RF
- PR #793: Fix for dtype conversion utility for numba arrays without cupy installed
- PR #806: Add a seed for sklearn model in RF test file
- PR #843: Rf quantile fix

# cuML 0.7.0 (10 May 2019)

## New Features

- PR #405: Quasi-Newton GLM Solvers
- PR #277: Add row- and column-wise weighted mean primitive
- PR #424: Add a grid-sync struct for inter-block synchronization
- PR #430: Add R-Squared Score to ml primitives
- PR #463: Add matrix gather to ml primitives
- PR #435: Expose cumlhandle in cython + developer guide
- PR #455: Remove default-stream arguement across ml-prims and cuML
- PR #375: cuml cpp shared library renamed to libcuml++.so
- PR #460: Random Forest & Decision Trees (Single-GPU, Classification)
- PR #491: Add doxygen build target for ml-prims
- PR #505: Add R-Squared Score to python interface
- PR #507: Add coordinate descent for lasso and elastic-net
- PR #511: Add a minmax ml-prim
- PR #516: Added Trustworthiness score feature
- PR #520: Add local build script to mimic gpuCI
- PR #503: Add column-wise matrix sort primitive
- PR #525: Add docs build script to cuML
- PR #528: Remove current KMeans and replace it with a new single GPU implementation built using ML primitives

## Improvements

- PR #481: Refactoring Quasi-Newton to use cumlHandle
- PR #467: Added validity check on cumlHandle_t
- PR #461: Rewrote permute and added column major version
- PR #440: README updates
- PR #295: Improve build-time and the interface e.g., enable bool-OutType, for distance()
- PR #390: Update docs version
- PR #272: Add stream parameters to cublas and cusolver wrapper functions
- PR #447: Added building and running mlprims tests to CI
- PR #445: Lower dbscan memory usage by computing adjacency matrix directly
- PR #431: Add support for fancy iterator input types to LinAlg::reduce_rows_by_key
- PR #394: Introducing cumlHandle API to dbscan and add example
- PR #500: Added CI check for black listed CUDA Runtime API calls
- PR #475: exposing cumlHandle for dbscan from python-side
- PR #395: Edited the CONTRIBUTING.md file
- PR #407: Test files to run stress, correctness and unit tests for cuml algos
- PR #512: generic copy method for copying buffers between device/host
- PR #533: Add cudatoolkit conda dependency
- PR #524: Use cmake find blas and find lapack to pass configure options to faiss
- PR #527: Added notes on UMAP differences from reference implementation
- PR #540: Use latest release version in update-version CI script
- PR #552: Re-enable assert in kmeans tests with xfail as needed
- PR #581: Add shared memory fast col major to row major function back with bound checks
- PR #592: More efficient matrix copy/reverse methods
- PR #721: Added pickle tests for DBSCAN and Random Projections

## Bug Fixes

- PR #334: Fixed segfault in `ML::cumlHandle_impl::destroyResources`
- PR #349: Developer guide clarifications for cumlHandle and cumlHandle_impl
- PR #398: Fix CI scripts to allow nightlies to be uploaded
- PR #399: Skip PCA tests to allow CI to run with driver 418
- PR #422: Issue in the PCA tests was solved and CI can run with driver 418
- PR #409: Add entry to gitmodules to ignore build artifacts
- PR #412: Fix for svdQR function in ml-prims
- PR #438: Code that depended on FAISS was building everytime.
- PR #358: Fixed an issue when switching streams on MLCommon::device_buffer and MLCommon::host_buffer
- PR #434: Fixing bug in CSR tests
- PR #443: Remove defaults channel from ci scripts
- PR #384: 64b index arithmetic updates to the kernels inside ml-prims
- PR #459: Fix for runtime library path of pip package
- PR #464: Fix for C++11 destructor warning in qn
- PR #466: Add support for column-major in LinAlg::*Norm methods
- PR #465: Fixing deadlock issue in GridSync due to consecutive sync calls
- PR #468: Fix dbscan example build failure
- PR #470: Fix resource leakage in Kalman filter python wrapper
- PR #473: Fix gather ml-prim test for change in rng uniform API
- PR #477: Fixes default stream initialization in cumlHandle
- PR #480: Replaced qn_fit() declaration with #include of file containing definition to fix linker error
- PR #495: Update cuDF and RMM versions in GPU ci test scripts
- PR #499: DEVELOPER_GUIDE.md: fixed links and clarified ML::detail::streamSyncer example
- PR #506: Re enable ml-prim tests in CI
- PR #508: Fix for an error with default argument in LinAlg::meanSquaredError
- PR #519: README.md Updates and adding BUILD.md back
- PR #526: Fix the issue of wrong results when fit and transform of PCA are called separately
- PR #531: Fixing missing arguments in updateDevice() for RF
- PR #543: Exposing dbscan batch size through cython API and fixing broken batching
- PR #551: Made use of ZLIB_LIBRARIES consistent between ml_test and ml_mg_test
- PR #557: Modified CI script to run cuML tests before building mlprims and removed lapack flag
- PR #578: Updated Readme.md to add lasso and elastic-net
- PR #580: Fixing cython garbage collection bug in KNN
- PR #577: Use find libz in prims cmake
- PR #594: fixed cuda-memcheck mean_center test failures


# cuML 0.6.1 (09 Apr 2019)

## Bug Fixes

- PR #462 Runtime library path fix for cuML pip package


# cuML 0.6.0 (22 Mar 2019)

## New Features

- PR #249: Single GPU Stochastic Gradient Descent for linear regression, logistic regression, and linear svm with L1, L2, and elastic-net penalties.
- PR #247: Added "proper" CUDA API to cuML
- PR #235: NearestNeighbors MG Support
- PR #261: UMAP Algorithm
- PR #290: NearestNeighbors numpy MG Support
- PR #303: Reusable spectral embedding / clustering
- PR #325: Initial support for single process multi-GPU OLS and tSVD
- PR #271: Initial support for hyperparameter optimization with dask for many models

## Improvements

- PR #144: Dockerfile update and docs for LinearRegression and Kalman Filter.
- PR #168: Add /ci/gpu/build.sh file to cuML
- PR #167: Integrating full-n-final ml-prims repo inside cuml
- PR #198: (ml-prims) Removal of *MG calls + fixed a bug in permute method
- PR #194: Added new ml-prims for supporting LASSO regression.
- PR #114: Building faiss C++ api into libcuml
- PR #64: Using FAISS C++ API in cuML and exposing bindings through cython
- PR #208: Issue ml-common-3: Math.h: swap thrust::for_each with binaryOp,unaryOp
- PR #224: Improve doc strings for readable rendering with readthedocs
- PR #209: Simplify README.md, move build instructions to BUILD.md
- PR #218: Fix RNG to use given seed and adjust RNG test tolerances.
- PR #225: Support for generating random integers
- PR #215: Refactored LinAlg::norm to Stats::rowNorm and added Stats::colNorm
- PR #234: Support for custom output type and passing index value to main_op in *Reduction kernels
- PR #230: Refactored the cuda_utils header
- PR #236: Refactored cuml python package structure to be more sklearn like
- PR #232: Added reduce_rows_by_key
- PR #246: Support for 2 vectors in the matrix vector operator
- PR #244: Fix for single GPU OLS and Ridge to support one column training data
- PR #271: Added get_params and set_params functions for linear and ridge regression
- PR #253: Fix for issue #250-reduce_rows_by_key failed memcheck for small nkeys
- PR #269: LinearRegression, Ridge Python docs update and cleaning
- PR #322: set_params updated
- PR #237: Update build instructions
- PR #275: Kmeans use of faster gpu_matrix
- PR #288: Add n_neighbors to NearestNeighbors constructor
- PR #302: Added FutureWarning for deprecation of current kmeans algorithm
- PR #312: Last minute cleanup before release
- PR #315: Documentation updating and enhancements
- PR #330: Added ignored argument to pca.fit_transform to map to sklearn's implemenation
- PR #342: Change default ABI to ON
- PR #572: Pulling DBSCAN components into reusable primitives


## Bug Fixes

- PR #193: Fix AttributeError in PCA and TSVD
- PR #211: Fixing inconsistent use of proper batch size calculation in DBSCAN
- PR #202: Adding back ability for users to define their own BLAS
- PR #201: Pass CMAKE CUDA path to faiss/configure script
- PR #200 Avoid using numpy via cimport in KNN
- PR #228: Bug fix: LinAlg::unaryOp with 0-length input
- PR #279: Removing faiss-gpu references in README
- PR #321: Fix release script typo
- PR #327: Update conda requirements for version 0.6 requirements
- PR #352: Correctly calculating numpy chunk sizing for kNN
- PR #345: Run python import as part of package build to trigger compilation
- PR #347: Lowering memory usage of kNN.
- PR #355: Fixing issues with very large numpy inputs to SPMG OLS and tSVD.
- PR #357: Removing FAISS requirement from README
- PR #362: Fix for matVecOp crashing on large input sizes
- PR #366: Index arithmetic issue fix with TxN_t class
- PR #376: Disabled kmeans tests since they are currently too sensitive (see #71)
- PR #380: Allow arbitrary data size on ingress for numba_utils.row_matrix
- PR #385: Fix for long import cuml time in containers and fix for setup_pip
- PR #630: Fixing a missing kneighbors in nearest neighbors python proxy

# cuML 0.5.1 (05 Feb 2019)

## Bug Fixes

- PR #189 Avoid using numpy via cimport to prevent ABI issues in Cython compilation


# cuML 0.5.0 (28 Jan 2019)

## New Features

- PR #66: OLS Linear Regression
- PR #44: Distance calculation ML primitives
- PR #69: Ridge (L2 Regularized) Linear Regression
- PR #103: Linear Kalman Filter
- PR #117: Pip install support
- PR #64: Device to device support from cuML device pointers into FAISS

## Improvements

- PR #56: Make OpenMP optional for building
- PR #67: Github issue templates
- PR #44: Refactored DBSCAN to use ML primitives
- PR #91: Pytest cleanup and sklearn toyset datasets based pytests for kmeans and dbscan
- PR #75: C++ example to use kmeans
- PR #117: Use cmake extension to find any zlib installed in system
- PR #94: Add cmake flag to set ABI compatibility
- PR #139: Move thirdparty submodules to root and add symlinks to new locations
- PR #151: Replace TravisCI testing and conda pkg builds with gpuCI
- PR #164: Add numba kernel for faster column to row major transform
- PR #114: Adding FAISS to cuml build

## Bug Fixes

- PR #48: CUDA 10 compilation warnings fix
- PR #51: Fixes to Dockerfile and docs for new build system
- PR #72: Fixes for GCC 7
- PR #96: Fix for kmeans stack overflow with high number of clusters
- PR #105: Fix for AttributeError in kmeans fit method
- PR #113: Removed old  glm python/cython files
- PR #118: Fix for AttributeError in kmeans predict method
- PR #125: Remove randomized solver option from PCA python bindings


# cuML 0.4.0 (05 Dec 2018)

## New Features

## Improvements

- PR #42: New build system: separation of libcuml.so and cuml python package
- PR #43: Added changelog.md

## Bug Fixes


# cuML 0.3.0 (30 Nov 2018)

## New Features

- PR #33: Added ability to call cuML algorithms using numpy arrays

## Improvements

- PR #24: Fix references of python package from cuML to cuml and start using versioneer for better versioning
- PR #40: Added support for refactored cuDF 0.3.0, updated Conda files
- PR #33: Major python test cleaning, all tests pass with cuDF 0.2.0 and 0.3.0. Preparation for new build system
- PR #34: Updated batch count calculation logic in DBSCAN
- PR #35: Beginning of DBSCAN refactor to use cuML mlprims and general improvements

## Bug Fixes

- PR #30: Fixed batch size bug in DBSCAN that caused crash. Also fixed various locations for potential integer overflows
- PR #28: Fix readthedocs build documentation
- PR #29: Fix pytests for cuml name change from cuML
- PR #33: Fixed memory bug that would cause segmentation faults due to numba releasing memory before it was used. Also fixed row major/column major bugs for different algorithms
- PR #36: Fix kmeans gtest to use device data
- PR #38: cuda\_free bug removed that caused google tests to sometimes pass and sometimes fail randomly
- PR #39: Updated cmake to correctly link with CUDA libraries, add CUDA runtime linking and include source files in compile target

# cuML 0.2.0 (02 Nov 2018)

## New Features

- PR #11: Kmeans algorithm added
- PR #7: FAISS KNN wrapper added
- PR #21: Added Conda install support

## Improvements

- PR #15: Added compatibility with cuDF (from prior pyGDF)
- PR #13: Added FAISS to Dockerfile
- PR #21: Added TravisCI build system for CI and Conda builds

## Bug Fixes

- PR #4: Fixed explained variance bug in TSVD
- PR #5: Notebook bug fixes and updated results


# cuML 0.1.0

Initial release including PCA, TSVD, DBSCAN, ml-prims and cython wrappers<|MERGE_RESOLUTION|>--- conflicted
+++ resolved
@@ -56,11 +56,8 @@
 - PR #2078: Ignore negative cache indices in get_vecs
 - PR #2084: Fixed cuda-memcheck errors with COO unit-tests
 - PR #2087: Fixed cuda-memcheck errors with dispersion prim
-<<<<<<< HEAD
 - PR #2096: Fixed syntax error with nightly build command for memcheck unit-tests
-=======
 - PR #2115: Fixed contingency matrix prim unit-tests for computing correct golden values
->>>>>>> 4865710f
 - PR #2107: Fix PCA transform
 - PR #2109: input_to_cuml_array __cuda_array_interface__ bugfix
 - PR #2117: cuDF __array__ exception small fixes
