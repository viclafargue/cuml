#
# Copyright (c) 2018, NVIDIA CORPORATION.
#
# Licensed under the Apache License, Version 2.0 (the "License");
# you may not use this file except in compliance with the License.
# You may obtain a copy of the License at
#
#     http://www.apache.org/licenses/LICENSE-2.0
#
# Unless required by applicable law or agreed to in writing, software
# distributed under the License is distributed on an "AS IS" BASIS,
# WITHOUT WARRANTIES OR CONDITIONS OF ANY KIND, either express or implied.
# See the License for the specific language governing permissions and
# limitations under the License.
#


cmake_minimum_required(VERSION 3.11 FATAL_ERROR)
project(cuML VERSION 0.4.0 LANGUAGES CXX CUDA)


set(CMAKE_CXX_STANDARD 11)
set(CMAKE_CXX_STANDARD_REQUIRED ON)

###################################################################################################
# - Requirements ----------------------------------------------------------------------------------

find_package(CUDA 9.0 REQUIRED)
if (NOT DISABLE_OPENMP OR NOT ${DISABLE_OPENMP})
    find_package(OpenMP)
endif(NOT DISABLE_OPENMP OR NOT ${DISABLE_OPENMP})

find_package(ZLIB REQUIRED)
if(ZLIB_FOUND)
    message(STATUS "ZLib found in ${ZLIB_INCLUDE_DIRS}")
else()
    message(FATAL_ERROR "ZLib not found, please check your settings.")
endif(ZLIB_FOUND)


###################################################################################################
# - Submodules ------------------------------------------------------------------------------------
set(GTEST_DIR ${PROJECT_SOURCE_DIR}/external/ml-prims/external/googletest CACHE STRING
  "Path to the googletest repo")
set(GTEST_LIBNAME "gtest_main" CACHE STRING
  "Name of the googletest library")
set(MLPRIMS_DIR ${PROJECT_SOURCE_DIR}/external/ml-prims CACHE STRING
  "Path to the ml-prims repo")
set(CUB_DIR ${PROJECT_SOURCE_DIR}/external/ml-prims/external/cub CACHE STRING
  "Path to cub repo")
set(CUTLASS_DIR ${PROJECT_SOURCE_DIR}/external/ml-prims/external/cutlass CACHE STRING
  "Path to the cutlass repo")
set(FAISS_LIBNAME "faiss" CACHE STRING
  "Name of the FAISS library")
set(FAISS_GPU_LIBNAME "gpufaiss" CACHE STRING
  "Name of the FAISS library")
###################################################################################################
# - User Options  ---------------------------------------------------------------------------------

set(GPU_ARCHS "" CACHE STRING
  "List of GPU architectures (semicolon-separated) to be compiled for")
option(LINEINFO "Enable lineinfo in nvcc" OFF)
option(KERNELINFO "Enable kernel resource usage info" OFF)
option(DEBUG "Get a debug build" OFF)

###################################################################################################
# - Compiler Options  -----------------------------------------------------------------------------

## nvcc options

if(OPENMP_FOUND)
    set(CMAKE_CUDA_FLAGS "${CMAKE_CUDA_FLAGS} -Xcompiler ${OpenMP_CXX_FLAGS}")
    set(CMAKE_CXX_FLAGS "${CMAKE_CXX_FLAGS} ${OpenMP_CXX_FLAGS}")
endif(OPENMP_FOUND)
if(CMAKE_CXX_STANDARD STREQUAL "11")
  set(CMAKE_CUDA_FLAGS "${CMAKE_CUDA_FLAGS} --expt-extended-lambda")
  set(CMAKE_CUDA_FLAGS "${CMAKE_CUDA_FLAGS} --std=c++11")
endif()
if(LINEINFO)
  set(CMAKE_CUDA_FLAGS "${CMAKE_CUDA_FLAGS} -lineinfo")
endif()
if(KERNELINFO)
  set(CMAKE_CUDA_FLAGS "${CMAKE_CUDA_FLAGS} -Xptxas=-v")
endif()
if(DEBUG)
  set(CMAKE_CUDA_FLAGS "${CMAKE_CUDA_FLAGS} -G -g")
  set(CMAKE_CXX_FLAGS "${CMAKE_CXX_FLAGS} -g")
endif()
# Generate optimized binary for every known arch
if(NOT "${GPU_ARCHS}")
  set(GPU_ARCHS "60;61")
  # NOTE: NOTE: Add more 'if's for every new arch release!
  if((CUDA_VERSION_MAJOR EQUAL 9) OR (CUDA_VERSION_MAJOR GREATER 9))
    set(GPU_ARCHS "${GPU_ARCHS};70")
  endif()
  if((CUDA_VERSION_MAJOR EQUAL 10) OR (CUDA_VERSION_MAJOR GREATER 10))
    set(GPU_ARCHS "${GPU_ARCHS};75")
  endif()
endif()
foreach(arch ${GPU_ARCHS})
  set(CMAKE_CUDA_FLAGS "${CMAKE_CUDA_FLAGS} -gencode arch=compute_${arch},code=sm_${arch}")
endforeach()
# Generate PTX (to be JIT'd at runtime) for the latest architecture
# It is assumed that the last arch in the 'archs' is the latest!
list(GET GPU_ARCHS -1 ptx)
set(CMAKE_CUDA_FLAGS "${CMAKE_CUDA_FLAGS} -gencode arch=compute_${ptx},code=compute_${ptx}")

## end nvcc options

<<<<<<< HEAD
if(OPENMP_FOUND)
    set(CUML_LINK_LIBRARIES ${CUML_LINK_LIBRARIES} OpenMP::OpenMP_CXX pthread)
endif(OPENMP_FOUND)
=======
## other compiler options

option(CMAKE_CXX11_ABI "Enable the GLIBCXX11 ABI" OFF)

if(NOT CMAKE_CXX11_ABI)
        message(STATUS "Disabling the GLIBCXX11 ABI")
    set(CMAKE_C_FLAGS "${CMAKE_C_FLAGS} -D_GLIBCXX_USE_CXX11_ABI=0")
    set(CMAKE_CXX_FLAGS "${CMAKE_CXX_FLAGS} -D_GLIBCXX_USE_CXX11_ABI=0")
    set(CMAKE_CUDA_FLAGS "${CMAKE_CUDA_FLAGS} -Xcompiler -D_GLIBCXX_USE_CXX11_ABI=0")
elseif(CMAKE_CXX11_ABI)
    message(STATUS "Enabling the GLIBCXX11 ABI")
endif(NOT CMAKE_CXX11_ABI)


## end of other compiler options


>>>>>>> ad037d68

###################################################################################################
# - include paths ---------------------------------------------------------------------------------

include_directories(src
 		    ${CMAKE_CUDA_TOOLKIT_INCLUDE_DIRECTORIES}
                    ${GTEST_DIR}/googletest/include
                    ${MLPRIMS_DIR}/src
                    ${MLPRIMS_DIR}/src/dbscan
                    ${MLPRIMS_DIR}/test
                    ${CUTLASS_DIR}
                    ${CUB_DIR}
                    ${ZLIB_INCLUDE_DIRS$})

add_subdirectory(${GTEST_DIR}/googletest ${PROJECT_BINARY_DIR}/googletest)

# Append source file in recursive manner, append header files to target for work with them in IDE
file(GLOB_RECURSE ml_prims_header "${MLPRIMS_DIR}/src/*.h" "${MLPRIMS_DIR}/src/*.hpp")
file(GLOB_RECURSE cuml_test_cuda_sources "test/*.cu")
file(GLOB_RECURSE cuml_mg_test_cuda_sources "test_mg/*.cu")

###################################################################################################
# - build libcuml shared library ------------------------------------------------------------------

add_library(cuml SHARED
            src/pca/pca.cu
            src/tsvd/tsvd.cu
            src/dbscan/dbscan.cu
            src/kmeans/kmeans.cu
            src/glm/glm.cu
<<<<<<< HEAD
	    	src/knn/knn.cu
            )

target_link_libraries(cuml
                      OpenMP::OpenMP_CXX
                      ${FAISS_LIBNAME}
                      ${CUDA_cublas_LIBRARY}
                      ${CUDA_curand_LIBRARY}
                      ${CUDA_cusolver_LIBRARY}
                      ${CUDA_CUDART_LIBRARY}
                      pthread
                      z)
=======
            src/kalman_filter/lkf_py.cu
            )

set(CUML_LINK_LIBRARIES ${CUDA_cublas_LIBRARY} ${CUDA_curand_LIBRARY} ${CUDA_cusolver_LIBRARY} ${CUDA_CUDART_LIBRARY} ${ZLIB_LIBRARIES})
if(OPENMP_FOUND)
    set(CUML_LINK_LIBRARIES ${CUML_LINK_LIBRARIES} OpenMP::OpenMP_CXX pthread)
endif(OPENMP_FOUND)

target_link_libraries(cuml ${CUML_LINK_LIBRARIES})
>>>>>>> ad037d68

###################################################################################################
# - build test executable -------------------------------------------------------------------------

add_executable(ml_test ${cuml_test_cuda_sources} ${ml_prims_header})

target_link_libraries(ml_test
                      ${GTEST_LIBNAME}
                      ${FAISS_LIBNAME}
                      ${FAISS_GPU_LIBNAME}
                      ${CUDA_cublas_LIBRARY}
                      ${CUDA_curand_LIBRARY}
                      ${CUDA_cusolver_LIBRARY}
                      ${CUDA_CUDART_LIBRARY}
                      pthread
                      z)
                      
                      
###################################################################################################
# - build test executable -------------------------------------------------------------------------

add_executable(ml_mg_test ${cuml_mg_test_cuda_sources} ${ml_prims_header})

target_link_libraries(ml_mg_test
                      ${GTEST_LIBNAME}
                      ${FAISS_LIBNAME}
                      ${FAISS_GPU_LIBNAME}
                      ${CUDA_cublas_LIBRARY}
                      ${CUDA_curand_LIBRARY}
                      ${CUDA_cusolver_LIBRARY}
                      ${CUDA_CUDART_LIBRARY}
                      pthread
                      ${ZLIB_LIBRARIES})

###################################################################################################
# - build examples -------------------------------------------------------------------------

if (NOT DISABLE_EXAMPLES OR NOT ${DISABLE_EXAMPLES})
    add_subdirectory(examples)
endif(NOT DISABLE_EXAMPLES OR NOT ${DISABLE_EXAMPLES})

###################################################################################################
# - install targets -------------------------------------------------------------------------------

install(TARGETS cuml
        DESTINATION lib)<|MERGE_RESOLUTION|>--- conflicted
+++ resolved
@@ -107,11 +107,6 @@
 
 ## end nvcc options
 
-<<<<<<< HEAD
-if(OPENMP_FOUND)
-    set(CUML_LINK_LIBRARIES ${CUML_LINK_LIBRARIES} OpenMP::OpenMP_CXX pthread)
-endif(OPENMP_FOUND)
-=======
 ## other compiler options
 
 option(CMAKE_CXX11_ABI "Enable the GLIBCXX11 ABI" OFF)
@@ -129,7 +124,6 @@
 ## end of other compiler options
 
 
->>>>>>> ad037d68
 
 ###################################################################################################
 # - include paths ---------------------------------------------------------------------------------
@@ -160,30 +154,16 @@
             src/dbscan/dbscan.cu
             src/kmeans/kmeans.cu
             src/glm/glm.cu
-<<<<<<< HEAD
-	    	src/knn/knn.cu
-            )
-
-target_link_libraries(cuml
-                      OpenMP::OpenMP_CXX
-                      ${FAISS_LIBNAME}
-                      ${CUDA_cublas_LIBRARY}
-                      ${CUDA_curand_LIBRARY}
-                      ${CUDA_cusolver_LIBRARY}
-                      ${CUDA_CUDART_LIBRARY}
-                      pthread
-                      z)
-=======
+	    src/knn/knn.cu
             src/kalman_filter/lkf_py.cu
             )
 
-set(CUML_LINK_LIBRARIES ${CUDA_cublas_LIBRARY} ${CUDA_curand_LIBRARY} ${CUDA_cusolver_LIBRARY} ${CUDA_CUDART_LIBRARY} ${ZLIB_LIBRARIES})
+set(CUML_LINK_LIBRARIES ${FAISS_LIBNAME} ${CUDA_cublas_LIBRARY} ${CUDA_curand_LIBRARY} ${CUDA_cusolver_LIBRARY} ${CUDA_CUDART_LIBRARY} ${ZLIB_LIBRARIES})
 if(OPENMP_FOUND)
     set(CUML_LINK_LIBRARIES ${CUML_LINK_LIBRARIES} OpenMP::OpenMP_CXX pthread)
 endif(OPENMP_FOUND)
 
 target_link_libraries(cuml ${CUML_LINK_LIBRARIES})
->>>>>>> ad037d68
 
 ###################################################################################################
 # - build test executable -------------------------------------------------------------------------
