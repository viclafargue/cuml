--- conflicted
+++ resolved
@@ -19,7 +19,6 @@
 # cython: embedsignature = True
 # cython: language_level = 3
 
-
 import cudf
 import cuml
 import ctypes
@@ -49,6 +48,7 @@
         CATEGORICAL = 1
 
 cdef extern from "internals/internals.h" namespace "ML::Internals":
+
     cdef cppclass GraphBasedDimRedCallback
 
 cdef extern from "umap/umapparams.h" namespace "ML":
@@ -71,273 +71,10 @@
         float b,
         int target_n_neighbors,
         float target_weights,
-        MetricType target_metric
+        MetricType target_metric,
         GraphBasedDimRedCallback* callback
 
 
-<<<<<<< HEAD
-cdef extern from "umap/umap.h" namespace "ML":
-    cdef cppclass UMAP_API:
-
-        UMAP_API(UMAPParams *p) except +
-
-        void fit(cumlHandle &handle,
-                 float *X,
-                 int n,
-                 int d,
-                 float *embeddings)
-
-        void fit(cumlHandle &handle,
-                 float *X,
-                 float *y,
-                 int n,
-                 int d,
-                 float *embeddings)
-
-        void transform(cumlHandle &handle,
-                       float *X,
-                       int n,
-                       int d,
-                       float *embedding,
-                       int embedding_n,
-                       float *out)
-
-
-cdef class UMAPImpl:
-    cpdef UMAPParams *umap_params
-    cpdef UMAP_API *umap
-    cdef uintptr_t embeddings
-    cdef uintptr_t raw_data
-
-    cpdef object n_neighbors
-    cpdef object arr_embed
-    cpdef object n_dims
-
-    cdef bool _should_downcast
-
-    cdef object handle
-
-    def __cinit__(self,
-                  n_neighbors=15,
-                  n_components=2,
-                  n_epochs=500,
-                  learning_rate=1.0,
-                  min_dist=0.1,
-                  spread=1.0,
-                  set_op_mix_ratio=1.0,
-                  local_connectivity=1.0,
-                  repulsion_strength=1.0,
-                  negative_sample_rate=5,
-                  transform_queue_size=4.0,
-                  init="spectral",
-                  verbose=False,
-                  a=None,
-                  b=None,
-                  target_n_neighbors=-1,
-                  target_weights=0.5,
-                  target_metric="euclidean",
-                  should_downcast=True,
-                  handle=None,
-                  callback=None):
-
-        self.handle = handle
-
-        self.umap_params = new UMAPParams()
-
-        self.n_neighbors = n_neighbors
-        self.umap_params.n_neighbors = n_neighbors
-
-        self.umap_params.n_components = <int>n_components
-        self.umap_params.n_epochs = <int>n_epochs
-        self.umap_params.verbose = <bool>verbose
-
-        if(init == "spectral"):
-            self.umap_params.init = <int>1
-        elif(init == "random"):
-            self.umap_params.init = <int>0
-        else:
-            raise Exception("Initialization strategy not supported: %d" % init)
-
-        if a is not None:
-            self.umap_params.a = <float>a
-
-        if b is not None:
-            self.umap_params.b = <float>b
-
-        self.umap_params.learning_rate = <float>learning_rate
-        self.umap_params.min_dist = <float>min_dist
-        self.umap_params.spread = <float>spread
-        self.umap_params.set_op_mix_ratio = <float>set_op_mix_ratio
-        self.umap_params.local_connectivity = <float>local_connectivity
-        self.umap_params.repulsion_strength = <float>repulsion_strength
-        self.umap_params.negative_sample_rate = <int>negative_sample_rate
-        self.umap_params.transform_queue_size = <int>transform_queue_size
-
-        self.umap_params.target_n_neighbors = target_n_neighbors
-        self.umap_params.target_weights = target_weights
-
-        if target_metric == "euclidean":
-            self.umap_params.target_metric = MetricType.EUCLIDEAN
-        elif target_metric == "categorical":
-            self.umap_params.target_metric = MetricType.CATEGORICAL
-        else:
-            raise Exception("Invalid target metric: {}" % target_metric)
-
-        cdef uintptr_t callback_ptr = 0
-        if callback:
-            callback_ptr = callback.get_native_callback()
-            self.umap_params.callback = <GraphBasedDimRedCallback*>callback_ptr
-
-        self._should_downcast = should_downcast
-
-        self.umap = new UMAP_API(self.umap_params)
-
-    def __dealloc__(self):
-        del self.umap_params
-        del self.umap
-
-    def _downcast(self, X):
-
-        if isinstance(X, cudf.DataFrame):
-            dtype = np.dtype(X[X.columns[0]]._column.dtype)
-
-            if dtype != np.float32:
-                if self._should_downcast:
-
-                    new_cols = [(col, X._cols[col].astype(np.float32))
-                                for col in X._cols]
-                    overflowed = sum([len(colval[colval >= np.inf])
-                                     for colname, colval in new_cols])
-
-                    if overflowed > 0:
-                        raise Exception("Downcast to single-precision resulted"
-                                        " in data loss.")
-
-                    X = cudf.DataFrame(new_cols)
-
-                else:
-                    raise Exception("Input is double precision. Use "
-                                    "'should_downcast=True' "
-                                    "if you'd like it to be automatically "
-                                    "casted to single precision.")
-
-            X = numba_utils.row_matrix(X)
-        elif isinstance(X, np.ndarray):
-            dtype = X.dtype
-
-            if dtype != np.float32:
-                if self._should_downcast:
-                    X = X.astype(np.float32)
-                    if len(X[X == np.inf]) > 0:
-                        raise Exception("Downcast to single-precision resulted"
-                                        " in data loss.")
-
-                else:
-                    raise Exception("Input is double precision. Use"
-                                    " 'should_downcast=True' "
-                                    "if you'd like it to be automatically "
-                                    "casted to single precision.")
-
-            X = cuda.to_device(X)
-        else:
-            raise Exception("Received unsupported input type " % type(X))
-
-        return X
-
-    def fit(self, X, y=None):
-
-        assert len(X.shape) == 2, 'data should be two dimensional'
-        assert X.shape[0] > 1, 'need more than 1 sample to build nearest neighbors graph'  # noqa E501
-
-        self.umap_params.n_neighbors = min(X.shape[0],
-                                           self.umap_params.n_neighbors)
-
-        self.n_dims = X.shape[1]
-
-        X_m = self._downcast(X)
-
-        self.raw_data = X_m.device_ctypes_pointer.value
-
-        self.arr_embed = cuda.to_device(np.zeros((X_m.shape[0],
-                                        self.umap_params.n_components),
-                                        order="C", dtype=np.float32))
-        self.embeddings = self.arr_embed.device_ctypes_pointer.value
-
-        cdef cumlHandle* handle_ = <cumlHandle*><size_t>self.handle.getHandle()
-
-        cdef uintptr_t y_raw
-        if y is not None:
-            y_m = self._downcast(y)
-            y_raw = y_m.device_ctypes_pointer.value
-            self.umap.fit(
-                handle_[0],
-                <float*> self.raw_data,
-                <float*> y_raw,
-                <int> X_m.shape[0],
-                <int> X_m.shape[1],
-                <float*>self.embeddings
-            )
-
-        else:
-
-            self.umap.fit(
-                handle_[0],
-                <float*> self.raw_data,
-                <int> X_m.shape[0],
-                <int> X_m.shape[1],
-                <float*>self.embeddings
-            )
-
-        del X_m
-
-    def fit_transform(self, X, y=None):
-        self.fit(X, y)
-
-        if isinstance(X, cudf.DataFrame):
-            ret = cudf.DataFrame()
-            for i in range(0, self.arr_embed.shape[1]):
-                ret[str(i)] = self.arr_embed[:, i]
-        elif isinstance(X, np.ndarray):
-            ret = np.asarray(self.arr_embed)
-
-        return ret
-
-    def transform(self, X):
-
-        assert len(X.shape) == 2, 'data should be two dimensional'
-        assert X.shape[0] > 1, 'need more than 1 sample to build nearest neighbors graph'  # noqa E501
-        assert X.shape[1] == self.n_dims, "n_features of X must match n_features of training data"  # noqa E501
-
-        X_m = self._downcast(X)
-
-        cdef uintptr_t x_ptr = X_m.device_ctypes_pointer.value
-
-        embedding = cuda.to_device(np.zeros((X_m.shape[0],
-                                             self.umap_params.n_components),
-                                            order="C", dtype=np.float32))
-        cdef uintptr_t embed_ptr = embedding.device_ctypes_pointer.value
-
-        cdef cumlHandle* handle_ = <cumlHandle*><size_t>self.handle.getHandle()
-
-        self.umap.transform(handle_[0],
-                            <float*>x_ptr,
-                            <int>X_m.shape[0],
-                            <int>X_m.shape[1],
-                            <float*> self.embeddings,
-                            <int> self.arr_embed.shape[0],
-                            <float*> embed_ptr)
-
-        if isinstance(X, cudf.DataFrame):
-            ret = cudf.DataFrame()
-            for i in range(0, embedding.shape[1]):
-                ret[str(i)] = embedding[:, i]
-        elif isinstance(X, np.ndarray):
-            ret = np.asarray(embedding)
-
-        del X_m
-
-        return ret
-=======
 cdef extern from "umap/umap.hpp" namespace "ML":
     void fit(cumlHandle & handle,
              float * X,
@@ -364,7 +101,6 @@
                    int embedding_n,
                    UMAPParams * params,
                    float * out) except +
->>>>>>> 751bdce8
 
 
 class UMAP(Base):
@@ -497,30 +233,6 @@
 
         super(UMAP, self).__init__(handle, verbose)
 
-<<<<<<< HEAD
-        self._impl = UMAPImpl(n_neighbors,
-                              n_components,
-                              n_epochs,
-                              learning_rate,
-                              min_dist,
-                              spread,
-                              set_op_mix_ratio,
-                              local_connectivity,
-                              repulsion_strength,
-                              negative_sample_rate,
-                              transform_queue_size,
-                              init,
-                              verbose,
-                              a, b,
-                              target_n_neighbors,
-                              target_weights,
-                              target_metric,
-                              should_downcast,
-                              self.handle,
-                              callback)
-
-        self.callback = callback  # prevent callback destruction
-=======
         cdef UMAPParams * umap_params = new UMAPParams()
 
         self.n_neighbors = n_neighbors
@@ -562,9 +274,16 @@
         else:
             raise Exception("Invalid target metric: {}" % target_metric)
 
+        cdef uintptr_t callback_ptr = 0
+        if callback:
+            callback_ptr = callback.get_native_callback()
+            umap_params.callback = <GraphBasedDimRedCallback*>callback_ptr
+
         self._should_downcast = should_downcast
 
         self.umap_params = <size_t > umap_params
+
+        self.callback = callback  # prevent callback destruction
 
     def __getstate__(self):
         state = self.__dict__.copy()
@@ -632,7 +351,6 @@
         state["umap_params"] = <size_t>umap_params
 
         self.__dict__.update(state)
->>>>>>> 751bdce8
 
     def fit(self, X, y=None):
         """Fit X into an embedded space.
