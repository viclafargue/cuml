#
# Copyright (c) 2018-2021, NVIDIA CORPORATION.
#
# Licensed under the Apache License, Version 2.0 (the "License");
# you may not use this file except in compliance with the License.
# You may obtain a copy of the License at
#
#     http://www.apache.org/licenses/LICENSE-2.0
#
# Unless required by applicable law or agreed to in writing, software
# distributed under the License is distributed on an "AS IS" BASIS,
# WITHOUT WARRANTIES OR CONDITIONS OF ANY KIND, either express or implied.
# See the License for the specific language governing permissions and
# limitations under the License.
#

<<<<<<< HEAD
import pytest
import os

import numpy as np
import cupy as cp
=======
import cupy as cp
import numpy as np
import pytest

>>>>>>> 9feecfb7
from sklearn.datasets import fetch_20newsgroups
from sklearn.datasets import fetch_california_housing
from sklearn.datasets import make_classification as skl_make_clas
from sklearn.datasets import make_regression as skl_make_reg
from sklearn.feature_extraction.text import CountVectorizer
from sklearn.model_selection import train_test_split


def pytest_configure(config):
    cp.cuda.set_allocator(None)


@pytest.fixture(scope="module")
def nlp_20news():
    try:
        twenty_train = fetch_20newsgroups(subset='train',
                                          shuffle=True,
                                          random_state=42)
    except:  # noqa E722
        pytest.xfail(reason="Error fetching 20 newsgroup dataset")

    count_vect = CountVectorizer()
    X = count_vect.fit_transform(twenty_train.data)
    Y = cp.array(twenty_train.target)

    return X, Y


@pytest.fixture(scope="module")
def housing_dataset():
    try:
        data = fetch_california_housing()

    # failing to download has appeared as multiple varied errors in CI
    except:  # noqa E722
        pytest.xfail(reason="Error fetching housing dataset")

    X = cp.array(data['data'])
    y = cp.array(data['target'])

    feature_names = data['feature_names']

    return X, y, feature_names


<<<<<<< HEAD
@pytest.fixture(scope="session")
def random_seed(request):
    random_seed = np.random.randint(0, 1e6)
    os.environ['PYTEST_RANDOM_SEED'] = str(random_seed)
    return random_seed


@pytest.hookimpl(tryfirst=True, hookwrapper=True)
def pytest_runtest_makereport(item, call):
    outcome = yield
    rep = outcome.get_result()
    setattr(item, "rep_" + rep.when, rep)


@pytest.fixture(scope="function")
def failure_logger(request):
    """
    To be used when willing to log the random seed used in some failing test.
    """
    yield
    if request.node.rep_call.failed:
        error_msg = " {} failed with seed: {}"
        error_msg = error_msg.format(request.node.nodeid,
                                     os.getenv('PYTEST_RANDOM_SEED'))
        print(error_msg)
=======
def create_synthetic_dataset(generator=skl_make_reg,
                             n_samples=100,
                             n_features=10,
                             test_size=0.25,
                             random_state_generator=None,
                             random_state_train_test_split=None,
                             dtype=np.float32,
                             **kwargs):
    X, y = generator(
        n_samples=n_samples,
        n_features=n_features,
        random_state=random_state_generator,
        **kwargs
    )

    X_train, X_test, y_train, y_test = train_test_split(
        X,
        y,
        test_size=test_size,
        random_state=random_state_train_test_split
    )

    X_train = X_train.astype(dtype)
    X_test = X_test.astype(dtype)
    y_train = y_train.astype(dtype)
    y_test = y_test.astype(dtype)

    return X_train, X_test, y_train, y_test


@pytest.fixture(scope="module")
def exact_shap_regression_dataset():
    return create_synthetic_dataset(generator=skl_make_reg,
                                    n_samples=101,
                                    n_features=11,
                                    test_size=3,
                                    random_state_generator=42,
                                    random_state_train_test_split=42,
                                    noise=0.1)


@pytest.fixture(scope="module")
def exact_shap_classification_dataset():
    return create_synthetic_dataset(generator=skl_make_clas,
                                    n_samples=101,
                                    n_features=11,
                                    test_size=3,
                                    random_state_generator=42,
                                    random_state_train_test_split=42)
>>>>>>> 9feecfb7
<|MERGE_RESOLUTION|>--- conflicted
+++ resolved
@@ -14,18 +14,12 @@
 # limitations under the License.
 #
 
-<<<<<<< HEAD
 import pytest
 import os
 
 import numpy as np
 import cupy as cp
-=======
-import cupy as cp
-import numpy as np
-import pytest
 
->>>>>>> 9feecfb7
 from sklearn.datasets import fetch_20newsgroups
 from sklearn.datasets import fetch_california_housing
 from sklearn.datasets import make_classification as skl_make_clas
@@ -71,7 +65,6 @@
     return X, y, feature_names
 
 
-<<<<<<< HEAD
 @pytest.fixture(scope="session")
 def random_seed(request):
     random_seed = np.random.randint(0, 1e6)
@@ -97,7 +90,8 @@
         error_msg = error_msg.format(request.node.nodeid,
                                      os.getenv('PYTEST_RANDOM_SEED'))
         print(error_msg)
-=======
+
+
 def create_synthetic_dataset(generator=skl_make_reg,
                              n_samples=100,
                              n_features=10,
@@ -146,5 +140,4 @@
                                     n_features=11,
                                     test_size=3,
                                     random_state_generator=42,
-                                    random_state_train_test_split=42)
->>>>>>> 9feecfb7
+                                    random_state_train_test_split=42)