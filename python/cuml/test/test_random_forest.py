--- conflicted
+++ resolved
@@ -45,22 +45,14 @@
                          stress_param(400)])
 @pytest.mark.parametrize('n_info', [unit_param(7), quality_param(50),
                          stress_param(100)])
-<<<<<<< HEAD
-@pytest.mark.parametrize('datatype', [np.float32])
-=======
 @pytest.mark.parametrize('rows_sample', [unit_param(0.8), quality_param(0.85),
                          stress_param(0.9)])
 @pytest.mark.parametrize('datatype', [np.float32, np.float64])
->>>>>>> b0ba25fc
 @pytest.mark.parametrize('split_algo', [0, 1])
 @pytest.mark.parametrize('max_features', [1.0, 'auto', 'log2', 'sqrt'])
 def test_rf_classification(datatype, split_algo,
-<<<<<<< HEAD
-                           n_info, nrows, ncols, max_features):
-=======
                            n_info, nrows, ncols,
-                           max_depth, rows_sample):
->>>>>>> b0ba25fc
+                           rows_sample, max_features):
     use_handle = True
 
     train_rows = np.int32(nrows*0.8)
@@ -84,13 +76,8 @@
 
     # Initialize, fit and predict using cuML's
     # random forest classification model
-<<<<<<< HEAD
-    cuml_model = curfc(max_features=max_features,
+    cuml_model = curfc(max_features=max_features, rows_sample=rows_sample,
                        n_bins=16, split_algo=split_algo, split_criterion=0,
-=======
-    cuml_model = curfc(max_features=1.0, rows_sample=rows_sample,
-                       n_bins=8, split_algo=split_algo, split_criterion=0,
->>>>>>> b0ba25fc
                        min_rows_per_node=2,
                        n_estimators=40, handle=handle, max_leaves=-1,
                        max_depth=16)
@@ -113,24 +100,15 @@
                          stress_param(400)])
 @pytest.mark.parametrize('n_info', [unit_param(7), quality_param(50),
                          stress_param(100)])
-<<<<<<< HEAD
-@pytest.mark.parametrize('datatype', [np.float32])
-@pytest.mark.parametrize('split_algo', [0, 1])
-@pytest.mark.parametrize('max_features', [1.0, 'auto', 'log2', 'sqrt'])
-def test_rf_regression(datatype, split_algo,
-                       n_info, mode, ncols, max_features):
-    use_handle = True
-=======
 @pytest.mark.parametrize('rows_sample', [unit_param(0.8), quality_param(0.85),
                          stress_param(0.9)])
 @pytest.mark.parametrize('datatype', [np.float32, np.float64])
-@pytest.mark.parametrize('use_handle', [True, False])
 @pytest.mark.parametrize('split_algo', [0, 1])
-def test_rf_regression(datatype, use_handle, split_algo,
-                       n_info, mode, ncols,
-                       rows_sample):
+@pytest.mark.parametrize('max_features', [1.0, 'auto', 'log2', 'sqrt'])
+def test_rf_regression(datatype, split_algo, rows_sample,
+                       n_info, mode, ncols, max_features):
+    use_handle = True
 
->>>>>>> b0ba25fc
     if mode == 'unit':
         X, y = make_regression(n_samples=100, n_features=ncols,
                                n_informative=n_info,
@@ -153,16 +131,9 @@
     # Create a handle for the cuml model
     handle, stream = get_handle(use_handle, n_streams=8)
 
-<<<<<<< HEAD
     # Initialize and fit using cuML's random forest regression model
-    cuml_model = curfr(max_features=max_features, rows_sample=1.0,
+    cuml_model = curfr(max_features=max_features, rows_sample=rows_sample,
                        n_bins=16, split_algo=split_algo, split_criterion=2,
-=======
-    # Initialize, fit and predict using cuML's
-    # random forest classification model
-    cuml_model = curfr(max_features=1.0, rows_sample=rows_sample,
-                       n_bins=8, split_algo=split_algo, split_criterion=2,
->>>>>>> b0ba25fc
                        min_rows_per_node=2,
                        n_estimators=50, handle=handle, max_leaves=-1,
                        max_depth=16, accuracy_metric='mse')
