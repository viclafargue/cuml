--- conflicted
+++ resolved
@@ -698,53 +698,6 @@
     assert params['n_bins'] == n_bins
 
 
-<<<<<<< HEAD
-=======
-@pytest.mark.parametrize('rows_sample', [unit_param(1.0),
-                         stress_param(0.95)])
-@pytest.mark.parametrize('datatype', [np.float32])
-@pytest.mark.parametrize('max_features', [1.0, 'auto', 'log2', 'sqrt'])
-def test_rf_classification_proba(small_clf, datatype,
-                                 rows_sample, max_features):
-    use_handle = True
-
-    X, y = small_clf
-    X = X.astype(datatype)
-    y = y.astype(np.int32)
-    X_train, X_test, y_train, y_test = train_test_split(X, y, train_size=0.8,
-                                                        random_state=0)
-    # Create a handle for the cuml model
-    handle, stream = get_handle(use_handle, n_streams=1)
-
-    # Initialize, fit and predict using cuML's
-    # random forest classification model
-    cuml_model = curfc(max_features=max_features, rows_sample=rows_sample,
-                       n_bins=16, split_criterion=0,
-                       min_rows_per_node=2, seed=123, n_streams=1,
-                       n_estimators=40, handle=handle, max_leaves=-1,
-                       max_depth=16)
-    cuml_model.fit(X_train, y_train)
-    fil_preds_proba = cuml_model.predict_proba(X_test,
-                                               output_class=True,
-                                               threshold=0.5,
-                                               algo='auto')
-    y_proba = np.zeros(np.shape(fil_preds_proba))
-    y_proba[:, 1] = y_test
-    y_proba[:, 0] = 1.0 - y_test
-    fil_mse = mean_squared_error(y_proba, fil_preds_proba)
-    if X.shape[0] < 500000:
-        sk_model = skrfc(n_estimators=40,
-                         max_depth=16,
-                         min_samples_split=2, max_features=max_features,
-                         random_state=10)
-        sk_model.fit(X_train, y_train)
-        sk_preds_proba = sk_model.predict_proba(X_test)
-        sk_mse = mean_squared_error(y_proba, sk_preds_proba)
-        # Max difference of 0.0061 is seen between the mse values of
-        # predict proba function of fil and sklearn
-        assert fil_mse <= (sk_mse + 0.0061)
-
-
 @pytest.mark.parametrize('n_estimators', [5, 10, 20])
 @pytest.mark.parametrize('detailed_printing', [True, False])
 def test_rf_printing(capfd, n_estimators, detailed_printing):
@@ -790,7 +743,6 @@
     assert n_estimators == tree_count
 
 
->>>>>>> 2cf8750c
 @pytest.mark.memleak
 @pytest.mark.parametrize('estimator_type', ['classification'])
 def test_rf_host_memory_leak(large_clf, estimator_type):
