--- conflicted
+++ resolved
@@ -149,8 +149,6 @@
             data = cupy_data
 
         self._index = index
-<<<<<<< HEAD
-=======
 
         if hasattr(data, "__array_interface__"):
             ary_interface = data.__array_interface__
@@ -179,7 +177,6 @@
             self._ptr = ptr
             self._size = size
             self._owner = data
->>>>>>> dd197b9d
 
         # Post processing of meta data
         if detailed_construction:
@@ -202,15 +199,11 @@
                     self.order = order
                 else:
                     cupy_data = cp.array(data, copy=True, order='C')
-                    flattened_data = cupy_data.data.ptr
+                    self._ptr = cupy_data.data.ptr
+                    self._owner = cupy_data if cupy_data.flags.owndata \
+                        else data
                     self.order = 'C'
                     self.strides = cupy_data.strides
-                    size = cupy_data.nbytes
-                    owner = cupy_data if cupy_data.flags.owndata else data
-
-        super().__init__(data=flattened_data,
-                         owner=owner,
-                         size=size)
 
         else:
             raise TypeError("Unrecognized data type: %s" % str(type(data)))
