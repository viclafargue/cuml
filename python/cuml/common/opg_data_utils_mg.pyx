#
# Copyright (c) 2020, NVIDIA CORPORATION.
#
# Licensed under the Apache License, Version 2.0 (the "License");
# you may not use this file except in compliance with the License.
# You may obtain a copy of the License at
#
#     http://www.apache.org/licenses/LICENSE-2.0
#
# Unless required by applicable law or agreed to in writing, software
# distributed under the License is distributed on an "AS IS" BASIS,
# WITHOUT WARRANTIES OR CONDITIONS OF ANY KIND, either express or implied.
# See the License for the specific language governing permissions and
# limitations under the License.
#

import numpy as np

from cuml.common.opg_data_utils_mg cimport *
from libc.stdlib cimport malloc, free
from libc.stdint cimport uintptr_t, uint32_t, uint64_t
<<<<<<< HEAD
from cuml.common import input_to_cuml_array
=======
from cython.operator cimport dereference as deref
from cuml.common.array import CumlArray
>>>>>>> 5f72d1f3


def build_data_t(arys):
    """
    Function to create a floatData_t** or doubleData_t** from a list of
    cumlArrays

    Parameters
    ----------

    arys: list of cumlArrays of the same dtype, np.float32 or np.float64

    Returns
    -------
    ptr: vector pointer of either a floatData_t* or doubleData_t*,
         depending on dtype of input

    """
    cdef vector[floatData_t *] *data_f32 = new vector[floatData_t *]()
    cdef vector[doubleData_t *] *data_f64 = new vector[doubleData_t *]()

    cdef uintptr_t ary_ptr
    cdef floatData_t *data_f
    cdef doubleData_t *data_d
    cdef uintptr_t data_ptr

    if arys[0].dtype == np.float32:

        for idx in range(len(arys)):
            data_f = <floatData_t*> malloc(sizeof(floatData_t))
            ary_ptr = arys[idx].ptr
            data_f.ptr = <float*> ary_ptr
            data_f.totalSize = len(arys[idx])
            data_f32.push_back(data_f)

        data_ptr = <uintptr_t> data_f32
        return data_ptr

    elif arys[0].dtype == np.float64:

        for idx in range(len(arys)):
            data_d = <doubleData_t*> malloc(sizeof(doubleData_t))
            ary_ptr = arys[idx].ptr
            data_d.ptr = <double*> ary_ptr
            data_d.totalSize = len(arys[idx])
            data_f64.push_back(data_d)

        data_ptr = <uintptr_t> data_f64
        return data_ptr

    else:
        raise TypeError('build_data_t: Arrays passed must be np.float32 or \
                        np.float64')


def free_data_t(data_t, dtype):
    """
    Function to free a vector of floatData_t* or doubleData_t*

    Parameters
    ----------
    data_t: a vector of floatData_t* or doubleData_t*
    dtype: np.float32 or np.float64 indicating whether data_t is a
        floatData_t* or doubleData_t*
    """
    cdef uintptr_t data_ptr = data_t

    cdef vector[floatData_t*] *d32
    cdef vector[doubleData_t*] *d64

    if dtype == np.float32:
        d32 = <vector[floatData_t*]*> data_ptr
        for x_i in range(d32.size()):
            free(d32.at(x_i))
        free(d32)
    else:
        d64 = <vector[doubleData_t*]*> data_ptr
        for x_i in range(d64.size()):
            free(d64.at(x_i))
        free(d64)


def build_rank_size_pair(parts_to_sizes, rank):
    """
    Function to build a vector<rankSizePair*> mapping the rank to the
    sizes of partitions

    Parameters
    ----------
    parts_to_sizes: array of tuples in the format: [(rank,size)]
    rank: rank to be mapped

    Returns:
    --------
    ptr: vector pointer of the RankSizePair*
    """
    cdef vector[RankSizePair*] *rsp_vec = new vector[RankSizePair*]()

    for idx, rankToSize in enumerate(parts_to_sizes):
        rank, size = rankToSize
        rsp = <RankSizePair*> malloc(sizeof(RankSizePair))
        rsp.rank = <int>rank
        rsp.size = <size_t>size

        rsp_vec.push_back(rsp)

    cdef uintptr_t rsp_ptr = <uintptr_t> rsp_vec
    return rsp_ptr


def free_rank_size_pair(rank_size_t):
    """
    Function to free a vector of rankSizePair*

    Parameters
    ----------
    rank_size_t: vector of rankSizePair* to be freed.
    """
    cdef uintptr_t rank_size_ptr = rank_size_t

    cdef vector[RankSizePair *] *rsp_vec \
        = <vector[RankSizePair *]*> rank_size_ptr

    for x_i in range(rsp_vec.size()):
        free(rsp_vec.at(x_i))
    free(rsp_vec)


def build_part_descriptor(m, n, rank_size_t, rank):
    """
    Function to build a shared PartDescriptor object

    Parameters
    ----------
    m: total number of rows across all workers
    n: number of cols
    rank_size_t: vector of rankSizePair * to be used for
        building the part descriptor
    rank: rank to be mapped

    Returns:
    --------
    ptr: PartDescriptor object
    """
    cdef uintptr_t rank_size_ptr = rank_size_t

    cdef vector[RankSizePair *] *rsp_vec \
        = <vector[RankSizePair *]*> rank_size_ptr

    cdef PartDescriptor *descriptor \
        = new PartDescriptor(<size_t>m,
                             <size_t>n,
                             <vector[RankSizePair*]>deref(rsp_vec),
                             <int>rank)

    cdef uintptr_t desc_ptr = <uintptr_t>descriptor
    return desc_ptr


def free_part_descriptor(descriptor_ptr):
    """
    Function to free a PartDescriptor*

    Parameters
    ----------
    descriptor_ptr: PartDescriptor* to be freed
    """
    cdef PartDescriptor *desc_c \
        = <PartDescriptor*><size_t>descriptor_ptr
    free(desc_c)


def build_pred_or_trans_arys(arys, order, dtype):
    output_arys = []
    for i in range(len(arys)):
        out = CumlArray.zeros(arys[i].shape,
                              order=order,
                              dtype=dtype)

        output_arys.append(out)

<<<<<<< HEAD
    for idx in range(n):
        free(<RankSizePair*>rankSizePair[idx])
    free(<RankSizePair**>rankSizePair)


def _build_part_inputs(cuda_arr_ifaces,
                       parts_to_ranks,
                       m, n, local_rank,
                       convert_dtype):

    cuml_arr_ifaces = []
    for arr in cuda_arr_ifaces:
        X_m, n_rows, n_cols, dtype = \
            input_to_cuml_array(arr, order="F",
                                convert_to_dtype=(np.float32
                                                  if convert_dtype
                                                  else None),
                                check_dtype=[np.float32])
        cuml_arr_ifaces.append(X_m)

    cdef vector[floatData_t*] *local_parts = new vector[floatData_t*]()
    for arr in cuml_arr_ifaces:
        data = <floatData_t*>malloc(sizeof(floatData_t))
        data.ptr = <float*><uintptr_t>arr.ptr
        data.totalSize = <size_t>arr.shape[0]*arr.shape[1]*sizeof(float)
        local_parts.push_back(data)

    cdef vector[RankSizePair*] partsToRanks
    for idx, rankToSize in enumerate(parts_to_ranks):
        rank, size = rankToSize
        rsp = <RankSizePair*>malloc(sizeof(RankSizePair))
        rsp.rank = <int>rank
        rsp.size = <size_t>size
        partsToRanks.push_back(rsp)

    cdef PartDescriptor *descriptor = \
        new PartDescriptor(<size_t>m,
                           <size_t>n,
                           <vector[RankSizePair*]>partsToRanks,
                           <int>local_rank)

    return cuml_arr_ifaces, <uintptr_t>local_parts, <uintptr_t>descriptor
=======
    return output_arys
>>>>>>> 5f72d1f3
<|MERGE_RESOLUTION|>--- conflicted
+++ resolved
@@ -19,12 +19,9 @@
 from cuml.common.opg_data_utils_mg cimport *
 from libc.stdlib cimport malloc, free
 from libc.stdint cimport uintptr_t, uint32_t, uint64_t
-<<<<<<< HEAD
 from cuml.common import input_to_cuml_array
-=======
 from cython.operator cimport dereference as deref
 from cuml.common.array import CumlArray
->>>>>>> 5f72d1f3
 
 
 def build_data_t(arys):
@@ -187,7 +184,6 @@
 def free_part_descriptor(descriptor_ptr):
     """
     Function to free a PartDescriptor*
-
     Parameters
     ----------
     descriptor_ptr: PartDescriptor* to be freed
@@ -206,10 +202,7 @@
 
         output_arys.append(out)
 
-<<<<<<< HEAD
-    for idx in range(n):
-        free(<RankSizePair*>rankSizePair[idx])
-    free(<RankSizePair**>rankSizePair)
+    return output_arys
 
 
 def _build_part_inputs(cuda_arr_ifaces,
@@ -248,7 +241,4 @@
                            <vector[RankSizePair*]>partsToRanks,
                            <int>local_rank)
 
-    return cuml_arr_ifaces, <uintptr_t>local_parts, <uintptr_t>descriptor
-=======
-    return output_arys
->>>>>>> 5f72d1f3
+    return cuml_arr_ifaces, <uintptr_t>local_parts, <uintptr_t>descriptor