#
# Copyright (c) 2019, NVIDIA CORPORATION.
#
# Licensed under the Apache License, Version 2.0 (the "License");
# you may not use this file except in compliance with the License.
# You may obtain a copy of the License at
#
#     http://www.apache.org/licenses/LICENSE-2.0
#
# Unless required by applicable law or agreed to in writing, software
# distributed under the License is distributed on an "AS IS" BASIS,
# WITHOUT WARRANTIES OR CONDITIONS OF ANY KIND, either express or implied.
# See the License for the specific language governing permissions and
# limitations under the License.
#

# cython: profile=False
# distutils: language = c++
# cython: embedsignature = True
# cython: language_level = 3


import cuml
from libcpp.memory cimport shared_ptr
from cuml.common.cuda cimport _Stream, _Error, cudaStreamSynchronize


cdef extern from "cuml/common/rmmAllocatorAdapter.hpp" namespace "ML" nogil:
    cdef cppclass rmmAllocatorAdapter(deviceAllocator):
        pass

cdef class Handle:
    """
    Handle is a lightweight python wrapper around the corresponding C++ class
    of cumlHandle exposed by cuML's C++ interface. Refer to the header file
    cuml/cuml.hpp for interface level details of this struct

    Examples
    --------

    .. code-block:: python

        import cuml
        stream = cuml.cuda.Stream()
        handle = cuml.Handle()
        handle.setStream(stream)
        handle.enableRMM()   # Enable RMM as the device-side allocator

        # call ML algos here

        # final sync of all work launched in the stream of this handle
        # this is same as `cuml.cuda.Stream.sync()` call, but safer in case
        # the default stream inside the `cumlHandle` is being used
        handle.sync()
        del handle  # optional!
    """

    # ML::cumlHandle doesn't have copy operator. So, use pointer for the object
    # python world cannot access to this raw object directly, hence use
    # 'size_t'!
    cdef size_t h

<<<<<<< HEAD
    cdef int n_streams

    def __cinit__(self, n_streams=0):
        self.n_streams = <int>n_streams
=======
    # not using __dict__ unless we need it to keep this Extension as lean as
    # possible
    cdef int n_streams

    def __cinit__(self, n_streams=0):
        self.n_streams = n_streams
>>>>>>> c0182a39
        self.h = <size_t>(new cumlHandle(n_streams))

    def __dealloc__(self):
        h_ = <cumlHandle*>self.h
        del h_

    def setStream(self, stream):
        cdef size_t s = <size_t>stream.getStream()
        cdef cumlHandle* h_ = <cumlHandle*>self.h
        h_.setStream(<_Stream>s)

    # TODO: in future, we should just enable RMM by default
    def enableRMM(self):
        """
        Enables to use RMM as the allocator for all device memory allocations
        inside cuML C++ world. Currently, there are only 2 kinds of allocators.
        First, the usual cudaMalloc/Free, which is the default for cumlHandle.
        Second, the allocator based on RMM. So, this function, basically makes
        the cumlHandle use a more efficient allocator, instead of the default.
        """
        cdef shared_ptr[deviceAllocator] rmmAlloc = (
            shared_ptr[deviceAllocator](new rmmAllocatorAdapter()))
        cdef cumlHandle* h_ = <cumlHandle*>self.h
        h_.setDeviceAllocator(rmmAlloc)

    def sync(self):
        """
        Issues a sync on the stream set for this handle.

        Once we make `cuml.cuda.Stream` as a mandatory option for creating
        `cuml.Handle`, this should go away
        """
        cdef cumlHandle* h_ = <cumlHandle*>self.h
        cdef _Stream stream = h_.getStream()
        cdef _Error e = cudaStreamSynchronize(stream)
        if e != 0:
            raise cuml.cuda.CudaRuntimeError("Stream sync")

    def getHandle(self):
        return self.h

    def getNumInternalStreams(self):
        cdef cumlHandle* h_ = <cumlHandle*>self.h
        return h_.getNumInternalStreams()

    def __getstate__(self):
        return self.n_streams

    def __setstate__(self, state):
        self.n_streams = state
<<<<<<< HEAD
        self.h = < size_t > (new cumlHandle(self.n_streams))
=======
        self.h = <size_t>(new cumlHandle(self.n_streams))
>>>>>>> c0182a39
<|MERGE_RESOLUTION|>--- conflicted
+++ resolved
@@ -60,19 +60,12 @@
     # 'size_t'!
     cdef size_t h
 
-<<<<<<< HEAD
-    cdef int n_streams
-
-    def __cinit__(self, n_streams=0):
-        self.n_streams = <int>n_streams
-=======
     # not using __dict__ unless we need it to keep this Extension as lean as
     # possible
     cdef int n_streams
 
     def __cinit__(self, n_streams=0):
         self.n_streams = n_streams
->>>>>>> c0182a39
         self.h = <size_t>(new cumlHandle(n_streams))
 
     def __dealloc__(self):
@@ -123,8 +116,4 @@
 
     def __setstate__(self, state):
         self.n_streams = state
-<<<<<<< HEAD
-        self.h = < size_t > (new cumlHandle(self.n_streams))
-=======
-        self.h = <size_t>(new cumlHandle(self.n_streams))
->>>>>>> c0182a39
+        self.h = <size_t>(new cumlHandle(self.n_streams))