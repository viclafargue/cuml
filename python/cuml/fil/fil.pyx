--- conflicted
+++ resolved
@@ -274,13 +274,7 @@
                 <size_t> n_rows,
                 <bool> predict_proba)
         self.handle.sync()
-<<<<<<< HEAD
-        #preds_to_pd = pd.Series(preds.copy_to_host())
-        # synchronous w/o a stream
         return preds #cudf.Series.from_pandas(preds_to_pd)
-=======
-        return preds
->>>>>>> 21962ca9
 
     def load_from_treelite_model_handle(self,
                                         uintptr_t model_handle,
