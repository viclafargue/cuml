#
# Copyright (c) 2020-2022, NVIDIA CORPORATION.
#
# Licensed under the Apache License, Version 2.0 (the "License");
# you may not use this file except in compliance with the License.
# You may obtain a copy of the License at
#
#     http://www.apache.org/licenses/LICENSE-2.0
#
# Unless required by applicable law or agreed to in writing, software
# distributed under the License is distributed on an "AS IS" BASIS,
# WITHOUT WARRANTIES OR CONDITIONS OF ANY KIND, either express or implied.
# See the License for the specific language governing permissions and
# limitations under the License.
#

# distutils: language = c++

import ctypes
import cuml.internals
import numpy as np
import cupy as cp
import warnings

from numba import cuda
from collections import defaultdict

from libcpp cimport bool
from libc.stdint cimport uintptr_t
from libc.stdlib cimport calloc, malloc, free

from cuml.internals.array import CumlArray
from cuml.common.array_descriptor import CumlArrayDescriptor
from cuml.internals.base import Base
from cuml.internals.mixins import RegressorMixin
from cuml.common.doc_utils import generate_docstring
from pylibraft.common.handle cimport handle_t
from cuml.common import input_to_cuml_array
from cuml.common.input_utils import input_to_cupy_array

cdef extern from "cuml/linear_model/glm.hpp" namespace "ML::GLM":

    cdef void gemmPredict(handle_t& handle,
                          const float *input,
                          int n_rows,
                          int n_cols,
                          const float *coef,
                          float intercept,
                          float *preds) except +

    cdef void gemmPredict(handle_t& handle,
                          const double *input,
                          int n_rows,
                          int n_cols,
                          const double *coef,
                          double intercept,
                          double *preds) except +


class LinearPredictMixin:
    @generate_docstring(return_values={'name': 'preds',
                                       'type': 'dense',
                                       'description': 'Predicted values',
                                       'shape': '(n_samples, 1)'})
    @cuml.internals.api_base_return_array_skipall
    def _predict(self, X, convert_dtype=True) -> CumlArray:
        """
        Predicts `y` values for `X`.

        """
        self.dtype = self.coef_.dtype

        if self.coef_ is None:
            raise ValueError(
                "LinearModel.predict() cannot be called before fit(). "
                "Please fit the model first."
            )
<<<<<<< HEAD
        self.dtype = self.coef_.dtype
        if len(self.coef_.shape) == 2 and self.coef_.shape[1] > 1:
=======
        n_targets = self.coef_.shape[0]
        if len(self.coef_.shape) == 2 and n_targets > 1:
>>>>>>> 6953aa87
            # Handle multi-target prediction in Python.
            coef_cp = input_to_cupy_array(self.coef_).array
            X_cp = input_to_cupy_array(
                X,
                check_dtype=self.dtype,
                convert_to_dtype=(self.dtype if convert_dtype else None),
                check_cols=self.n_features_in_
            ).array
            intercept_cp = input_to_cupy_array(self.intercept_).array
            preds_cp = X_cp @ coef_cp + intercept_cp
            # preds = input_to_cuml_array(preds_cp).array # TODO:remove
            return preds_cp

        # Handle single-target prediction in C++
        X_m, n_rows, n_cols, dtype = \
            input_to_cuml_array(X, check_dtype=self.dtype,
                                convert_to_dtype=(self.dtype if convert_dtype
                                                  else None),
                                check_cols=self.n_features_in_)
        cdef uintptr_t X_ptr = X_m.ptr
        cdef uintptr_t coef_ptr = self.coef_.ptr

        preds = CumlArray.zeros(n_rows, dtype=dtype, index=X_m.index)
        cdef uintptr_t preds_ptr = preds.ptr

        cdef handle_t* handle_ = <handle_t*><size_t>self.handle.getHandle()

        if dtype.type == np.float32:
            gemmPredict(handle_[0],
                        <float*>X_ptr,
                        <int>n_rows,
                        <int>n_cols,
                        <float*>coef_ptr,
                        <float>self.intercept_,
                        <float*>preds_ptr)
        else:
            gemmPredict(handle_[0],
                        <double*>X_ptr,
                        <int>n_rows,
                        <int>n_cols,
                        <double*>coef_ptr,
                        <double>self.intercept_,
                        <double*>preds_ptr)

        self.handle.sync()

        return preds<|MERGE_RESOLUTION|>--- conflicted
+++ resolved
@@ -75,13 +75,8 @@
                 "LinearModel.predict() cannot be called before fit(). "
                 "Please fit the model first."
             )
-<<<<<<< HEAD
         self.dtype = self.coef_.dtype
-        if len(self.coef_.shape) == 2 and self.coef_.shape[1] > 1:
-=======
-        n_targets = self.coef_.shape[0]
-        if len(self.coef_.shape) == 2 and n_targets > 1:
->>>>>>> 6953aa87
+        if len(self.coef_.shape) == 2 and self.coef_.shape[0] > 1:
             # Handle multi-target prediction in Python.
             coef_cp = input_to_cupy_array(self.coef_).array
             X_cp = input_to_cupy_array(
