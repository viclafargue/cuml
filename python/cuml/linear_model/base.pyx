#
# Copyright (c) 2020-2022, NVIDIA CORPORATION.
#
# Licensed under the Apache License, Version 2.0 (the "License");
# you may not use this file except in compliance with the License.
# You may obtain a copy of the License at
#
#     http://www.apache.org/licenses/LICENSE-2.0
#
# Unless required by applicable law or agreed to in writing, software
# distributed under the License is distributed on an "AS IS" BASIS,
# WITHOUT WARRANTIES OR CONDITIONS OF ANY KIND, either express or implied.
# See the License for the specific language governing permissions and
# limitations under the License.
#

# distutils: language = c++

import ctypes
import cuml.internals
import numpy as np
import cupy as cp
import warnings

from numba import cuda
from collections import defaultdict

from libcpp cimport bool
from libc.stdint cimport uintptr_t
from libc.stdlib cimport calloc, malloc, free

from cuml.internals.array import CumlArray
from cuml.common.array_descriptor import CumlArrayDescriptor
from cuml.internals.base import Base
from cuml.internals.mixins import RegressorMixin
from cuml.common.doc_utils import generate_docstring
from pylibraft.common.handle cimport handle_t
from cuml.common import input_to_cuml_array
from cuml.common.input_utils import input_to_cupy_array

cdef extern from "cuml/linear_model/glm.hpp" namespace "ML::GLM":

    cdef void gemmPredict(handle_t& handle,
                          const float *input,
                          int n_rows,
                          int n_cols,
                          const float *coef,
                          float intercept,
                          float *preds) except +

    cdef void gemmPredict(handle_t& handle,
                          const double *input,
                          int n_rows,
                          int n_cols,
                          const double *coef,
                          double intercept,
                          double *preds) except +


class LinearPredictMixin:
    @generate_docstring(return_values={'name': 'preds',
                                       'type': 'dense',
                                       'description': 'Predicted values',
                                       'shape': '(n_samples, 1)'})
    @cuml.internals.api_base_return_array_skipall
    def _predict(self, X, convert_dtype=True) -> CumlArray:
        """
        Predicts `y` values for `X`.

        """
<<<<<<< HEAD
        self.dtype = self.coef_.dtype

=======
        if self.coef_ is None:
            raise ValueError(
                "LinearModel.predict() cannot be called before fit(). "
                "Please fit the model first."
            )
        if len(self.coef_.shape) == 2 and self.coef_.shape[1] > 1:
            # Handle multi-target prediction in Python.
            coef_cp = input_to_cupy_array(self.coef_).array
            X_cp = input_to_cupy_array(
                X,
                check_dtype=self.dtype,
                convert_to_dtype=(self.dtype if convert_dtype else None),
                check_cols=self.n_cols
            ).array
            intercept_cp = input_to_cupy_array(self.intercept_).array
            preds_cp = X_cp @ coef_cp + intercept_cp
            # preds = input_to_cuml_array(preds_cp).array # TODO:remove
            return preds_cp

        # Handle single-target prediction in C++
>>>>>>> 07f0bc4b
        X_m, n_rows, n_cols, dtype = \
            input_to_cuml_array(X, check_dtype=self.dtype,
                                convert_to_dtype=(self.dtype if convert_dtype
                                                  else None),
                                check_cols=self.n_features_in_)
        cdef uintptr_t X_ptr = X_m.ptr
        cdef uintptr_t coef_ptr = self.coef_.ptr

        preds = CumlArray.zeros(n_rows, dtype=dtype, index=X_m.index)
        cdef uintptr_t preds_ptr = preds.ptr

        cdef handle_t* handle_ = <handle_t*><size_t>self.handle.getHandle()

        if dtype.type == np.float32:
            gemmPredict(handle_[0],
                        <float*>X_ptr,
                        <int>n_rows,
                        <int>n_cols,
                        <float*>coef_ptr,
                        <float>self.intercept_,
                        <float*>preds_ptr)
        else:
            gemmPredict(handle_[0],
                        <double*>X_ptr,
                        <int>n_rows,
                        <int>n_cols,
                        <double*>coef_ptr,
                        <double>self.intercept_,
                        <double*>preds_ptr)

        self.handle.sync()

        return preds<|MERGE_RESOLUTION|>--- conflicted
+++ resolved
@@ -68,15 +68,12 @@
         Predicts `y` values for `X`.
 
         """
-<<<<<<< HEAD
-        self.dtype = self.coef_.dtype
-
-=======
         if self.coef_ is None:
             raise ValueError(
                 "LinearModel.predict() cannot be called before fit(). "
                 "Please fit the model first."
             )
+        self.dtype = self.coef_.dtype
         if len(self.coef_.shape) == 2 and self.coef_.shape[1] > 1:
             # Handle multi-target prediction in Python.
             coef_cp = input_to_cupy_array(self.coef_).array
@@ -92,7 +89,6 @@
             return preds_cp
 
         # Handle single-target prediction in C++
->>>>>>> 07f0bc4b
         X_m, n_rows, n_cols, dtype = \
             input_to_cuml_array(X, check_dtype=self.dtype,
                                 convert_to_dtype=(self.dtype if convert_dtype
