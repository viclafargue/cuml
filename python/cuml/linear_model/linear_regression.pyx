#
# Copyright (c) 2019-2022, NVIDIA CORPORATION.
#
# Licensed under the Apache License, Version 2.0 (the "License");
# you may not use this file except in compliance with the License.
# You may obtain a copy of the License at
#
#     http://www.apache.org/licenses/LICENSE-2.0
#
# Unless required by applicable law or agreed to in writing, software
# distributed under the License is distributed on an "AS IS" BASIS,
# WITHOUT WARRANTIES OR CONDITIONS OF ANY KIND, either express or implied.
# See the License for the specific language governing permissions and
# limitations under the License.
#

# distutils: language = c++

import ctypes
import numpy as np
import cupy as cp
import warnings

from numba import cuda
from collections import defaultdict

from libcpp cimport bool
from libc.stdint cimport uintptr_t
from libc.stdlib cimport calloc, malloc, free

from cuml.common.array import CumlArray
from cuml.common.array_descriptor import CumlArrayDescriptor
from cuml.experimental.common.base import Base
from cuml.common.mixins import RegressorMixin, FMajorInputTagMixin
from cuml.common.doc_utils import generate_docstring
from cuml.linear_model.base import LinearPredictMixin
from pylibraft.common.handle cimport handle_t
from pylibraft.common.handle import Handle
from cuml.common import input_to_cuml_array
<<<<<<< HEAD
from cuml.internals.api_decorators import device_interop_preparation

=======
from cuml.common.mixins import FMajorInputTagMixin
from cuml.common.input_utils import input_to_cupy_array
>>>>>>> dd197b9d

cdef extern from "cuml/linear_model/glm.hpp" namespace "ML::GLM":

    cdef void olsFit(handle_t& handle,
                     float *input,
                     int n_rows,
                     int n_cols,
                     float *labels,
                     float *coef,
                     float *intercept,
                     bool fit_intercept,
                     bool normalize,
                     int algo,
                     float *sample_weight) except +

    cdef void olsFit(handle_t& handle,
                     double *input,
                     int n_rows,
                     int n_cols,
                     double *labels,
                     double *coef,
                     double *intercept,
                     bool fit_intercept,
                     bool normalize,
                     int algo,
                     double *sample_weight) except +


def divide_non_zero(x1, x2):
    # Value chosen to be consistent with the RAFT implementation in
    # linalg/detail/lstsq.cuh
    eps = 1e-10

    # Do not divide by values of x2 that are smaller than eps
    mask = abs(x2) < eps
    x2[mask] = 1.

    return x1 / x2


def fit_multi_target(X, y, fit_intercept=True, sample_weight=None):
    assert X.ndim == 2
    assert y.ndim == 2

    x_rows, x_cols = X.shape
    if x_cols == 0:
        raise ValueError(
            "Number of columns cannot be less than one"
        )
    if x_rows < 2:
        raise ValueError(
            "Number of rows cannot be less than two"
        )

    if fit_intercept:
        # Add column containg ones to fit intercept.
        nrow, ncol = X.shape
        X_wide = cp.empty_like(X, shape=(nrow, ncol + 1))
        X_wide[:, :ncol] = X
        X_wide[:, ncol] = 1.
        X = X_wide

    if sample_weight is not None:
        sample_weight = cp.sqrt(sample_weight)
        X = sample_weight[:, None] * X
        y = sample_weight[:, None] * y

    u, s, vh = cp.linalg.svd(X, full_matrices=False)

    params = vh.T @ divide_non_zero(u.T @ y, s[:, None])

    coef = params[:-1] if fit_intercept else params
    intercept = params[-1] if fit_intercept else None

    return coef, intercept


class LinearRegression(Base,
                       RegressorMixin,
                       LinearPredictMixin,
                       FMajorInputTagMixin):
    """
    LinearRegression is a simple machine learning model where the response y is
    modelled by a linear combination of the predictors in X.

    cuML's LinearRegression expects either a cuDF DataFrame or a NumPy matrix
    and provides 2 algorithms SVD and Eig to fit a linear model. SVD is more
    stable, but Eig (default) is much faster.

    Examples
    --------

    .. code-block:: python

        >>> import cupy as cp
        >>> import cudf

        >>> # Both import methods supported
        >>> from cuml import LinearRegression
        >>> from cuml.linear_model import LinearRegression
        >>> lr = LinearRegression(fit_intercept = True, normalize = False,
        ...                       algorithm = "eig")
        >>> X = cudf.DataFrame()
        >>> X['col1'] = cp.array([1,1,2,2], dtype=cp.float32)
        >>> X['col2'] = cp.array([1,2,2,3], dtype=cp.float32)
        >>> y = cudf.Series(cp.array([6.0, 8.0, 9.0, 11.0], dtype=cp.float32))
        >>> reg = lr.fit(X,y)
        >>> print(reg.coef_)
        0   1.0
        1   2.0
        dtype: float32
        >>> print(reg.intercept_)
        3.0...

        >>> X_new = cudf.DataFrame()
        >>> X_new['col1'] = cp.array([3,2], dtype=cp.float32)
        >>> X_new['col2'] = cp.array([5,5], dtype=cp.float32)
        >>> preds = lr.predict(X_new)
        >>> print(preds) # doctest: +SKIP
        0   15.999...
        1   14.999...
        dtype: float32


    Parameters
    ----------
    algorithm : {'svd', 'eig', 'qr', 'svd-qr', 'svd-jacobi'}, (default = 'eig')
        Choose an algorithm:

          * 'svd' - alias for svd-jacobi;
          * 'eig' - use an eigendecomposition of the covariance matrix;
          * 'qr'  - use QR decomposition algorithm and solve `Rx = Q^T y`
          * 'svd-qr' - compute SVD decomposition using QR algorithm
          * 'svd-jacobi' - compute SVD decomposition using Jacobi iterations.

        Among these algorithms, only 'svd-jacobi' supports the case when the
        number of features is larger than the sample size; this algorithm
        is force-selected automatically in such a case.

        For the broad range of inputs, 'eig' and 'qr' are usually the fastest,
        followed by 'svd-jacobi' and then 'svd-qr'. In theory, SVD-based
        algorithms are more stable.
    fit_intercept : boolean (default = True)
        If True, LinearRegression tries to correct for the global mean of y.
        If False, the model expects that you have centered the data.
    normalize : boolean (default = False)
        This parameter is ignored when `fit_intercept` is set to False.
        If True, the predictors in X will be normalized by dividing by the
        column-wise standard deviation.
        If False, no scaling will be done.
        Note: this is in contrast to sklearn's deprecated `normalize` flag,
        which divides by the column-wise L2 norm; but this is the same as if
        using sklearn's StandardScaler.
    handle : cuml.Handle
        Specifies the cuml.handle that holds internal CUDA state for
        computations in this model. Most importantly, this specifies the CUDA
        stream that will be used for the model's computations, so users can
        run different models concurrently in different streams by creating
        handles in several streams.
        If it is None, a new one is created.
    verbose : int or boolean, default=False
        Sets logging level. It must be one of `cuml.common.logger.level_*`.
        See :ref:`verbosity-levels` for more info.
    output_type : {'input', 'cudf', 'cupy', 'numpy', 'numba'}, default=None
        Variable to control output type of the results and attributes of
        the estimator. If None, it'll inherit the output type set at the
        module level, `cuml.global_settings.output_type`.
        See :ref:`output-data-type-configuration` for more info.

    Attributes
    ----------
    coef_ : array, shape (n_features)
        The estimated coefficients for the linear regression model.
    intercept_ : array
        The independent term. If `fit_intercept` is False, will be 0.

    Notes
    -----
    LinearRegression suffers from multicollinearity (when columns are
    correlated with each other), and variance explosions from outliers.
    Consider using Ridge Regression to fix the multicollinearity problem, and
    consider maybe first DBSCAN to remove the outliers, or statistical analysis
    to filter possible outliers.

    **Applications of LinearRegression**

        LinearRegression is used in regression tasks where one wants to predict
        say sales or house prices. It is also used in extrapolation or time
        series tasks, dynamic systems modelling and many other machine learning
        tasks. This model should be first tried if the machine learning problem
        is a regression task (predicting a continuous variable).

    For additional information, see `scikitlearn's OLS documentation
    <https://scikit-learn.org/stable/modules/generated/sklearn.linear_model.LinearRegression.html>`__.

    For an additional example see `the OLS notebook
    <https://github.com/rapidsai/cuml/blob/main/notebooks/linear_regression_demo.ipynb>`__.
    """

    _cpu_estimator_import_path = 'sklearn.linear_model.LinearRegression'
    coef_ = CumlArrayDescriptor(order='F')
    intercept_ = CumlArrayDescriptor(order='F')

    @device_interop_preparation
    def __init__(self, *, algorithm='eig', fit_intercept=True, normalize=False,
                 handle=None, verbose=False, output_type=None):
        if handle is None and algorithm == 'eig':
            # if possible, create two streams, so that eigenvalue decomposition
            # can benefit from running independent operations concurrently.
            handle = Handle(n_streams=2)
        super().__init__(handle=handle,
                         verbose=verbose,
                         output_type=output_type)

        # internal array attributes
        self.coef_ = None
        self.intercept_ = None

        self.fit_intercept = fit_intercept
        self.normalize = normalize
        if algorithm in ['svd', 'eig', 'qr', 'svd-qr', 'svd-jacobi']:
            self.algorithm = algorithm
            self.algo = self._get_algorithm_int(algorithm)
        else:
            msg = "algorithm {!r} is not supported"
            raise TypeError(msg.format(algorithm))

        self.intercept_value = 0.0

    def _get_algorithm_int(self, algorithm):
        return {
            'svd': 0,
            'eig': 1,
            'qr': 2,
            'svd-qr': 3,
            'svd-jacobi': 0
        }[algorithm]

    @generate_docstring()
    def _fit(self, X, y, convert_dtype=True,
             sample_weight=None) -> "LinearRegression":
        """
        Fit the model with X and y.

        """
        cdef uintptr_t X_ptr, y_ptr, sample_weight_ptr
        X_m, n_rows, self.n_features_in_, self.dtype = \
            input_to_cuml_array(X, check_dtype=[np.float32, np.float64])
        X_ptr = X_m.ptr
        self.feature_names_in_ = X_m.index

        y_m, _, y_cols, _ = \
            input_to_cuml_array(y, check_dtype=self.dtype,
                                convert_to_dtype=(self.dtype if convert_dtype
                                                  else None),
                                check_rows=n_rows)
        y_ptr = y_m.ptr

        if sample_weight is not None:
            sample_weight_m, _, _, _ = \
                input_to_cuml_array(sample_weight, check_dtype=self.dtype,
                                    convert_to_dtype=(
                                        self.dtype if convert_dtype else None),
                                    check_rows=n_rows, check_cols=1)
            sample_weight_ptr = sample_weight_m.ptr
        else:
            sample_weight_ptr = 0

        if self.n_features_in_ < 1:
            msg = "X matrix must have at least a column"
            raise TypeError(msg)

        if n_rows < 2:
            msg = "X matrix must have at least two rows"
            raise TypeError(msg)

        if self.n_features_in_ == 1 and self.algo != 0:
            warnings.warn("Changing solver from 'eig' to 'svd' as eig " +
                          "solver does not support training data with 1 " +
                          "column currently.", UserWarning)
            self.algo = 0

<<<<<<< HEAD
        self.coef_ = CumlArray.zeros(self.n_features_in_, dtype=self.dtype)
=======
        if 1 < y_cols:
            if sample_weight is None:
                sample_weight_m = None

            return self._fit_multi_target(
                X_m, y_m, convert_dtype, sample_weight_m
            )

        self.coef_ = CumlArray.zeros(self.n_cols, dtype=self.dtype)
>>>>>>> dd197b9d
        cdef uintptr_t coef_ptr = self.coef_.ptr

        cdef float c_intercept1
        cdef double c_intercept2
        cdef handle_t* handle_ = <handle_t*><size_t>self.handle.getHandle()

        if self.dtype == np.float32:

            olsFit(handle_[0],
                   <float*>X_ptr,
                   <int>n_rows,
                   <int>self.n_features_in_,
                   <float*>y_ptr,
                   <float*>coef_ptr,
                   <float*>&c_intercept1,
                   <bool>self.fit_intercept,
                   <bool>self.normalize,
                   <int>self.algo,
                   <float*>sample_weight_ptr)

            self.intercept_ = c_intercept1
        else:
            olsFit(handle_[0],
                   <double*>X_ptr,
                   <int>n_rows,
                   <int>self.n_features_in_,
                   <double*>y_ptr,
                   <double*>coef_ptr,
                   <double*>&c_intercept2,
                   <bool>self.fit_intercept,
                   <bool>self.normalize,
                   <int>self.algo,
                   <double*>sample_weight_ptr)

            self.intercept_ = c_intercept2

        self.handle.sync()

        del X_m
        del y_m
        if sample_weight is not None:
            del sample_weight_m

        return self

<<<<<<< HEAD
=======
    def _fit_multi_target(self, X, y, convert_dtype=True, sample_weight=None):
        # In the cuml C++ layer, there is no support yet for multi-target
        # regression, i.e., a y vector with multiple columns.
        # We implement the regression in Python here.

        if self.algo != 0:
            warnings.warn("Changing solver to 'svd' as this is the " +
                          "only solver that support multiple targets " +
                          "currently.", UserWarning)
            self.algo = 0
        if self.normalize:
            raise ValueError(
                "The normalize option is not supported when `y` has "
                "multiple columns."
            )

        X_cupy = input_to_cupy_array(
            X,
            convert_to_dtype=(self.dtype if convert_dtype else None),
        ).array
        y_cupy, _, y_cols, _ = input_to_cupy_array(
            y,
            convert_to_dtype=(self.dtype if convert_dtype else None),
        )
        if sample_weight is None:
            sample_weight_cupy = None
        else:
            sample_weight_cupy = input_to_cupy_array(
                sample_weight,
                convert_to_dtype=(self.dtype if convert_dtype else None),
            ).array
        coef, intercept = fit_multi_target(
            X_cupy,
            y_cupy,
            fit_intercept=self.fit_intercept,
            sample_weight=sample_weight_cupy
        )
        self.coef_, _, _, _ = input_to_cuml_array(
            coef,
            check_dtype=self.dtype,
            check_rows=self.n_cols,
            check_cols=y_cols
        )
        if self.fit_intercept:
            self.intercept_, _, _, _ = input_to_cuml_array(
                intercept,
                check_dtype=self.dtype,
                check_rows=y_cols,
                check_cols=1
            )
        else:
            self.intercept_ = CumlArray.zeros(y_cols, dtype=self.dtype)

        return self

    def _predict(self, X, convert_dtype=True) -> CumlArray:
        self.dtype = self.coef_.dtype
        self.n_cols = self.coef_.shape[0]
        # Adding Base here skips it in the Method Resolution Order (MRO)
        # Since Base and LinearPredictMixin now both have a `predict` method
        return super(Base, self).predict(X, convert_dtype=convert_dtype)

>>>>>>> dd197b9d
    def get_param_names(self):
        return super().get_param_names() + \
            ['algorithm', 'fit_intercept', 'normalize']

<<<<<<< HEAD
    def get_attr_names(self):
        return ['coef_', 'intercept_', 'n_features_in_', 'feature_names_in_']
=======
    def get_attributes_names(self):
        return ['coef_', 'intercept_']

    @staticmethod
    def _more_static_tags():
        return {"multioutput": True}
>>>>>>> dd197b9d
<|MERGE_RESOLUTION|>--- conflicted
+++ resolved
@@ -37,13 +37,10 @@
 from pylibraft.common.handle cimport handle_t
 from pylibraft.common.handle import Handle
 from cuml.common import input_to_cuml_array
-<<<<<<< HEAD
 from cuml.internals.api_decorators import device_interop_preparation
 
-=======
 from cuml.common.mixins import FMajorInputTagMixin
 from cuml.common.input_utils import input_to_cupy_array
->>>>>>> dd197b9d
 
 cdef extern from "cuml/linear_model/glm.hpp" namespace "ML::GLM":
 
@@ -326,9 +323,6 @@
                           "column currently.", UserWarning)
             self.algo = 0
 
-<<<<<<< HEAD
-        self.coef_ = CumlArray.zeros(self.n_features_in_, dtype=self.dtype)
-=======
         if 1 < y_cols:
             if sample_weight is None:
                 sample_weight_m = None
@@ -337,8 +331,7 @@
                 X_m, y_m, convert_dtype, sample_weight_m
             )
 
-        self.coef_ = CumlArray.zeros(self.n_cols, dtype=self.dtype)
->>>>>>> dd197b9d
+        self.coef_ = CumlArray.zeros(self.n_features_in_, dtype=self.dtype)
         cdef uintptr_t coef_ptr = self.coef_.ptr
 
         cdef float c_intercept1
@@ -384,8 +377,6 @@
 
         return self
 
-<<<<<<< HEAD
-=======
     def _fit_multi_target(self, X, y, convert_dtype=True, sample_weight=None):
         # In the cuml C++ layer, there is no support yet for multi-target
         # regression, i.e., a y vector with multiple columns.
@@ -426,7 +417,7 @@
         self.coef_, _, _, _ = input_to_cuml_array(
             coef,
             check_dtype=self.dtype,
-            check_rows=self.n_cols,
+            check_rows=self.n_features_in_,
             check_cols=y_cols
         )
         if self.fit_intercept:
@@ -441,26 +432,13 @@
 
         return self
 
-    def _predict(self, X, convert_dtype=True) -> CumlArray:
-        self.dtype = self.coef_.dtype
-        self.n_cols = self.coef_.shape[0]
-        # Adding Base here skips it in the Method Resolution Order (MRO)
-        # Since Base and LinearPredictMixin now both have a `predict` method
-        return super(Base, self).predict(X, convert_dtype=convert_dtype)
-
->>>>>>> dd197b9d
     def get_param_names(self):
         return super().get_param_names() + \
             ['algorithm', 'fit_intercept', 'normalize']
 
-<<<<<<< HEAD
     def get_attr_names(self):
         return ['coef_', 'intercept_', 'n_features_in_', 'feature_names_in_']
-=======
-    def get_attributes_names(self):
-        return ['coef_', 'intercept_']
 
     @staticmethod
     def _more_static_tags():
-        return {"multioutput": True}
->>>>>>> dd197b9d
+        return {"multioutput": True}