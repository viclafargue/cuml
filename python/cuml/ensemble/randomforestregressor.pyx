#
# Copyright (c) 2019-2020, NVIDIA CORPORATION.
#
# Licensed under the Apache License, Version 2.0 (the "License");
# you may not use this file except in compliance with the License.
# You may obtain a copy of the License at
#
#     http://www.apache.org/licenses/LICENSE-2.0
#
# Unless required by applicable law or agreed to in writing, software
# distributed under the License is distributed on an "AS IS" BASIS,
# WITHOUT WARRANTIES OR CONDITIONS OF ANY KIND, either express or implied.
# See the License for the specific language governing permissions and
# limitations under the License.
#

# cython: profile=False
# distutils: language = c++
# cython: embedsignature = True
# cython: language_level = 3

import ctypes
import cudf
import math
import numpy as np
import warnings

from libcpp cimport bool
from libcpp.vector cimport vector
from libc.stdint cimport uintptr_t
from libc.stdlib cimport calloc, malloc, free

from cuml import ForestInference
from cuml.common.array import CumlArray
from cuml.common.base import Base
from cuml.common.handle import Handle
from cuml.ensemble.randomforest_common import BaseRandomForestModel
from cuml.common.handle cimport cumlHandle
from cuml.ensemble.randomforest_common import _check_fil_parameter_validity, \
    _obtain_treelite_model, _obtain_fil_model

from cuml.ensemble.randomforest_shared cimport *
from cuml.fil.fil import TreeliteModel as tl
from cuml.common import input_to_cuml_array, input_to_dev_array, \
    zeros, get_cudf_column_ptr
from cython.operator cimport dereference as deref

from numba import cuda

cimport cuml.common.handle
cimport cuml.common.cuda
cimport cython

cdef extern from "cuml/ensemble/randomforest.hpp" namespace "ML":
    
    cdef void fit(cumlHandle & handle,
                  RandomForestMetaData[float, float]*,
                  float*,
                  int,
                  int,
                  float*,
                  RF_params,
                  int) except +

    cdef void fit(cumlHandle & handle,
                  RandomForestMetaData[double, double]*,
                  double*,
                  int,
                  int,
                  double*,
                  RF_params,
                  int) except +
    
    cdef void predict(cumlHandle& handle,
                      RandomForestMetaData[float, float] *,
                      float*,
                      int,
                      int,
                      float*,
                      int) except +

    cdef void predict(cumlHandle& handle,
                      RandomForestMetaData[double, double]*,
                      double*,
                      int,
                      int,
                      double*,
                      int) except +

    cdef RF_metrics score(cumlHandle& handle,
                          RandomForestMetaData[float, float]*,
                          float*,
                          int,
                          float*,
                          int) except +

    cdef RF_metrics score(cumlHandle& handle,
                          RandomForestMetaData[double, double]*,
                          double*,
                          int,
                          double*,
                          int) except +


class RandomForestRegressor(BaseRandomForestModel):

    """
    Implements a Random Forest regressor model which fits multiple decision
    trees in an ensemble.
    Note that the underlying algorithm for tree node splits differs from that
    used in scikit-learn. By default, the cuML Random Forest uses a
    histogram-based algorithm to determine splits, rather than an exact
    count. You can tune the size of the histograms with the n_bins parameter.

    **Known Limitations**: This is an early release of the cuML
    Random Forest code. It contains a few known limitations:

       * GPU-based inference is only supported if the model was trained
         with 32-bit (float32) datatypes. CPU-based inference may be used
         in this case as a slower fallback.
       * Very deep / very wide models may exhaust available GPU memory.
         Future versions of cuML will provide an alternative algorithm to
         reduce memory consumption.

    Examples
    ---------
    .. code-block:: python

            import numpy as np
            from cuml.test.utils import get_handle
            from cuml.ensemble import RandomForestRegressor as curfc
            from cuml.test.utils import get_handle
            X = np.asarray([[0,10],[0,20],[0,30],[0,40]], dtype=np.float32)
            y = np.asarray([0.0,1.0,2.0,3.0], dtype=np.float32)
            cuml_model = curfc(max_features=1.0, n_bins=8,
                               split_algo=0, min_rows_per_node=2,
                               n_estimators=40, accuracy_metric='mse')
            cuml_model.fit(X,y)
            cuml_score = cuml_model.score(X,y)
            print("MSE score of cuml : ", cuml_score)

    Output:

    .. code-block:: python

            MSE score of cuml :  0.1123437201231765

    Parameters
    -----------
    n_estimators : int (default = 100)
        Number of trees in the forest. (Default changed to 100 in cuML 0.11)
    handle : cuml.Handle
        If it is None, a new one is created just for this class.
    split_algo : int (default = 1)
        The algorithm to determine how nodes are split in the tree.
        0 for HIST and 1 for GLOBAL_QUANTILE. HIST curently uses a slower
        tree-building algorithm so GLOBAL_QUANTILE is recommended for most
        cases.
    split_criterion : int (default = 2)
        The criterion used to split nodes.
        0 for GINI, 1 for ENTROPY,
        2 for MSE, or 3 for MAE
        0 and 1 not valid for regression
    bootstrap : boolean (default = True)
       Control bootstrapping.
        If True, each tree in the forest is built
        on a bootstrapped sample with replacement.
        If False, sampling without replacement is done.
    bootstrap_features : boolean (default = False)
        Control bootstrapping for features.
        If features are drawn with or without replacement
    rows_sample : float (default = 1.0)
        Ratio of dataset rows used while fitting each tree.
    max_depth : int (default = 16)
        Maximum tree depth. Unlimited (i.e, until leaves are pure),
        if -1. Unlimited depth is not supported with split_algo=1.
        *Note that this default differs from scikit-learn's
        random forest, which defaults to unlimited depth.*
    max_leaves : int (default = -1)
        Maximum leaf nodes per tree. Soft constraint. Unlimited,
        if -1.
     max_features : int, float, or string (default = 'auto')
        Ratio of number of features (columns) to consider
        per node split.
        If int then max_features/n_features.
        If float then max_features is used as a fraction.
        If 'auto' then max_features=1.0.
        If 'sqrt' then max_features=1/sqrt(n_features).
        If 'log2' then max_features=log2(n_features)/n_features.
    n_bins : int (default = 8)
        Number of bins used by the split algorithm.
    min_rows_per_node : int or float (default = 2)
        The minimum number of samples (rows) needed to split a node.
        If int then number of sample rows
        If float the min_rows_per_sample*n_rows
    min_impurity_decrease : float (default = 0.0)
        The minimum decrease in impurity required for node to be split
    accuracy_metric : string (default = 'mse')
        Decides the metric used to evaluate the performance of the model.
        for median of abs error : 'median_ae'
        for mean of abs error : 'mean_ae'
        for mean square error' : 'mse'
    quantile_per_tree : boolean (default = False)
        Whether quantile is computed for individal trees in RF.
        Only relevant for GLOBAL_QUANTILE split_algo.
    seed : int (default = None)
        Seed for the random number generator. Unseeded by default. Does not
        currently fully guarantee the exact same results.

    """
<<<<<<< HEAD
    def __init__(self, split_criterion=2, seed=None,
                 accuracy_metric='mse', n_streams=8,
                 **kwargs):

        if ((seed is not None) and (n_streams != 1)):
            warnings.warn("Setting the random seed does not fully guarantee"
                          " the exact same results at this time.")
        self.RF_type = REGRESSION
        self._create_model(model=RandomForestRegressor,
                           split_criterion=split_criterion,
                           seed=seed, n_streams=n_streams,
                           accuracy_metric=accuracy_metric,
                           **kwargs)
=======
    variables = ['n_estimators', 'max_depth', 'handle',
                 'max_features', 'n_bins',
                 'split_algo', 'split_criterion', 'min_rows_per_node',
                 'min_impurity_decrease',
                 'bootstrap', 'bootstrap_features',
                 'verbose', 'rows_sample',
                 'max_leaves', 'quantile_per_tree',
                 'accuracy_metric']

    def __init__(self, n_estimators=100, max_depth=16, handle=None,
                 max_features='auto', n_bins=8, n_streams=8,
                 split_algo=1, split_criterion=2,
                 bootstrap=True, bootstrap_features=False,
                 verbose=False, min_rows_per_node=2,
                 rows_sample=1.0, max_leaves=-1,
                 accuracy_metric='mse', output_type=None,
                 min_samples_leaf=None,
                 min_weight_fraction_leaf=None, n_jobs=None,
                 max_leaf_nodes=None, min_impurity_decrease=0.0,
                 min_impurity_split=None, oob_score=None,
                 random_state=None, warm_start=None, class_weight=None,
                 quantile_per_tree=False, criterion=None, seed=None):
        sklearn_params = {"criterion": criterion,
                          "min_samples_leaf": min_samples_leaf,
                          "min_weight_fraction_leaf": min_weight_fraction_leaf,
                          "max_leaf_nodes": max_leaf_nodes,
                          "min_impurity_split": min_impurity_split,
                          "oob_score": oob_score, "n_jobs": n_jobs,
                          "random_state": random_state,
                          "warm_start": warm_start,
                          "class_weight": class_weight}

        for key, vals in sklearn_params.items():
            if vals is not None:
                raise TypeError(" The Scikit-learn variable ", key,
                                " is not supported in cuML,"
                                " please read the cuML documentation for"
                                " more information")

        if handle is None:
            handle = Handle(n_streams)

        super(RandomForestRegressor, self).__init__(handle=handle,
                                                    verbose=verbose,
                                                    output_type=output_type)

        if max_depth < 0:
            raise ValueError("Must specify max_depth >0 ")

        self.split_algo = split_algo
        criterion_dict = {'0': GINI, '1': ENTROPY, '2': MSE,
                          '3': MAE, '4': CRITERION_END}
        if str(split_criterion) not in criterion_dict.keys():
            warnings.warn("The split criterion chosen was not present"
                          " in the list of options accepted by the model"
                          " and so the CRITERION_END option has been chosen.")
            self.split_criterion = CRITERION_END
        else:
            self.split_criterion = criterion_dict[str(split_criterion)]

        self.min_rows_per_node = min_rows_per_node
        self.min_impurity_decrease = min_impurity_decrease
        self.bootstrap_features = bootstrap_features
        self.rows_sample = rows_sample
        self.max_leaves = max_leaves
        self.n_estimators = n_estimators
        self.max_depth = max_depth
        self.max_features = max_features
        self.bootstrap = bootstrap
        self.verbose = verbose
        self.n_bins = n_bins
        self.n_cols = None
        self.dtype = None
        self.treelite_handle = None
        self.accuracy_metric = accuracy_metric
        self.quantile_per_tree = quantile_per_tree
        self.n_streams = handle.getNumInternalStreams()
        self.seed = seed
        if ((seed is not None) and (n_streams != 1)):
            warnings.warn("Setting the random seed does not fully guarantee"
                          " the exact same results at this time.")
        self.model_pbuf_bytes = bytearray()
>>>>>>> 0a2756ec

    """
    TODO:
        Add the preprocess and postprocess functions
        in the cython code to normalize the labels
    """
    def __getstate__(self):
        state = self.__dict__.copy()
        del state['handle']
        cdef size_t params_t
        cdef  RandomForestMetaData[float, int] *rf_forest
        cdef  RandomForestMetaData[double, int] *rf_forest64
        cdef size_t params_t64
        if self.n_cols:
            # only if model has been fit previously
            self.model_pbuf_bytes = self._get_protobuf_bytes()
            params_t = <uintptr_t> self.rf_forest
            rf_forest = \
                <RandomForestMetaData[float, int]*>params_t
            params_t64 = <uintptr_t> self.rf_forest64
            rf_forest64 = \
                <RandomForestMetaData[double, int]*>params_t64
            if self.dtype == np.float32:
                state["rf_params"] = rf_forest.rf_params
            else:
                state["rf_params64"] = rf_forest64.rf_params
        state['n_cols'] = self.n_cols
        state['verbose'] = self.verbose
        state["model_pbuf_bytes"] = self.model_pbuf_bytes

        return state

    def __setstate__(self, state):
        super(RandomForestRegressor, self).__init__(handle=None,
                                                    verbose=state['verbose'])
        cdef  RandomForestMetaData[float, float] *rf_forest = \
            new RandomForestMetaData[float, float]()
        cdef  RandomForestMetaData[double, double] *rf_forest64 = \
            new RandomForestMetaData[double, double]()

        self.n_cols = state['n_cols']
        if self.n_cols:
            if state["dtype"] == np.float32:
                rf_forest.rf_params = state["rf_params"]
                state["rf_forest"] = <uintptr_t>rf_forest
            else:
                rf_forest64.rf_params = state["rf_params64"]
                state["rf_forest64"] = <uintptr_t>rf_forest64

        self.model_pbuf_bytes = state["model_pbuf_bytes"]

        self.__dict__.update(state)

    def __del__(self):
        if self.n_cols:
            if self.dtype == np.float32:
                free(<RandomForestMetaData[float, float]*><uintptr_t>
                     self.rf_forest)
            else:
                free(<RandomForestMetaData[double, double]*><uintptr_t>
                     self.rf_forest64)

    def _reset_forest_data(self):
        if self.n_cols:
            # Only if the model is fitted before
            # Clears the data of the forest to prepare for next fit
            free(<RandomForestMetaData[float, float]*><uintptr_t>
                 self.rf_forest)
            free(<RandomForestMetaData[double, double]*><uintptr_t>
                 self.rf_forest64)

    def _obtain_treelite_handle(self):
        cdef ModelHandle cuml_model_ptr = NULL
        cdef RandomForestMetaData[float, float] *rf_forest = \
            <RandomForestMetaData[float, float]*><uintptr_t> self.rf_forest
        cdef unsigned char[::1] model_pbuf_mv = self.model_pbuf_bytes
        cdef vector[unsigned char] model_pbuf_vec
        with cython.boundscheck(False):
            model_pbuf_vec.assign(& model_pbuf_mv[0],
                                  & model_pbuf_mv[model_pbuf_mv.shape[0]])
        if self.treelite_handle is None:
<<<<<<< HEAD
            task_category = REGRESSION_MODEL
=======
            task_category = CLASSIFICATION_MODEL
>>>>>>> 0a2756ec
            build_treelite_forest(
                & cuml_model_ptr,
                rf_forest,
                <int> self.n_cols,
                <int> task_category,
                model_pbuf_vec)
            mod_ptr = <uintptr_t> cuml_model_ptr
            self.treelite_handle = ctypes.c_void_p(mod_ptr).value
        return self.treelite_handle

    def _get_protobuf_bytes(self):
        """
        Returns the self.model_pbuf_bytes.
        Cuml RF model gets converted to treelite protobuf bytes by:
            1. converting the cuml RF model to a treelite model. The treelite
            models handle (pointer) is returned
            2. The treelite model handle is used to convert the treelite model
            to a treelite protobuf model which is stored in a temporary file.
            The protobuf model information is read from the temporary file and
            the byte information is returned.
        The treelite handle is stored `self.treelite_handle` and the treelite
        protobuf model bytes are stored in `self.model_pbuf_bytes`. If either
        of information is already present in the model then the respective
        step is skipped.
        """
        if self.model_pbuf_bytes:
            return self.model_pbuf_bytes
        elif self.treelite_handle:
            fit_mod_ptr = self.treelite_handle
        else:
            fit_mod_ptr = self._obtain_treelite_handle()
        cdef uintptr_t model_ptr = <uintptr_t> fit_mod_ptr
        cdef vector[unsigned char] pbuf_mod_info = \
            save_model(<ModelHandle> model_ptr)
        cdef unsigned char[::1] pbuf_mod_view = \
            <unsigned char[:pbuf_mod_info.size():1]>pbuf_mod_info.data()
        self.model_pbuf_bytes = bytearray(memoryview(pbuf_mod_view))
        return self.model_pbuf_bytes

    def convert_to_treelite_model(self):
        """
        Converts the cuML RF model to a Treelite model

        Returns
        ----------
        tl_to_fil_model : Treelite version of this model
        """
        handle = self._obtain_treelite_handle()

        return _obtain_treelite_model(handle)


    """
    TODO : Move functions duplicated in the RF classifier and regressor
           to a shared file. Cuml issue #1854 has been created to track this.
    """
    """
    def _tl_model_handles(self, model_bytes):
        task_category = REGRESSION_MODEL
        cdef ModelHandle tl_model_ptr = NULL
        cdef RandomForestMetaData[float, float] *rf_forest = \
            <RandomForestMetaData[float, float]*><uintptr_t> self.rf_forest
        build_treelite_forest(& tl_model_ptr,
                              rf_forest,
                              <int> self.n_cols,
                              <int> task_category,
                              <vector[unsigned char] &> model_bytes)
        mod_handle = <uintptr_t> tl_model_ptr

        return ctypes.c_void_p(mod_handle).value

    def _concatenate_treelite_handle(self, treelite_handle):
        cdef ModelHandle concat_model_handle = NULL
        cdef vector[ModelHandle] *model_handles \
            = new vector[ModelHandle]()
        cdef uintptr_t mod_ptr
        for i in treelite_handle:
            mod_ptr = <uintptr_t>i
            model_handles.push_back((
                <ModelHandle> mod_ptr))

        concat_model_handle = concatenate_trees(deref(model_handles))
<<<<<<< HEAD

        concat_model_ptr = <size_t> concat_model_handle
        return ctypes.c_void_p(concat_model_ptr).value

    def _concatenate_model_bytes(self, concat_model_handle):
        cdef uintptr_t model_ptr = <uintptr_t> concat_model_handle
        concat_model_bytes = save_model(<ModelHandle> model_ptr)
        self.model_pbuf_bytes = concat_model_bytes
    """
=======
        cdef uintptr_t concat_model_ptr = <uintptr_t> concat_model_handle
        self.treelite_handle = concat_model_ptr
        cdef vector[unsigned char] pbuf_mod_info = \
            save_model(<ModelHandle> concat_model_ptr)
        cdef unsigned char[::1] pbuf_mod_view = \
            <unsigned char[:pbuf_mod_info.size():1]>pbuf_mod_info.data()
        self.model_pbuf_bytes = bytearray(memoryview(pbuf_mod_view))
        return self
>>>>>>> 0a2756ec

    def fit(self, X, y, convert_dtype=False):
        """
        Perform Random Forest Regression on the input data

        Parameters
        ----------
        X : array-like (device or host) shape = (n_samples, n_features)
            Dense matrix (floats or doubles) of shape (n_samples, n_features).
            Acceptable formats: cuDF DataFrame, NumPy ndarray, Numba device
            ndarray, cuda array interface compliant array like CuPy
        y : array-like (device or host) shape = (n_samples, 1)
            Dense vector (int32) of shape (n_samples, 1).
            Acceptable formats: NumPy ndarray, Numba device
            ndarray, cuda array interface compliant array like CuPy
            These labels should be contiguous integers from 0 to n_classes.
        """
        cdef uintptr_t X_ptr, y_ptr
        X_m, y_m, max_feature_val = self._fit_setup(X, y, convert_dtype)
        X_ptr = X_m.ptr
        y_ptr = y_m.ptr
        cdef cumlHandle* handle_ =\
            <cumlHandle*><uintptr_t>self.handle.getHandle()

        cdef RandomForestMetaData[float, float] *rf_forest = \
            new RandomForestMetaData[float, float]()
        self.rf_forest = <uintptr_t> rf_forest
        cdef RandomForestMetaData[double, double] *rf_forest64 = \
            new RandomForestMetaData[double, double]()
        self.rf_forest64 = <uintptr_t> rf_forest64

        if self.seed is None:
            seed_val = <uintptr_t>NULL
        else:
            seed_val = <uintptr_t>self.seed

        rf_params = set_rf_class_obj(<int> self.max_depth,
                                     <int> self.max_leaves,
                                     <float> max_feature_val,
                                     <int> self.n_bins,
                                     <int> self.split_algo,
                                     <int> self.min_rows_per_node,
                                     <float> self.min_impurity_decrease,
                                     <bool> self.bootstrap_features,
                                     <bool> self.bootstrap,
                                     <int> self.n_estimators,
                                     <float> self.rows_sample,
                                     <int> seed_val,
                                     <CRITERION> self.split_criterion,
                                     <bool> self.quantile_per_tree,
                                     <int> self.n_streams)

        if self.dtype == np.float32:
            fit(handle_[0],
                rf_forest,
                <float*> X_ptr,
                <int> self.n_rows,
                <int> self.n_cols,
                <float*> y_ptr,
                rf_params,
                <int> self.verbosity)

        else:
            rf_params64 = rf_params
            fit(handle_[0],
                rf_forest64,
                <double*> X_ptr,
                <int> self.n_rows,
                <int> self.n_cols,
                <double*> y_ptr,
                rf_params64,
                <int> self.verbosity)
        # make sure that the `fit` is complete before the following delete
        # call happens
        self.handle.sync()
        del X_m
        del y_m
        return self

<<<<<<< HEAD
=======
    def _predict_model_on_gpu(self, X, algo, convert_dtype,
                              fil_sparse_format):
        out_type = self._get_output_type(X)
        cdef ModelHandle cuml_model_ptr = NULL
        _, n_rows, n_cols, dtype = \
            input_to_cuml_array(X, order='F',
                                check_cols=self.n_cols)

        if dtype == np.float64 and not convert_dtype:
            raise TypeError("GPU based predict only accepts np.float32 data. \
                            Please set convert_dtype=True to convert the test \
                            data to the same dtype as the data used to train, \
                            ie. np.float32. If you would like to use test \
                            data of dtype=np.float64 please set \
                            predict_model='CPU' to use the CPU implementation \
                            of predict.")

        cdef RandomForestMetaData[float, float] *rf_forest = \
            <RandomForestMetaData[float, float]*><uintptr_t> self.rf_forest

        task_category = REGRESSION_MODEL
        build_treelite_forest(& cuml_model_ptr,
                              rf_forest,
                              <int> n_cols,
                              <int> task_category,
                              <vector[unsigned char] &> self.model_pbuf_bytes)
        mod_ptr = <uintptr_t> cuml_model_ptr
        treelite_handle = ctypes.c_void_p(mod_ptr).value

        storage_type = \
            _check_fil_parameter_validity(depth=self.max_depth,
                                          fil_sparse_format=fil_sparse_format,
                                          algo=algo)

        fil_model = ForestInference()
        tl_to_fil_model = \
            fil_model.load_from_randomforest(treelite_handle,
                                             output_class=False,
                                             algo=algo,
                                             storage_type=storage_type)

        preds = tl_to_fil_model.predict(X, out_type)
        tl.free_treelite_model(treelite_handle)
        return preds

>>>>>>> 0a2756ec
    def _predict_model_on_cpu(self, X, convert_dtype):
        out_type = self._get_output_type(X)
        cdef uintptr_t X_ptr
        X_m, n_rows, n_cols, dtype = \
            input_to_cuml_array(X, order='C',
                                convert_to_dtype=(self.dtype if convert_dtype
                                                  else None),
                                check_cols=self.n_cols)
        X_ptr = X_m.ptr

        preds = CumlArray.zeros(n_rows, dtype=dtype)
        cdef uintptr_t preds_ptr = preds.ptr

        cdef cumlHandle* handle_ =\
            <cumlHandle*><uintptr_t>self.handle.getHandle()

        cdef RandomForestMetaData[float, float] *rf_forest = \
            <RandomForestMetaData[float, float]*><uintptr_t> self.rf_forest

        cdef RandomForestMetaData[double, double] *rf_forest64 = \
            <RandomForestMetaData[double, double]*><uintptr_t> self.rf_forest64
        if self.dtype == np.float32:
            predict(handle_[0],
                    rf_forest,
                    <float*> X_ptr,
                    <int> n_rows,
                    <int> n_cols,
                    <float*> preds_ptr,
                    <int> self.verbosity)

        elif self.dtype == np.float64:
            predict(handle_[0],
                    rf_forest64,
                    <double*> X_ptr,
                    <int> n_rows,
                    <int> n_cols,
                    <double*> preds_ptr,
                    <int> self.verbosity)
        else:
            raise TypeError("supports only float32 and float64 input,"
                            " but input of type '%s' passed."
                            % (str(self.dtype)))

        self.handle.sync()
        # synchronous w/o a stream
        del(X_m)
        return preds.to_output(out_type)

    def predict(self, X, predict_model="GPU",
                algo='auto', convert_dtype=True,
                fil_sparse_format='auto'):
        """
        Predicts the labels for X.

        Parameters
        ----------
        X : array-like (device or host) shape = (n_samples, n_features)
            Dense matrix (floats or doubles) of shape (n_samples, n_features).
            Acceptable formats: cuDF DataFrame, NumPy ndarray, Numba device
            ndarray, cuda array interface compliant array like CuPy
        predict_model : String (default = 'GPU')
            'GPU' to predict using the GPU, 'CPU' otherwise. The GPU can only
            be used if the model was trained on float32 data and `X` is float32
            or convert_dtype is set to True.
        algo : string (default = 'auto')
            This is optional and required only while performing the
            predict operation on the GPU.
            'naive' - simple inference using shared memory
            'tree_reorg' - similar to naive but trees rearranged to be more
            coalescing-friendly
            'batch_tree_reorg' - similar to tree_reorg but predicting
            multiple rows per thread block
            `auto` - choose the algorithm automatically. Currently
            'batch_tree_reorg' is used for dense storage
            and 'naive' for sparse storage
        convert_dtype : bool, optional (default = True)
            When set to True, the predict method will, when necessary, convert
            the input to the data type which was used to train the model. This
            will increase memory used for the method.
        fil_sparse_format : boolean or string (default = auto)
            This variable is used to choose the type of forest that will be
            created in the Forest Inference Library. It is not required
            while using predict_model='CPU'.
            'auto' - choose the storage type automatically
            (currently True is chosen by auto)
            False - create a dense forest
            True - create a sparse forest, requires algo='naive'
            or algo='auto'

        Returns
        ----------
        y : NumPy
            Dense vector (int) of shape (n_samples, 1)

        """
        if predict_model == "CPU":
            preds = self._predict_model_on_cpu(X, convert_dtype)

        elif self.dtype == np.float64:
            raise TypeError("GPU based predict only accepts np.float32 data. \
                            In order use the GPU predict the model should \
                            also be trained using a np.float32 dataset. \
                            If you would like to use np.float64 dtype \
                            then please use the CPU based predict by \
                            setting predict_model = 'CPU'")

        else:
            preds = self._predict_model_on_gpu(model=RandomForestRegressor,
                                               X=X,
                                               algo=algo,
                                               convert_dtype=convert_dtype,
                                               fil_sparse_format=fil_sparse_format)

        return preds

    def score(self, X, y, algo='auto', convert_dtype=True,
              fil_sparse_format='auto', predict_model="GPU"):
        """
        Calculates the accuracy metric score of the model for X.

        Parameters
        ----------
        X : array-like (device or host) shape = (n_samples, n_features)
            Dense matrix (floats or doubles) of shape (n_samples, n_features).
            Acceptable formats: cuDF DataFrame, NumPy ndarray, Numba device
            ndarray, cuda array interface compliant array like CuPy
        y : NumPy
            Dense vector (int) of shape (n_samples, 1)
        algo : string (default = 'auto')
            This is optional and required only while performing the
            predict operation on the GPU.
            'naive' - simple inference using shared memory
            'tree_reorg' - similar to naive but trees rearranged to be more
            coalescing-friendly
            'batch_tree_reorg' - similar to tree_reorg but predicting
            multiple rows per thread block
            `auto` - choose the algorithm automatically. Currently
            'batch_tree_reorg' is used for dense storage
            and 'naive' for sparse storage
        convert_dtype : boolean, default=True
            whether to convert input data to correct dtype automatically
        predict_model : String (default = 'GPU')
            'GPU' to predict using the GPU, 'CPU' otherwise. The GPU can only
            be used if the model was trained on float32 data and `X` is float32
            or convert_dtype is set to True.
        fil_sparse_format : boolean or string (default = auto)
            This variable is used to choose the type of forest that will be
            created in the Forest Inference Library. It is not required
            while using predict_model='CPU'.
            'auto' - choose the storage type automatically
            (currently True is chosen by auto)
            False - create a dense forest
            True - create a sparse forest, requires algo='naive'
            or algo='auto'

        Returns
        ----------
        mean_square_error : float or
        median_abs_error : float or
        mean_abs_error : float
        """
        cdef uintptr_t y_ptr
        _, n_rows, _, dtype = \
            input_to_cuml_array(X,
                                convert_to_dtype=(self.dtype if convert_dtype
                                                  else None))
        y_m, n_rows, _, y_dtype = \
            input_to_cuml_array(y,
                                convert_to_dtype=(dtype if convert_dtype
                                                  else False))
        y_ptr = y_m.ptr
        preds = self.predict(X, algo=algo,
                             convert_dtype=convert_dtype,
                             fil_sparse_format=fil_sparse_format,
                             predict_model=predict_model)

        cdef uintptr_t preds_ptr
        preds_m, _, _, _ = \
            input_to_cuml_array(preds, convert_to_dtype=dtype)
        preds_ptr = preds_m.ptr

        cdef cumlHandle* handle_ =\
            <cumlHandle*><uintptr_t>self.handle.getHandle()

        cdef RandomForestMetaData[float, float] *rf_forest = \
            <RandomForestMetaData[float, float]*><uintptr_t> self.rf_forest

        cdef RandomForestMetaData[double, double] *rf_forest64 = \
            <RandomForestMetaData[double, double]*><uintptr_t> self.rf_forest64

        if self.dtype == np.float32:
            self.temp_stats = score(handle_[0],
                                    rf_forest,
                                    <float*> y_ptr,
                                    <int> n_rows,
                                    <float*> preds_ptr,
                                    <int> self.verbosity)

        elif self.dtype == np.float64:
            self.temp_stats = score(handle_[0],
                                    rf_forest64,
                                    <double*> y_ptr,
                                    <int> n_rows,
                                    <double*> preds_ptr,
                                    <int> self.verbosity)

        if self.accuracy_metric == 'median_ae':
            stats = self.temp_stats['median_abs_error']
        if self.accuracy_metric == 'mean_ae':
            stats = self.temp_stats['mean_abs_error']
        else:
            stats = self.temp_stats['mean_squared_error']

        self.handle.sync()
        del(y_m)
        del(preds_m)
        return stats

    def get_params(self, deep=True):
        """
        Returns the value of all parameters
        required to configure this estimator as a dictionary.

        Parameters
        -----------
        deep : boolean (default = True)
        """
        return self._get_params(model=RandomForestRegressor,
                                deep=deep)

    def set_params(self, **params):
        """
        Sets the value of parameters required to
        configure this estimator, it functions similar to
        the sklearn set_params.

        Parameters
        -----------
        params : dict of new params
        """
        # Resetting handle as __setstate__ overwrites with handle=None
        return self._set_params(model=RandomForestRegressor,
                                **params)

    def print_summary(self):
        """
        Prints the summary of the forest used to train and test the model
        """
        cdef RandomForestMetaData[float, float] *rf_forest = \
            <RandomForestMetaData[float, float]*><uintptr_t> self.rf_forest

        cdef RandomForestMetaData[double, double] *rf_forest64 = \
            <RandomForestMetaData[double, double]*><uintptr_t> self.rf_forest64

        if self.dtype == np.float64:
            print_rf_summary(rf_forest64)
        else:
            print_rf_summary(rf_forest)

    def print_detailed(self):
        """
        Prints the detailed information about the forest used to
        train and test the Random Forest model
        """
        cdef RandomForestMetaData[float, float] *rf_forest = \
            <RandomForestMetaData[float, float]*><uintptr_t> self.rf_forest

        cdef RandomForestMetaData[double, double] *rf_forest64 = \
            <RandomForestMetaData[double, double]*><uintptr_t> self.rf_forest64

        if self.dtype == np.float64:
            print_rf_detailed(rf_forest64)
        else:
            print_rf_detailed(rf_forest)<|MERGE_RESOLUTION|>--- conflicted
+++ resolved
@@ -208,7 +208,6 @@
         currently fully guarantee the exact same results.
 
     """
-<<<<<<< HEAD
     def __init__(self, split_criterion=2, seed=None,
                  accuracy_metric='mse', n_streams=8,
                  **kwargs):
@@ -222,90 +221,6 @@
                            seed=seed, n_streams=n_streams,
                            accuracy_metric=accuracy_metric,
                            **kwargs)
-=======
-    variables = ['n_estimators', 'max_depth', 'handle',
-                 'max_features', 'n_bins',
-                 'split_algo', 'split_criterion', 'min_rows_per_node',
-                 'min_impurity_decrease',
-                 'bootstrap', 'bootstrap_features',
-                 'verbose', 'rows_sample',
-                 'max_leaves', 'quantile_per_tree',
-                 'accuracy_metric']
-
-    def __init__(self, n_estimators=100, max_depth=16, handle=None,
-                 max_features='auto', n_bins=8, n_streams=8,
-                 split_algo=1, split_criterion=2,
-                 bootstrap=True, bootstrap_features=False,
-                 verbose=False, min_rows_per_node=2,
-                 rows_sample=1.0, max_leaves=-1,
-                 accuracy_metric='mse', output_type=None,
-                 min_samples_leaf=None,
-                 min_weight_fraction_leaf=None, n_jobs=None,
-                 max_leaf_nodes=None, min_impurity_decrease=0.0,
-                 min_impurity_split=None, oob_score=None,
-                 random_state=None, warm_start=None, class_weight=None,
-                 quantile_per_tree=False, criterion=None, seed=None):
-        sklearn_params = {"criterion": criterion,
-                          "min_samples_leaf": min_samples_leaf,
-                          "min_weight_fraction_leaf": min_weight_fraction_leaf,
-                          "max_leaf_nodes": max_leaf_nodes,
-                          "min_impurity_split": min_impurity_split,
-                          "oob_score": oob_score, "n_jobs": n_jobs,
-                          "random_state": random_state,
-                          "warm_start": warm_start,
-                          "class_weight": class_weight}
-
-        for key, vals in sklearn_params.items():
-            if vals is not None:
-                raise TypeError(" The Scikit-learn variable ", key,
-                                " is not supported in cuML,"
-                                " please read the cuML documentation for"
-                                " more information")
-
-        if handle is None:
-            handle = Handle(n_streams)
-
-        super(RandomForestRegressor, self).__init__(handle=handle,
-                                                    verbose=verbose,
-                                                    output_type=output_type)
-
-        if max_depth < 0:
-            raise ValueError("Must specify max_depth >0 ")
-
-        self.split_algo = split_algo
-        criterion_dict = {'0': GINI, '1': ENTROPY, '2': MSE,
-                          '3': MAE, '4': CRITERION_END}
-        if str(split_criterion) not in criterion_dict.keys():
-            warnings.warn("The split criterion chosen was not present"
-                          " in the list of options accepted by the model"
-                          " and so the CRITERION_END option has been chosen.")
-            self.split_criterion = CRITERION_END
-        else:
-            self.split_criterion = criterion_dict[str(split_criterion)]
-
-        self.min_rows_per_node = min_rows_per_node
-        self.min_impurity_decrease = min_impurity_decrease
-        self.bootstrap_features = bootstrap_features
-        self.rows_sample = rows_sample
-        self.max_leaves = max_leaves
-        self.n_estimators = n_estimators
-        self.max_depth = max_depth
-        self.max_features = max_features
-        self.bootstrap = bootstrap
-        self.verbose = verbose
-        self.n_bins = n_bins
-        self.n_cols = None
-        self.dtype = None
-        self.treelite_handle = None
-        self.accuracy_metric = accuracy_metric
-        self.quantile_per_tree = quantile_per_tree
-        self.n_streams = handle.getNumInternalStreams()
-        self.seed = seed
-        if ((seed is not None) and (n_streams != 1)):
-            warnings.warn("Setting the random seed does not fully guarantee"
-                          " the exact same results at this time.")
-        self.model_pbuf_bytes = bytearray()
->>>>>>> 0a2756ec
 
     """
     TODO:
@@ -387,11 +302,7 @@
             model_pbuf_vec.assign(& model_pbuf_mv[0],
                                   & model_pbuf_mv[model_pbuf_mv.shape[0]])
         if self.treelite_handle is None:
-<<<<<<< HEAD
             task_category = REGRESSION_MODEL
-=======
-            task_category = CLASSIFICATION_MODEL
->>>>>>> 0a2756ec
             build_treelite_forest(
                 & cuml_model_ptr,
                 rf_forest,
@@ -448,7 +359,6 @@
     TODO : Move functions duplicated in the RF classifier and regressor
            to a shared file. Cuml issue #1854 has been created to track this.
     """
-    """
     def _tl_model_handles(self, model_bytes):
         task_category = REGRESSION_MODEL
         cdef ModelHandle tl_model_ptr = NULL
@@ -474,17 +384,7 @@
                 <ModelHandle> mod_ptr))
 
         concat_model_handle = concatenate_trees(deref(model_handles))
-<<<<<<< HEAD
-
-        concat_model_ptr = <size_t> concat_model_handle
-        return ctypes.c_void_p(concat_model_ptr).value
-
-    def _concatenate_model_bytes(self, concat_model_handle):
-        cdef uintptr_t model_ptr = <uintptr_t> concat_model_handle
-        concat_model_bytes = save_model(<ModelHandle> model_ptr)
-        self.model_pbuf_bytes = concat_model_bytes
-    """
-=======
+
         cdef uintptr_t concat_model_ptr = <uintptr_t> concat_model_handle
         self.treelite_handle = concat_model_ptr
         cdef vector[unsigned char] pbuf_mod_info = \
@@ -493,7 +393,6 @@
             <unsigned char[:pbuf_mod_info.size():1]>pbuf_mod_info.data()
         self.model_pbuf_bytes = bytearray(memoryview(pbuf_mod_view))
         return self
->>>>>>> 0a2756ec
 
     def fit(self, X, y, convert_dtype=False):
         """
@@ -573,54 +472,6 @@
         del y_m
         return self
 
-<<<<<<< HEAD
-=======
-    def _predict_model_on_gpu(self, X, algo, convert_dtype,
-                              fil_sparse_format):
-        out_type = self._get_output_type(X)
-        cdef ModelHandle cuml_model_ptr = NULL
-        _, n_rows, n_cols, dtype = \
-            input_to_cuml_array(X, order='F',
-                                check_cols=self.n_cols)
-
-        if dtype == np.float64 and not convert_dtype:
-            raise TypeError("GPU based predict only accepts np.float32 data. \
-                            Please set convert_dtype=True to convert the test \
-                            data to the same dtype as the data used to train, \
-                            ie. np.float32. If you would like to use test \
-                            data of dtype=np.float64 please set \
-                            predict_model='CPU' to use the CPU implementation \
-                            of predict.")
-
-        cdef RandomForestMetaData[float, float] *rf_forest = \
-            <RandomForestMetaData[float, float]*><uintptr_t> self.rf_forest
-
-        task_category = REGRESSION_MODEL
-        build_treelite_forest(& cuml_model_ptr,
-                              rf_forest,
-                              <int> n_cols,
-                              <int> task_category,
-                              <vector[unsigned char] &> self.model_pbuf_bytes)
-        mod_ptr = <uintptr_t> cuml_model_ptr
-        treelite_handle = ctypes.c_void_p(mod_ptr).value
-
-        storage_type = \
-            _check_fil_parameter_validity(depth=self.max_depth,
-                                          fil_sparse_format=fil_sparse_format,
-                                          algo=algo)
-
-        fil_model = ForestInference()
-        tl_to_fil_model = \
-            fil_model.load_from_randomforest(treelite_handle,
-                                             output_class=False,
-                                             algo=algo,
-                                             storage_type=storage_type)
-
-        preds = tl_to_fil_model.predict(X, out_type)
-        tl.free_treelite_model(treelite_handle)
-        return preds
-
->>>>>>> 0a2756ec
     def _predict_model_on_cpu(self, X, convert_dtype):
         out_type = self._get_output_type(X)
         cdef uintptr_t X_ptr
