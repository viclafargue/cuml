#
# Copyright (c) 2019, NVIDIA CORPORATION.
#
# Licensed under the Apache License, Version 2.0 (the "License");
# you may not use this file except in compliance with the License.
# You may obtain a copy of the License at
#
#     http://www.apache.org/licenses/LICENSE-2.0
#
# Unless required by applicable law or agreed to in writing, software
# distributed under the License is distributed on an "AS IS" BASIS,
# WITHOUT WARRANTIES OR CONDITIONS OF ANY KIND, either express or implied.
# See the License for the specific language governing permissions and
# limitations under the License.
#


# cython: profile=False
# distutils: language = c++
# cython: embedsignature = True
# cython: language_level = 3

import ctypes
import math
import numpy as np
import warnings

from numba import cuda

from libcpp cimport bool
from libcpp.vector cimport vector
from libc.stdint cimport uintptr_t
from libc.stdlib cimport calloc, malloc, free


from cuml.common.handle import Handle
from cuml import ForestInference
from cuml.common.base import Base
from cuml.common.handle cimport cumlHandle
from cuml.utils import get_cudf_column_ptr, get_dev_array_ptr, \
    input_to_dev_array, zeros
from cuml.utils.cupy_utils import checked_cupy_unique

cimport cuml.common.handle
cimport cuml.common.cuda

cdef extern from "treelite/c_api.h":
    ctypedef void* ModelHandle
    ctypedef void* ModelBuilderHandle

cdef extern from "cuml/ensemble/randomforest.hpp" namespace "ML":
    cdef enum CRITERION:
        GINI,
        ENTROPY,
        MSE,
        MAE,
        CRITERION_END

cdef extern from "cuml/tree/decisiontree.hpp" namespace "ML::DecisionTree":
    cdef struct DecisionTreeParams:
        int max_depth
        int max_leaves
        float max_features
        int n_bins
        int split_algo
        int min_rows_per_node
        float min_impurity_decrease
        bool bootstrap_features
        bool quantile_per_tree
        CRITERION split_criterion

cdef extern from "cuml/ensemble/randomforest.hpp" namespace "ML":

    cdef enum RF_type:
        CLASSIFICATION,
        REGRESSION

    cdef struct RF_metrics:
        RF_type rf_type
        float accuracy
        double mean_abs_error
        double mean_squared_error
        double median_abs_error

    cdef struct RF_params:
        int n_trees
        bool bootstrap
        float rows_sample
        int seed
        pass

    cdef cppclass RandomForestMetaData[T, L]:
        void* trees
        RF_params rf_params

    cdef void fit(cumlHandle & handle,
                  RandomForestMetaData[float, int]*,
                  float*,
                  int,
                  int,
                  int*,
                  int,
                  RF_params) except +

    cdef void fit(cumlHandle & handle,
                  RandomForestMetaData[double, int]*,
                  double*,
                  int,
                  int,
                  int*,
                  int,
                  RF_params) except +

    cdef void predict(cumlHandle& handle,
                      RandomForestMetaData[float, int] *,
                      float*,
                      int,
                      int,
                      int*,
                      bool) except +

    cdef void predict(cumlHandle& handle,
                      RandomForestMetaData[double, int]*,
                      double*,
                      int,
                      int,
                      int*,
                      bool) except +

    cdef void predictGetAll(cumlHandle& handle,
                            RandomForestMetaData[float, int] *,
                            float*,
                            int,
                            int,
                            int*,
                            bool) except +

    cdef void predictGetAll(cumlHandle& handle,
                            RandomForestMetaData[double, int]*,
                            double*,
                            int,
                            int,
                            int*,
                            bool) except +

    cdef void build_treelite_forest(ModelHandle*,
                                    RandomForestMetaData[float, int]*,
                                    int,
                                    int,
                                    vector[unsigned char] &)

    cdef void build_treelite_forest(ModelHandle*,
                                    RandomForestMetaData[double, int]*,
                                    int,
                                    int,
                                    vector[unsigned char] &)

    cdef RF_metrics score(cumlHandle& handle,
                          RandomForestMetaData[float, int]*,
                          int*,
                          int,
                          int*,
                          bool) except +

    cdef RF_metrics score(cumlHandle& handle,
                          RandomForestMetaData[double, int]*,
                          int*,
                          int,
                          int*,
                          bool) except +

    cdef void print_rf_summary(RandomForestMetaData[float, int]*) except +
    cdef void print_rf_summary(RandomForestMetaData[double, int]*) except +

    cdef void print_rf_detailed(RandomForestMetaData[float, int]*) except +
    cdef void print_rf_detailed(RandomForestMetaData[double, int]*) except +

    cdef RF_params set_rf_class_obj(int,
                                    int,
                                    float,
                                    int,
                                    int,
                                    int,
                                    float,
                                    bool,
                                    bool,
                                    int,
                                    float,
                                    int,
                                    CRITERION,
                                    bool,
                                    int) except +

    cdef vector[unsigned char] save_model(ModelHandle)


class RandomForestClassifier(Base):
    """
    Implements a Random Forest classifier model which fits multiple decision
    tree classifiers in an ensemble.

    Note that the underlying algorithm for tree node splits differs from that
    used in scikit-learn. By default, the cuML Random Forest uses a
    histogram-based algorithms to determine splits, rather than an exact
    count. You can tune the size of the histograms with the n_bins parameter.

    **Known Limitations**: This is an initial release of the cuML
    Random Forest code. It contains a few known limitations:

       * Inference/prediction takes place on the CPU. A GPU-based inference
         solution based on the forest inference library is planned for a
         near-future release.

       * Instances of RandomForestClassifier cannot be pickled currently.


    Examples
    ---------
    .. code-block:: python

            import numpy as np
            from cuml.ensemble import RandomForestClassifier as cuRFC

            X = np.random.normal(size=(10,4)).astype(np.float32)
            y = np.asarray([0,1]*5, dtype=np.int32)

            cuml_model = cuRFC(max_features=1.0,
                               n_bins=8,
                               n_estimators=40)
            cuml_model.fit(X,y)
            cuml_predict = cuml_model.predict(X)

            print("Predicted labels : ", cuml_predict)

    Output:

    .. code-block:: none

            Predicted labels :  [0 1 0 1 0 1 0 1 0 1]

    Parameters
    -----------
    n_estimators : int (default = 10)
                   number of trees in the forest.
    handle : cuml.Handle
             If it is None, a new one is created just for this class.
    split_criterion: The criterion used to split nodes.
                     0 for GINI, 1 for ENTROPY
                     2 and 3 not valid for classification
                     (default = 0)
    split_algo : 0 for HIST and 1 for GLOBAL_QUANTILE
                 (default = 1)
                 the algorithm to determine how nodes are split in the tree.
                 HIST curently uses a slower tree-building algorithm
                 so GLOBAL_QUANTILE is recommended for most cases.
    bootstrap : boolean (default = True)
                Control bootstrapping.
                If set, each tree in the forest is built
                on a bootstrapped sample with replacement.
                If false, sampling without replacement is done.
    bootstrap_features : boolean (default = False)
                         Control bootstrapping for features.
                         If features are drawn with or without replacement
    rows_sample : float (default = 1.0)
                  Ratio of dataset rows used while fitting each tree.
    max_depth : int (default = 16)
                Maximum tree depth. Unlimited (i.e, until leaves are pure),
                if -1. Unlimited depth is not supported with split_algo=1.
                *Note that this default differs from scikit-learn's
                random forest, which defaults to unlimited depth.*
    max_leaves : int (default = -1)
                 Maximum leaf nodes per tree. Soft constraint. Unlimited,
                 if -1.
    max_features : int or float or string or None (default = 'auto')
                   Ratio of number of features (columns) to consider
                   per node split.
                   If int then max_features/n_features.
                   If float then max_features is a fraction.
                   If 'auto' then max_features=1/sqrt(n_features).
                   If 'sqrt' then max_features=1/sqrt(n_features).
                   If 'log2' then max_features=log2(n_features)/n_features.
                   If None, then max_features=1/sqrt(n_features).
    n_bins :  int (default = 8)
              Number of bins used by the split algorithm.
    min_rows_per_node : int or float (default = 2)
                        The minimum number of samples (rows) needed
                        to split a node.
                        If int then number of sample rows
                        If float the min_rows_per_sample*n_rows
    min_impurity_decrease : float (default = 0.0)
                            Minimum decrease in impurity requried for
                            node to be spilt.
    quantile_per_tree : boolean (default = False)
                        Whether quantile is computed for individal trees in RF.
                        Only relevant for GLOBAL_QUANTILE split_algo.
    seed : int (default = -1)
           Seed for the random number generator. Unseeded by default.
    """

    variables = ['n_estimators', 'max_depth', 'handle',
                 'max_features', 'n_bins',
                 'split_algo', 'split_criterion', 'min_rows_per_node',
                 'min_impurity_decrease',
                 'bootstrap', 'bootstrap_features',
                 'verbose', 'rows_sample',
                 'max_leaves', 'quantile_per_tree']

    def __init__(self, n_estimators=10, max_depth=16, handle=None,
                 max_features='auto', n_bins=8, n_streams=8,
                 split_algo=1, split_criterion=0, min_rows_per_node=2,
                 bootstrap=True, bootstrap_features=False,
                 type_model="classifier", verbose=False,
                 rows_sample=1.0, max_leaves=-1, quantile_per_tree=False,
                 gdf_datatype=None, criterion=None,
                 min_samples_leaf=None, min_weight_fraction_leaf=None,
                 max_leaf_nodes=None, min_impurity_decrease=0.0,
                 min_impurity_split=None, oob_score=None, n_jobs=None,
                 random_state=None, warm_start=None, class_weight=None,
                 seed=-1):

        sklearn_params = {"criterion": criterion,
                          "min_samples_leaf": min_samples_leaf,
                          "min_weight_fraction_leaf": min_weight_fraction_leaf,
                          "max_leaf_nodes": max_leaf_nodes,
                          "min_impurity_split": min_impurity_split,
                          "oob_score": oob_score, "n_jobs": n_jobs,
                          "random_state": random_state,
                          "warm_start": warm_start,
                          "class_weight": class_weight}

        for key, vals in sklearn_params.items():
            if vals is not None:
                raise TypeError("The Scikit-learn variable", key,
                                " is not supported in cuML,"
                                " please read the cuML documentation for"
                                " more information")

        if max_depth < 0:
            raise ValueError("Must specify max_depth >0")

        if handle is None:
            handle = Handle(n_streams)

        super(RandomForestClassifier, self).__init__(handle, verbose)

        self.split_algo = split_algo
        criterion_dict = {'0': GINI, '1': ENTROPY, '2': MSE,
                          '3': MAE, '4': CRITERION_END}
        if str(split_criterion) not in criterion_dict.keys():
            warnings.warn("The split criterion chosen was not present"
                          " in the list of options accepted by the model"
                          " and so the CRITERION_END option has been chosen.")
            self.split_criterion = CRITERION_END
        else:
            self.split_criterion = criterion_dict[str(split_criterion)]

        self.min_rows_per_node = min_rows_per_node
        self.min_impurity_decrease = min_impurity_decrease
        self.bootstrap_features = bootstrap_features
        self.rows_sample = rows_sample
        self.max_leaves = max_leaves
        self.n_estimators = n_estimators
        self.max_depth = max_depth
        self.max_features = max_features
        self.bootstrap = bootstrap
        self.verbose = verbose
        self.n_bins = n_bins
        self.quantile_per_tree = quantile_per_tree
        self.n_cols = None
        self.n_streams = handle.getNumInternalStreams()
        self.seed = seed
<<<<<<< HEAD

        if ((seed != -1) and (n_streams != 1)):
            warnings.warn("Random seed requires n_streams=1.")

=======
        self.model_pbuf_bytes = []
>>>>>>> fd8d1849
        cdef RandomForestMetaData[float, int] *rf_forest = \
            new RandomForestMetaData[float, int]()
        self.rf_forest = <size_t> rf_forest
        cdef RandomForestMetaData[double, int] *rf_forest64 = \
            new RandomForestMetaData[double, int]()
        self.rf_forest64 = <size_t> rf_forest64
    """
    TODO:
        Add the preprocess and postprocess functions
        in the cython code to normalize the labels
        Link to the above issue on github :
        https://github.com/rapidsai/cuml/issues/691
    """
    def __getstate__(self):
        state = self.__dict__.copy()
        del state['handle']
        self.model_pbuf_bytes = self._get_model_info()
        cdef size_t params_t = <size_t> self.rf_forest
        cdef  RandomForestMetaData[float, int] *rf_forest = \
            <RandomForestMetaData[float, int]*>params_t

        cdef size_t params_t64 = <size_t> self.rf_forest64
        cdef  RandomForestMetaData[double, int] *rf_forest64 = \
            <RandomForestMetaData[double, int]*>params_t64

        state["verbose"] = self.verbose
        state["model_pbuf_bytes"] = self.model_pbuf_bytes

        if self.dtype == np.float32:
            state["rf_params"] = rf_forest.rf_params
        else:
            state["rf_params64"] = rf_forest64.rf_params
        return state

    def __setstate__(self, state):

        super(RandomForestClassifier, self).__init__(handle=None,
                                                     verbose=state['verbose'])
        cdef  RandomForestMetaData[float, int] *rf_forest = \
            new RandomForestMetaData[float, int]()
        cdef  RandomForestMetaData[double, int] *rf_forest64 = \
            new RandomForestMetaData[double, int]()

        self.model_pbuf_bytes = state["model_pbuf_bytes"]

        if state["dtype"] == np.float32:
            rf_forest.rf_params = state["rf_params"]
            state["rf_forest"] = <size_t>rf_forest
        else:
            rf_forest64.rf_params = state["rf_params64"]
            state["rf_forest64"] = <size_t>rf_forest64

        self.__dict__.update(state)

    def __del__(self):
        if self.dtype == np.float32:
            free(<RandomForestMetaData[float, int]*><size_t> self.rf_forest)
        else:
            free(<RandomForestMetaData[double, int]*><size_t> self.rf_forest64)

    def _get_max_feat_val(self):
        if type(self.max_features) == int:
            return self.max_features/self.n_cols
        elif type(self.max_features) == float:
            return self.max_features
        elif self.max_features == 'sqrt' or self.max_features == 'auto':
            return 1/np.sqrt(self.n_cols)
        elif self.max_features == 'log2':
            return math.log2(self.n_cols)/self.n_cols
        else:
            raise ValueError("Wrong value passed in for max_features"
                             " please read the documentation")

    def _get_model_info(self):
        cdef ModelHandle cuml_model_ptr = NULL
        task_category = 1
        cdef RandomForestMetaData[float, int] *rf_forest = \
            <RandomForestMetaData[float, int]*><size_t> self.rf_forest
        build_treelite_forest(& cuml_model_ptr,
                              rf_forest,
                              <int> self.n_cols,
                              <int> task_category,
                              <vector[unsigned char] &> self.model_pbuf_bytes)

        mod_ptr = <size_t> cuml_model_ptr
        fit_mod_ptr = ctypes.c_void_p(mod_ptr).value
        cdef uintptr_t model_ptr = <uintptr_t> fit_mod_ptr
        model_protobuf_bytes = save_model(<ModelHandle> model_ptr)

        return model_protobuf_bytes

    def fit(self, X, y):
        """
        Perform Random Forest Classification on the input data

        Parameters
        ----------
        X : array-like (device or host) shape = (n_samples, n_features)
            Dense matrix (floats or doubles) of shape (n_samples, n_features).
            Acceptable formats: cuDF DataFrame, NumPy ndarray, Numba device
            ndarray, cuda array interface compliant array like CuPy
        y : array-like (device or host) shape = (n_samples, 1)
            Dense vector (int32) of shape (n_samples, 1).
            Acceptable formats: NumPy ndarray, Numba device
            ndarray, cuda array interface compliant array like CuPy
            These labels should be contiguous integers from 0 to n_classes.
        """
        cdef uintptr_t X_ptr, y_ptr
        y_m, y_ptr, _, _, y_dtype = input_to_dev_array(y)

        if y_dtype != np.int32:
            raise TypeError("The labels `y` need to be of dtype `np.int32`")

        X_m, X_ptr, n_rows, self.n_cols, self.dtype = \
            input_to_dev_array(X, order='F')

        if self.dtype == np.float64:
            warnings.warn("In order to run predict on the GPU convert"
                          " the data to float32")

        cdef cumlHandle* handle_ =\
            <cumlHandle*><size_t>self.handle.getHandle()

        unique_labels = checked_cupy_unique(y_m)
        num_unique_labels = len(unique_labels)

        for i in range(num_unique_labels):
            if i not in unique_labels:
                raise ValueError("The labels need "
                                 "to be consecutive values from "
                                 "0 to the number of unique label values")

        max_feature_val = self._get_max_feat_val()
        if type(self.min_rows_per_node) == float:
            self.min_rows_per_node = math.ceil(self.min_rows_per_node*n_rows)

        cdef RandomForestMetaData[float, int] *rf_forest = \
            <RandomForestMetaData[float, int]*><size_t> self.rf_forest
        cdef RandomForestMetaData[double, int] *rf_forest64 = \
            <RandomForestMetaData[double, int]*><size_t> self.rf_forest64

        rf_params = set_rf_class_obj(<int> self.max_depth,
                                     <int> self.max_leaves,
                                     <float> max_feature_val,
                                     <int> self.n_bins,
                                     <int> self.split_algo,
                                     <int> self.min_rows_per_node,
                                     <float> self.min_impurity_decrease,
                                     <bool> self.bootstrap_features,
                                     <bool> self.bootstrap,
                                     <int> self.n_estimators,
                                     <float> self.rows_sample,
                                     <int> self.seed,
                                     <CRITERION> self.split_criterion,
                                     <bool> self.quantile_per_tree,
                                     <int> self.n_streams)

        if self.dtype == np.float32:
            fit(handle_[0],
                rf_forest,
                <float*> X_ptr,
                <int> n_rows,
                <int> self.n_cols,
                <int*> y_ptr,
                <int> num_unique_labels,
                rf_params)

        elif self.dtype == np.float64:
            rf_params64 = rf_params
            fit(handle_[0],
                rf_forest64,
                <double*> X_ptr,
                <int> n_rows,
                <int> self.n_cols,
                <int*> y_ptr,
                <int> num_unique_labels,
                rf_params64)

        else:
            raise TypeError("supports only np.float32 and np.float64 input,"
                            " but input of type '%s' passed."
                            % (str(self.dtype)))
        # make sure that the `fit` is complete before the following delete
        # call happens
        self.handle.sync()
        del(X_m)
        del(y_m)
        return self

    def _predict_model_on_gpu(self, X, output_class,
                              threshold, algo,
                              num_classes):

        cdef ModelHandle cuml_model_ptr = NULL
        _, _, n_rows, n_cols, X_type = \
            input_to_dev_array(X, check_dtype=self.dtype,
                               check_cols=self.n_cols)

        cdef RandomForestMetaData[float, int] *rf_forest = \
            <RandomForestMetaData[float, int]*><size_t> self.rf_forest

        build_treelite_forest(& cuml_model_ptr,
                              rf_forest,
                              <int> n_cols,
                              <int> num_classes,
                              <vector[unsigned char] &> self.model_pbuf_bytes)
        mod_ptr = <size_t> cuml_model_ptr
        treelite_handle = ctypes.c_void_p(mod_ptr).value
        fil_model = ForestInference()
        tl_to_fil_model = \
            fil_model.load_from_randomforest(treelite_handle,
                                             output_class=output_class,
                                             threshold=threshold,
                                             algo=algo)
        preds = tl_to_fil_model.predict(X)
        return preds

    def _predict_model_on_cpu(self, X):
        cdef uintptr_t X_ptr
        X_m, X_ptr, n_rows, n_cols, _ = \
            input_to_dev_array(X, order='C', check_dtype=self.dtype,
                               check_cols=self.n_cols)

        preds = np.zeros(n_rows, dtype=np.int32)
        cdef uintptr_t preds_ptr
        preds_m, preds_ptr, _, _, _ = \
            input_to_dev_array(preds)
        cdef cumlHandle* handle_ =\
            <cumlHandle*><size_t>self.handle.getHandle()

        cdef RandomForestMetaData[float, int] *rf_forest = \
            <RandomForestMetaData[float, int]*><size_t> self.rf_forest

        cdef RandomForestMetaData[double, int] *rf_forest64 = \
            <RandomForestMetaData[double, int]*><size_t> self.rf_forest64
        if self.dtype == np.float32:
            predict(handle_[0],
                    rf_forest,
                    <float*> X_ptr,
                    <int> n_rows,
                    <int> n_cols,
                    <int*> preds_ptr,
                    <bool> self.verbose)

        elif self.dtype == np.float64:
            predict(handle_[0],
                    rf_forest64,
                    <double*> X_ptr,
                    <int> n_rows,
                    <int> n_cols,
                    <int*> preds_ptr,
                    <bool> self.verbose)
        else:
            raise TypeError("supports only np.float32 and np.float64 input,"
                            " but input of type '%s' passed."
                            % (str(self.dtype)))

        self.handle.sync()
        # synchronous w/o a stream
        preds = preds_m.copy_to_host()
        del(X_m)
        del(preds_m)
        return preds

    def predict(self, X, predict_model="GPU",
                output_class=True, threshold=0.5,
                algo='BATCH_TREE_REORG',
                num_classes=2):
        """
        Predicts the labels for X.

        Parameters
        ----------
        X : array-like (device or host) shape = (n_samples, n_features)
            Dense matrix (floats or doubles) of shape (n_samples, n_features).
            Acceptable formats: cuDF DataFrame, NumPy ndarray, Numba device
            ndarray, cuda array interface compliant array like CuPy
        predict_model : String
                        "GPU" if prediction should be carried out on the GPU
                        "CPU" or None if prediction should be carried out
                        on the CPU
        output_class: boolean
                      This is optional and required only while performing the
                      predict operation on the GPU.
                      If true, return a 1 or 0 depending on whether the raw
                      prediction exceeds the threshold. If False, just return
                      the raw prediction.
        algo : string name of the algo from (from algo_t enum)
               This is optional and required only while performing the
               predict operation on the GPU.
               'NAIVE' - simple inference using shared memory
               'TREE_REORG' - similar to naive but trees rearranged to be more
                              coalescing-friendly
               'BATCH_TREE_REORG' - similar to TREE_REORG but predicting
                                    multiple rows per thread block
        threshold : float
                    threshold is used to for classification
                    This is optional and required only while performing the
                    predict operation on the GPU.
                    It is applied if output_class == True, else it is ignored
        num_classes : integer
                      number of different classes present in the dataset

        Returns
        ----------
        y : NumPy
           Dense vector (int) of shape (n_samples, 1)
        """
        if self.dtype == np.float64:
            raise TypeError("GPU predict model only accepts float32 dtype"
                            " as input, convert the data to float32 or "
                            "use the CPU predict with `predict_model='CPU'`.")

        elif predict_model == "CPU" or predict_model is None:
            preds = self._predict_model_on_cpu(X)

        else:
            preds = self._predict_model_on_gpu(X, output_class,
                                               threshold, algo,
                                               num_classes)

        return preds

    def _predict_get_all(self, X):
        """
        Predicts the labels for X.

        Parameters
        ----------
        X : array-like (device or host) shape = (n_samples, n_features)
            Dense matrix (floats or doubles) of shape (n_samples, n_features).
            Acceptable formats: cuDF DataFrame, NumPy ndarray, Numba device
            ndarray, cuda array interface compliant array like CuPy

        Returns
        ----------
        y : NumPy
           Dense vector (int) of shape (n_samples, 1)
        """
        cdef uintptr_t X_ptr
        X_ptr = X.ctypes.data
        n_rows, n_cols = np.shape(X)
        if n_cols != self.n_cols:
            raise ValueError("The number of columns/features in the training"
                             " and test data should be the same ")
        if X.dtype != self.dtype:
            raise ValueError("The datatype of the training data is different"
                             " from the datatype of the testing data")

        preds = np.zeros(n_rows * self.n_estimators,
                         dtype=np.int32)

        cdef uintptr_t preds_ptr = preds.ctypes.data
        cdef cumlHandle* handle_ =\
            <cumlHandle*><size_t>self.handle.getHandle()

        cdef RandomForestMetaData[float, int] *rf_forest = \
            <RandomForestMetaData[float, int]*><size_t> self.rf_forest

        cdef RandomForestMetaData[double, int] *rf_forest64 = \
            <RandomForestMetaData[double, int]*><size_t> self.rf_forest64

        if self.dtype == np.float32:
            predictGetAll(handle_[0],
                          rf_forest,
                          <float*> X_ptr,
                          <int> n_rows,
                          <int> n_cols,
                          <int*> preds_ptr,
                          <bool> self.verbose)

        elif self.dtype == np.float64:
            predictGetAll(handle_[0],
                          rf_forest64,
                          <double*> X_ptr,
                          <int> n_rows,
                          <int> n_cols,
                          <int*> preds_ptr,
                          <bool> self.verbose)
        else:
            raise TypeError("supports only np.float32 and np.float64 input,"
                            " but input of type '%s' passed."
                            % (str(self.dtype)))

        self.handle.sync()
        return preds

    def score(self, X, y, threshold=0.5,
              algo='BATCH_TREE_REORG', num_classes=2):
        """
        Calculates the accuracy metric score of the model for X.

        Parameters
        ----------
        X : array-like (device or host) shape = (n_samples, n_features)
            Dense matrix (floats or doubles) of shape (n_samples, n_features).
            Acceptable formats: cuDF DataFrame, NumPy ndarray, Numba device
            ndarray, cuda array interface compliant array like CuPy
        y : NumPy
           Dense vector (int) of shape (n_samples, 1)
        algo : string name of the algo from (from algo_t enum)
               This is optional and required only while performing the
               predict operation on the GPU.
               'NAIVE' - simple inference using shared memory
               'TREE_REORG' - similar to naive but trees rearranged to be more
                              coalescing-friendly
               'BATCH_TREE_REORG' - similar to TREE_REORG but predicting
                                    multiple rows per thread block
        threshold : float
                    threshold is used to for classification
                    This is optional and required only while performing the
                    predict operation on the GPU.
        num_classes : integer
                      number of different classes present in the dataset
        Returns
        -------
        float
           Accuracy of the model [0.0 - 1.0]
        """
        cdef uintptr_t X_ptr, y_ptr
        y_m, y_ptr, n_rows, _, y_dtype = \
            input_to_dev_array(y, check_dtype=np.int32)

        preds = self.predict(X, output_class=True,
                             threshold=threshold, algo=algo,
                             num_classes=num_classes)

        cdef uintptr_t preds_ptr
        preds_m, preds_ptr, _, _, _ = \
            input_to_dev_array(preds, convert_to_dtype=np.int32)

        cdef cumlHandle* handle_ =\
            <cumlHandle*><size_t>self.handle.getHandle()

        cdef RandomForestMetaData[float, int] *rf_forest = \
            <RandomForestMetaData[float, int]*><size_t> self.rf_forest

        cdef RandomForestMetaData[double, int] *rf_forest64 = \
            <RandomForestMetaData[double, int]*><size_t> self.rf_forest64

        if self.dtype == np.float32:
            self.stats = score(handle_[0],
                               rf_forest,
                               <int*> y_ptr,
                               <int> n_rows,
                               <int*> preds_ptr,
                               <bool> self.verbose)
        elif self.dtype == np.float64:
            self.stats = score(handle_[0],
                               rf_forest64,
                               <int*> y_ptr,
                               <int> n_rows,
                               <int*> preds_ptr,
                               <bool> self.verbose)
        else:
            raise TypeError("supports only np.float32 and np.float64 input,"
                            " but input of type '%s' passed."
                            % (str(self.dtype)))

        self.handle.sync()
        del(y_m)
        del(preds_m)
        return self.stats['accuracy']

    def get_params(self, deep=True):
        """
        Returns the value of all parameters
        required to configure this estimator as a dictionary.

        Parameters
        -----------
        deep : boolean (default = True)
        """

        params = dict()
        for key in RandomForestClassifier.variables:
            var_value = getattr(self, key, None)
            params[key] = var_value
        return params

    def set_params(self, **params):
        """
        Sets the value of parameters required to
        configure this estimator, it functions similar to
        the sklearn set_params.

        Parameters
        -----------
        params : dict of new params
        """
        if not params:
            return self
        for key, value in params.items():
            if key not in RandomForestClassifier.variables:
                raise ValueError('Invalid parameter for estimator')
            else:
                setattr(self, key, value)
        self.__init__()
        return self

    def print_summary(self):
        """
        prints the summary of the forest used to train and test the model
        """
        cdef RandomForestMetaData[float, int] *rf_forest = \
            <RandomForestMetaData[float, int]*><size_t> self.rf_forest

        cdef RandomForestMetaData[double, int] *rf_forest64 = \
            <RandomForestMetaData[double, int]*><size_t> self.rf_forest64

        if self.dtype == np.float64:
            print_rf_summary(rf_forest64)
        else:
            print_rf_summary(rf_forest)

    def print_detailed(self):
        """
        prints the detailed information about the forest used to
        train and test the Random Forest model
        """
        cdef RandomForestMetaData[float, int] *rf_forest = \
            <RandomForestMetaData[float, int]*><size_t> self.rf_forest

        cdef RandomForestMetaData[double, int] *rf_forest64 = \
            <RandomForestMetaData[double, int]*><size_t> self.rf_forest64

        if self.dtype == np.float64:
            print_rf_detailed(rf_forest64)
        else:
            print_rf_detailed(rf_forest)<|MERGE_RESOLUTION|>--- conflicted
+++ resolved
@@ -369,14 +369,9 @@
         self.n_cols = None
         self.n_streams = handle.getNumInternalStreams()
         self.seed = seed
-<<<<<<< HEAD
-
         if ((seed != -1) and (n_streams != 1)):
             warnings.warn("Random seed requires n_streams=1.")
-
-=======
         self.model_pbuf_bytes = []
->>>>>>> fd8d1849
         cdef RandomForestMetaData[float, int] *rf_forest = \
             new RandomForestMetaData[float, int]()
         self.rf_forest = <size_t> rf_forest
