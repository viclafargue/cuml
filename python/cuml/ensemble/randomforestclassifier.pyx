#
# Copyright (c) 2019-2020, NVIDIA CORPORATION.
#
# Licensed under the Apache License, Version 2.0 (the "License");
# you may not use this file except in compliance with the License.
# You may obtain a copy of the License at
#
#     http://www.apache.org/licenses/LICENSE-2.0
#
# Unless required by applicable law or agreed to in writing, software
# distributed under the License is distributed on an "AS IS" BASIS,
# WITHOUT WARRANTIES OR CONDITIONS OF ANY KIND, either express or implied.
# See the License for the specific language governing permissions and
# limitations under the License.
#

# cython: profile=False
# distutils: language = c++
# cython: embedsignature = True
# cython: language_level = 3

import ctypes
import cudf
import cupy as cp
import math
import numpy as np
import rmm
import warnings

from libcpp cimport bool
from libcpp.vector cimport vector
from libc.stdint cimport uintptr_t
from libc.stdlib cimport calloc, malloc, free

from cython.operator cimport dereference as deref

from cuml import ForestInference
from cuml.common.array import CumlArray
from cuml.common.base import Base
from cuml.common.handle import Handle
from cuml.common.handle cimport cumlHandle
from cuml.ensemble.randomforest_common import _check_fil_parameter_validity, \
    _check_fil_sparse_format_value, _obtain_treelite_model, _obtain_fil_model
from cuml.ensemble.randomforest_shared cimport *
from cuml.fil.fil import TreeliteModel as tl
<<<<<<< HEAD
from cuml.utils import input_to_cuml_array, rmm_cupy_ary
from cuml.utils import get_cudf_column_ptr, zeros
import cuml.common.logger as logger
=======
from cuml.common import input_to_cuml_array, rmm_cupy_ary
from cuml.common import get_cudf_column_ptr, zeros
>>>>>>> fe07a73f

from numba import cuda

cimport cuml.common.handle
cimport cuml.common.cuda

cimport cython


cdef extern from "cuml/ensemble/randomforest.hpp" namespace "ML":

    cdef void fit(cumlHandle & handle,
                  RandomForestMetaData[float, int]*,
                  float*,
                  int,
                  int,
                  int*,
                  int,
                  RF_params,
                  int) except +

    cdef void fit(cumlHandle & handle,
                  RandomForestMetaData[double, int]*,
                  double*,
                  int,
                  int,
                  int*,
                  int,
                  RF_params,
                  int) except +

    cdef void predict(cumlHandle& handle,
                      RandomForestMetaData[float, int] *,
                      float*,
                      int,
                      int,
                      int*,
                      bool) except +

    cdef void predict(cumlHandle& handle,
                      RandomForestMetaData[double, int]*,
                      double*,
                      int,
                      int,
                      int*,
                      bool) except +

    cdef void predictGetAll(cumlHandle& handle,
                            RandomForestMetaData[float, int] *,
                            float*,
                            int,
                            int,
                            int*,
                            bool) except +

    cdef void predictGetAll(cumlHandle& handle,
                            RandomForestMetaData[double, int]*,
                            double*,
                            int,
                            int,
                            int*,
                            bool) except +

    cdef RF_metrics score(cumlHandle& handle,
                          RandomForestMetaData[float, int]*,
                          int*,
                          int,
                          int*,
                          bool) except +

    cdef RF_metrics score(cumlHandle& handle,
                          RandomForestMetaData[double, int]*,
                          int*,
                          int,
                          int*,
                          bool) except +


class RandomForestClassifier(Base):
    """
    Implements a Random Forest classifier model which fits multiple decision
    tree classifiers in an ensemble.

    Note that the underlying algorithm for tree node splits differs from that
    used in scikit-learn. By default, the cuML Random Forest uses a
    histogram-based algorithms to determine splits, rather than an exact
    count. You can tune the size of the histograms with the n_bins parameter.

    **Known Limitations**: This is an early release of the cuML
    Random Forest code. It contains a few known limitations:

       * GPU-based inference is only supported if the model was trained
         with 32-bit (float32) datatypes. CPU-based inference may be used
         in this case as a slower fallback.
       * Very deep / very wide models may exhaust available GPU memory.
         Future versions of cuML will provide an alternative algorithm to
         reduce memory consumption.

    Examples
    ---------
    .. code-block:: python

            import numpy as np
            from cuml.ensemble import RandomForestClassifier as cuRFC

            X = np.random.normal(size=(10,4)).astype(np.float32)
            y = np.asarray([0,1]*5, dtype=np.int32)

            cuml_model = cuRFC(max_features=1.0,
                               n_bins=8,
                               n_estimators=40)
            cuml_model.fit(X,y)
            cuml_predict = cuml_model.predict(X)

            print("Predicted labels : ", cuml_predict)

    Output:

    .. code-block:: none

            Predicted labels :  [0 1 0 1 0 1 0 1 0 1]

    Parameters
    -----------
    n_estimators : int (default = 100)
        Number of trees in the forest. (Default changed to 100 in cuML 0.11)
    handle : cuml.Handle
        If it is None, a new one is created just for this class.
    split_criterion : The criterion used to split nodes.
        0 for GINI, 1 for ENTROPY
        2 and 3 not valid for classification
        (default = 0)
    split_algo : int (default = 1)
        The algorithm to determine how nodes are split in the tree.
        0 for HIST and 1 for GLOBAL_QUANTILE. HIST curently uses a slower
        tree-building algorithm so GLOBAL_QUANTILE is recommended for most
        cases.
    bootstrap : boolean (default = True)
        Control bootstrapping.
        If True, each tree in the forest is built
        on a bootstrapped sample with replacement.
        If False, sampling without replacement is done.
    bootstrap_features : boolean (default = False)
        Control bootstrapping for features.
        If features are drawn with or without replacement
    rows_sample : float (default = 1.0)
        Ratio of dataset rows used while fitting each tree.
    max_depth : int (default = 16)
        Maximum tree depth. Unlimited (i.e, until leaves are pure),
        if -1. Unlimited depth is not supported.
        *Note that this default differs from scikit-learn's
        random forest, which defaults to unlimited depth.*
    max_leaves : int (default = -1)
        Maximum leaf nodes per tree. Soft constraint. Unlimited,
        if -1.
    max_features : int, float, or string (default = 'auto')
        Ratio of number of features (columns) to consider per node split.
        If int then max_features/n_features.
        If float then max_features is used as a fraction.
        If 'auto' then max_features=1/sqrt(n_features).
        If 'sqrt' then max_features=1/sqrt(n_features).
        If 'log2' then max_features=log2(n_features)/n_features.
    n_bins : int (default = 8)
        Number of bins used by the split algorithm.
    min_rows_per_node : int or float (default = 2)
        The minimum number of samples (rows) needed to split a node.
        If int then number of sample rows.
        If float the min_rows_per_sample*n_rows
    min_impurity_decrease : float (default = 0.0)
        Minimum decrease in impurity requried for
        node to be spilt.
    quantile_per_tree : boolean (default = False)
        Whether quantile is computed for individal trees in RF.
        Only relevant for GLOBAL_QUANTILE split_algo.
    seed : int (default = None)
        Seed for the random number generator. Unseeded by default.
    """

    variables = ['n_estimators', 'max_depth', 'handle',
                 'max_features', 'n_bins',
                 'split_algo', 'split_criterion', 'min_rows_per_node',
                 'min_impurity_decrease',
                 'bootstrap', 'bootstrap_features',
                 'verbosity', 'rows_sample',
                 'max_leaves', 'quantile_per_tree']

    def __init__(self, n_estimators=100, max_depth=16, handle=None,
                 max_features='auto', n_bins=8, n_streams=8,
                 split_algo=1, split_criterion=0, min_rows_per_node=2,
                 bootstrap=True, bootstrap_features=False,
                 type_model="classifier", verbosity=logger.LEVEL_INFO,
                 rows_sample=1.0, max_leaves=-1, quantile_per_tree=False,
                 output_type=None, criterion=None,
                 min_samples_leaf=None, min_weight_fraction_leaf=None,
                 max_leaf_nodes=None, min_impurity_decrease=0.0,
                 min_impurity_split=None, oob_score=None, n_jobs=None,
                 random_state=None, warm_start=None, class_weight=None,
                 seed=None):
        sklearn_params = {"criterion": criterion,
                          "min_samples_leaf": min_samples_leaf,
                          "min_weight_fraction_leaf": min_weight_fraction_leaf,
                          "max_leaf_nodes": max_leaf_nodes,
                          "min_impurity_split": min_impurity_split,
                          "oob_score": oob_score, "n_jobs": n_jobs,
                          "random_state": random_state,
                          "warm_start": warm_start,
                          "class_weight": class_weight}

        for key, vals in sklearn_params.items():
            if vals is not None:
                raise TypeError("The Scikit-learn variable", key,
                                " is not supported in cuML,"
                                " please read the cuML documentation for"
                                " more information")

        if max_depth < 0:
            raise ValueError("Must specify max_depth >0")

        if handle is None:
            handle = Handle(n_streams)

        super(RandomForestClassifier, self).__init__(handle=handle,
                                                     verbosity=verbosity,
                                                     output_type=output_type)

        self.split_algo = split_algo
        criterion_dict = {'0': GINI, '1': ENTROPY, '2': MSE,
                          '3': MAE, '4': CRITERION_END}
        if str(split_criterion) not in criterion_dict.keys():
            warnings.warn("The split criterion chosen was not present"
                          " in the list of options accepted by the model"
                          " and so the CRITERION_END option has been chosen.")
            self.split_criterion = CRITERION_END
        else:
            self.split_criterion = criterion_dict[str(split_criterion)]

        self.min_rows_per_node = min_rows_per_node
        self.min_impurity_decrease = min_impurity_decrease
        self.bootstrap_features = bootstrap_features
        self.rows_sample = rows_sample
        self.max_leaves = max_leaves
        self.n_estimators = n_estimators
        self.max_depth = max_depth
        self.max_features = max_features
        self.bootstrap = bootstrap
        self.treelite_handle = None
        self.n_bins = n_bins
        self.quantile_per_tree = quantile_per_tree
        self.n_cols = None
        self.dtype = None
        self.n_streams = handle.getNumInternalStreams()
        self.seed = seed
        self.num_classes = 2
        if ((seed is not None) and (n_streams != 1)):
            warnings.warn("For reproducible results, n_streams==1 is "
                          "recommended. If n_streams is > 1, results may vary "
                          "due to stream/thread timing differences, even when "
                          "random_seed is set")
        self.model_pbuf_bytes = bytearray()

    """
    TODO:
        Add the preprocess and postprocess functions
        in the cython code to normalize the labels
        Link to the above issue on github :
        https://github.com/rapidsai/cuml/issues/691
    """
    def __getstate__(self):
        state = self.__dict__.copy()
        del state['handle']
        cdef size_t params_t
        cdef  RandomForestMetaData[float, int] *rf_forest
        cdef  RandomForestMetaData[double, int] *rf_forest64
        cdef size_t params_t64
        if self.n_cols:
            # only if model has been fit previously
            self.model_pbuf_bytes = self._get_protobuf_bytes()
            params_t = <uintptr_t> self.rf_forest
            rf_forest = \
                <RandomForestMetaData[float, int]*>params_t
            params_t64 = <uintptr_t> self.rf_forest64
            rf_forest64 = \
                <RandomForestMetaData[double, int]*>params_t64
            if self.dtype == np.float32:
                state["rf_params"] = rf_forest.rf_params
            else:
                state["rf_params64"] = rf_forest64.rf_params
        state['n_cols'] = self.n_cols
        state["verbosity"] = self.verbosity
        state["model_pbuf_bytes"] = self.model_pbuf_bytes

        return state

    def __setstate__(self, state):

        super(RandomForestClassifier, self).__init__(
            handle=None, verbosity=state['verbosity'])
        cdef  RandomForestMetaData[float, int] *rf_forest = \
            new RandomForestMetaData[float, int]()
        cdef  RandomForestMetaData[double, int] *rf_forest64 = \
            new RandomForestMetaData[double, int]()
        self.n_cols = state['n_cols']
        if self.n_cols:
            if state["dtype"] == np.float32:
                rf_forest.rf_params = state["rf_params"]
                state["rf_forest"] = <uintptr_t>rf_forest
            else:
                rf_forest64.rf_params = state["rf_params64"]
                state["rf_forest64"] = <uintptr_t>rf_forest64

        self.model_pbuf_bytes = state["model_pbuf_bytes"]
        self.__dict__.update(state)

    def __del__(self):
        if self.n_cols:
            if self.dtype == np.float32:
                free(<RandomForestMetaData[float, int]*><uintptr_t>
                     self.rf_forest)
            else:
                free(<RandomForestMetaData[double, int]*><uintptr_t>
                     self.rf_forest64)

    def _reset_forest_data(self):
        # Only if model is fitted before
        # Clears the data of the forest to prepare for next fit
        if self.n_cols:
            free(<RandomForestMetaData[float, int]*><uintptr_t>
                 self.rf_forest)
            free(<RandomForestMetaData[double, int]*><uintptr_t>
                 self.rf_forest64)

    def _get_max_feat_val(self):
        if type(self.max_features) == int:
            return self.max_features/self.n_cols
        elif type(self.max_features) == float:
            return self.max_features
        elif self.max_features == 'sqrt' or self.max_features == 'auto':
            return 1/np.sqrt(self.n_cols)
        elif self.max_features == 'log2':
            return math.log2(self.n_cols)/self.n_cols
        else:
            raise ValueError("Wrong value passed in for max_features"
                             " please read the documentation")

    def _obtain_treelite_handle(self):
        cdef ModelHandle cuml_model_ptr = NULL
        cdef RandomForestMetaData[float, int] *rf_forest = \
            <RandomForestMetaData[float, int]*><uintptr_t> self.rf_forest
        if self.num_classes > 2:
            raise NotImplementedError("Pickling for multi-class "
                                      "classification models is currently not "
                                      "implemented. Please check cuml issue "
                                      "#1679 for more information.")
        cdef unsigned char[::1] model_pbuf_mv = self.model_pbuf_bytes
        cdef vector[unsigned char] model_pbuf_vec
        with cython.boundscheck(False):
            model_pbuf_vec.assign(& model_pbuf_mv[0],
                                  & model_pbuf_mv[model_pbuf_mv.shape[0]])
        if self.treelite_handle is None:
            task_category = CLASSIFICATION_MODEL
            build_treelite_forest(
                & cuml_model_ptr,
                rf_forest,
                <int> self.n_cols,
                <int> task_category,
                model_pbuf_vec)
            mod_ptr = <uintptr_t> cuml_model_ptr
            self.treelite_handle = ctypes.c_void_p(mod_ptr).value
        return self.treelite_handle

    def _get_protobuf_bytes(self):
        """
        Returns the self.model_pbuf_bytes.
        Cuml RF model gets converted to treelite protobuf bytes by:
            1. converting the cuml RF model to a treelite model. The treelite
            models handle (pointer) is returned
            2. The treelite model handle is used to convert the treelite model
            to a treelite protobuf model which is stored in a temporary file.
            The protobuf model information is read from the temporary file and
            the byte information is returned.
        The treelite handle is stored `self.treelite_handle` and the treelite
        protobuf model bytes are stored in `self.model_pbuf_bytes`. If either
        of information is already present in the model then the respective
        step is skipped.
        """
        if self.model_pbuf_bytes:
            return self.model_pbuf_bytes
        elif self.treelite_handle:
            fit_mod_ptr = self.treelite_handle
        else:
            fit_mod_ptr = self._obtain_treelite_handle()
        cdef uintptr_t model_ptr = <uintptr_t> fit_mod_ptr
        cdef vector[unsigned char] pbuf_mod_info = \
            save_model(<ModelHandle> model_ptr)
        cdef unsigned char[::1] pbuf_mod_view = \
            <unsigned char[:pbuf_mod_info.size():1]>pbuf_mod_info.data()
        self.model_pbuf_bytes = bytearray(memoryview(pbuf_mod_view))
        return self.model_pbuf_bytes

    def convert_to_treelite_model(self):
        """
        Converts the cuML RF model to a Treelite model

        Returns
        ----------
        tl_to_fil_model : Treelite version of this model
        """
        handle = self._obtain_treelite_handle()
        return _obtain_treelite_model(handle)

    def convert_to_fil_model(self, output_class=True,
                             threshold=0.5, algo='auto',
                             fil_sparse_format='auto'):
        """
        Create a Forest Inference (FIL) model from the trained cuML
        Random Forest model.

        Parameters
        ----------
        output_class : boolean (default = True)
            This is optional and required only while performing the
            predict operation on the GPU.
            If true, return a 1 or 0 depending on whether the raw
            prediction exceeds the threshold. If False, just return
            the raw prediction.
        algo : string (default = 'auto')
            This is optional and required only while performing the
            predict operation on the GPU.
            'naive' - simple inference using shared memory
            'tree_reorg' - similar to naive but trees rearranged to be more
            coalescing-friendly
            'batch_tree_reorg' - similar to tree_reorg but predicting
            multiple rows per thread block
            `auto` - choose the algorithm automatically. Currently
            'batch_tree_reorg' is used for dense storage
            and 'naive' for sparse storage
        threshold : float (default = 0.5)
            Threshold used for classification. Optional and required only
            while performing the predict operation on the GPU.
            It is applied if output_class == True, else it is ignored
        fil_sparse_format : boolean or string (default = auto)
            This variable is used to choose the type of forest that will be
            created in the Forest Inference Library. It is not required
            while using predict_model='CPU'.
            'auto' - choose the storage type automatically
            (currently True is chosen by auto)
            False - create a dense forest
            True - create a sparse forest, requires algo='naive'
            or algo='auto'

        Returns
        ----------
        fil_model :
            A Forest Inference model which can be used to perform
            inferencing on the random forest model.
        """
        treelite_handle = self._obtain_treelite_handle()
        return _obtain_fil_model(treelite_handle=treelite_handle,
                                 depth=self.max_depth,
                                 output_class=output_class,
                                 threshold=threshold,
                                 algo=algo,
                                 fil_sparse_format=fil_sparse_format)

    """
    TODO : Move functions duplicated in the RF classifier and regressor
           to a shared file. Cuml issue #1854 has been created to track this.
    """
    def _tl_model_handles(self, model_bytes):
        cdef ModelHandle cuml_model_ptr = NULL
        cdef RandomForestMetaData[float, int] *rf_forest = \
            <RandomForestMetaData[float, int]*><uintptr_t> self.rf_forest
        task_category = CLASSIFICATION_MODEL
        build_treelite_forest(& cuml_model_ptr,
                              rf_forest,
                              <int> self.n_cols,
                              <int> task_category,
                              <vector[unsigned char] &> model_bytes)
        mod_handle = <uintptr_t> cuml_model_ptr

        return ctypes.c_void_p(mod_handle).value

    def _concatenate_treelite_handle(self, treelite_handle):
        cdef ModelHandle concat_model_handle = NULL
        cdef vector[ModelHandle] *model_handles \
            = new vector[ModelHandle]()
        cdef uintptr_t mod_ptr
        for i in treelite_handle:
            mod_ptr = <uintptr_t>i
            model_handles.push_back((
                <ModelHandle> mod_ptr))

        concat_model_handle = concatenate_trees(deref(model_handles))
        cdef uintptr_t concat_model_ptr = <uintptr_t> concat_model_handle
        self.treelite_handle = concat_model_ptr
        cdef vector[unsigned char] pbuf_mod_info = \
            save_model(<ModelHandle> concat_model_ptr)
        cdef unsigned char[::1] pbuf_mod_view = \
            <unsigned char[:pbuf_mod_info.size():1]>pbuf_mod_info.data()
        self.model_pbuf_bytes = bytearray(memoryview(pbuf_mod_view))
        return self

    def fit(self, X, y, convert_dtype=False):
        """
        Perform Random Forest Classification on the input data

        Parameters
        ----------
        X : array-like (device or host) shape = (n_samples, n_features)
            Dense matrix (floats or doubles) of shape (n_samples, n_features).
            Acceptable formats: cuDF DataFrame, NumPy ndarray, Numba device
            ndarray, cuda array interface compliant array like CuPy
        y : array-like (device or host) shape = (n_samples, 1)
            Dense vector (int32) of shape (n_samples, 1).
            Acceptable formats: NumPy ndarray, Numba device
            ndarray, cuda array interface compliant array like CuPy
            These labels should be contiguous integers from 0 to n_classes.
        convert_dtype : bool, optional (default = False)
            When set to True, the fit method will, when necessary, convert
            y to be the same data type as X if they differ. This will increase
            memory used for the method.

        """
        self._set_output_type(X)

        # Reset the old tree data for new fit call
        self._reset_forest_data()

        cdef uintptr_t X_ptr, y_ptr

        X_m, n_rows, self.n_cols, self.dtype = \
            input_to_cuml_array(X, check_dtype=[np.float32, np.float64],
                                order='F')
        X_ptr = X_m.ptr

        y_m, _, _, y_dtype = \
            input_to_cuml_array(y, check_dtype=np.int32,
                                convert_to_dtype=(np.int32 if convert_dtype
                                                  else None),
                                check_rows=n_rows, check_cols=1)
        y_ptr = y_m.ptr
        if y_dtype != np.int32:
            raise TypeError("The labels `y` need to be of dtype `np.int32`")

        if self.dtype == np.float64:
            warnings.warn("To use GPU-based prediction, first train \
                          using float 32 data to fit the estimator.")

        cdef cumlHandle* handle_ =\
            <cumlHandle*><uintptr_t>self.handle.getHandle()

        unique_labels = rmm_cupy_ary(cp.unique, y_m)
        num_unique_labels = len(unique_labels)

        for i in range(num_unique_labels):
            if i not in unique_labels:
                raise ValueError("The labels need "
                                 "to be consecutive values from "
                                 "0 to the number of unique label values")

        max_feature_val = self._get_max_feat_val()
        if type(self.min_rows_per_node) == float:
            self.min_rows_per_node = math.ceil(self.min_rows_per_node*n_rows)

        cdef RandomForestMetaData[float, int] *rf_forest = \
            new RandomForestMetaData[float, int]()
        self.rf_forest = <uintptr_t> rf_forest
        cdef RandomForestMetaData[double, int] *rf_forest64 = \
            new RandomForestMetaData[double, int]()
        self.rf_forest64 = <uintptr_t> rf_forest64

        if self.seed is None:
            seed_val = <uintptr_t>NULL
        else:
            seed_val = <uintptr_t>self.seed

        rf_params = set_rf_class_obj(<int> self.max_depth,
                                     <int> self.max_leaves,
                                     <float> max_feature_val,
                                     <int> self.n_bins,
                                     <int> self.split_algo,
                                     <int> self.min_rows_per_node,
                                     <float> self.min_impurity_decrease,
                                     <bool> self.bootstrap_features,
                                     <bool> self.bootstrap,
                                     <int> self.n_estimators,
                                     <float> self.rows_sample,
                                     <int> seed_val,
                                     <CRITERION> self.split_criterion,
                                     <bool> self.quantile_per_tree,
                                     <int> self.n_streams)
        if self.dtype == np.float32:
            fit(handle_[0],
                rf_forest,
                <float*> X_ptr,
                <int> n_rows,
                <int> self.n_cols,
                <int*> y_ptr,
                <int> num_unique_labels,
                rf_params,
                <int> self.verbosity)

        elif self.dtype == np.float64:
            rf_params64 = rf_params
            fit(handle_[0],
                rf_forest64,
                <double*> X_ptr,
                <int> n_rows,
                <int> self.n_cols,
                <int*> y_ptr,
                <int> num_unique_labels,
                rf_params64,
                <int> self.verbosity)

        else:
            raise TypeError("supports only np.float32 and np.float64 input,"
                            " but input of type '%s' passed."
                            % (str(self.dtype)))
        # make sure that the `fit` is complete before the following delete
        # call happens
        self.handle.sync()
        del(X_m)
        del(y_m)
        self.num_classes = num_unique_labels
        return self

    def _predict_model_on_gpu(self, X, output_class,
                              threshold, algo,
                              num_classes, convert_dtype,
                              fil_sparse_format, predict_proba):
        out_type = self._get_output_type(X)
        cdef ModelHandle cuml_model_ptr = NULL
        _, n_rows, n_cols, dtype = \
            input_to_cuml_array(X, order='F',
                                check_cols=self.n_cols)

        if dtype == np.float64 and not convert_dtype:
            raise TypeError("GPU based predict only accepts np.float32 data. \
                            Please set convert_dtype=True to convert the test \
                            data to the same dtype as the data used to train, \
                            ie. np.float32. If you would like to use test \
                            data of dtype=np.float64 please set \
                            predict_model='CPU' to use the CPU implementation \
                            of predict.")

        cdef RandomForestMetaData[float, int] *rf_forest = \
            <RandomForestMetaData[float, int]*><uintptr_t> self.rf_forest

        build_treelite_forest(& cuml_model_ptr,
                              rf_forest,
                              <int> n_cols,
                              <int> num_classes,
                              <vector[unsigned char] &> self.model_pbuf_bytes)
        mod_ptr = <uintptr_t> cuml_model_ptr
        treelite_handle = ctypes.c_void_p(mod_ptr).value

        storage_type = \
            _check_fil_parameter_validity(depth=self.max_depth,
                                          fil_sparse_format=fil_sparse_format,
                                          algo=algo)

        fil_model = ForestInference()
        tl_to_fil_model = \
            fil_model.load_from_randomforest(treelite_handle,
                                             output_class=output_class,
                                             threshold=threshold,
                                             algo=algo,
                                             storage_type=storage_type)

        preds = tl_to_fil_model.predict(X, output_type=out_type,
                                        predict_proba=predict_proba)
        tl.free_treelite_model(treelite_handle)
        return preds

    def _predict_model_on_cpu(self, X, convert_dtype):
        out_type = self._get_output_type(X)
        cdef uintptr_t X_ptr
        X_m, n_rows, n_cols, dtype = \
            input_to_cuml_array(X, order='C',
                                convert_to_dtype=(self.dtype if convert_dtype
                                                  else None),
                                check_cols=self.n_cols)
        X_ptr = X_m.ptr

        preds = CumlArray.zeros(n_rows, dtype=np.int32)
        cdef uintptr_t preds_ptr = preds.ptr

        cdef cumlHandle* handle_ =\
            <cumlHandle*><uintptr_t>self.handle.getHandle()

        cdef RandomForestMetaData[float, int] *rf_forest = \
            <RandomForestMetaData[float, int]*><uintptr_t> self.rf_forest

        cdef RandomForestMetaData[double, int] *rf_forest64 = \
            <RandomForestMetaData[double, int]*><uintptr_t> self.rf_forest64
        if self.dtype == np.float32:
            predict(handle_[0],
                    rf_forest,
                    <float*> X_ptr,
                    <int> n_rows,
                    <int> n_cols,
                    <int*> preds_ptr,
                    <int> self.verbosity)

        elif self.dtype == np.float64:
            predict(handle_[0],
                    rf_forest64,
                    <double*> X_ptr,
                    <int> n_rows,
                    <int> n_cols,
                    <int*> preds_ptr,
                    <int> self.verbosity)
        else:
            raise TypeError("supports only np.float32 and np.float64 input,"
                            " but input of type '%s' passed."
                            % (str(self.dtype)))

        self.handle.sync()
        # synchronous w/o a stream
        del(X_m)
        return preds.to_output(out_type)

    def predict(self, X, predict_model="GPU",
                output_class=True, threshold=0.5,
                algo='auto',
                num_classes=2, convert_dtype=True,
                fil_sparse_format='auto'):
        """
        Predicts the labels for X.

        Parameters
        ----------
        X : array-like (device or host) shape = (n_samples, n_features)
            Dense matrix (floats or doubles) of shape (n_samples, n_features).
            Acceptable formats: cuDF DataFrame, NumPy ndarray, Numba device
            ndarray, cuda array interface compliant array like CuPy
        predict_model : String (default = 'GPU')
            'GPU' to predict using the GPU, 'CPU' otherwise. The 'GPU' can only
            be used if the model was trained on float32 data and `X` is float32
            or convert_dtype is set to True. Also the 'GPU' should only be
            used for binary classification problems.
        output_class : boolean (default = True)
            This is optional and required only while performing the
            predict operation on the GPU.
            If true, return a 1 or 0 depending on whether the raw
            prediction exceeds the threshold. If False, just return
            the raw prediction.
        algo : string (default = 'auto')
            This is optional and required only while performing the
            predict operation on the GPU.
            'naive' - simple inference using shared memory
            'tree_reorg' - similar to naive but trees rearranged to be more
            coalescing-friendly
            'batch_tree_reorg' - similar to tree_reorg but predicting
            multiple rows per thread block
            `auto` - choose the algorithm automatically. Currently
            'batch_tree_reorg' is used for dense storage
            and 'naive' for sparse storage
        threshold : float (default = 0.5)
            Threshold used for classification. Optional and required only
            while performing the predict operation on the GPU.
            It is applied if output_class == True, else it is ignored
        num_classes : int (default = 2)
            number of different classes present in the dataset
        convert_dtype : bool, optional (default = True)
            When set to True, the predict method will, when necessary, convert
            the input to the data type which was used to train the model. This
            will increase memory used for the method.
        fil_sparse_format : boolean or string (default = auto)
            This variable is used to choose the type of forest that will be
            created in the Forest Inference Library. It is not required
            while using predict_model='CPU'.
            'auto' - choose the storage type automatically
            (currently True is chosen by auto)
            False - create a dense forest
            True - create a sparse forest, requires algo='naive'
            or algo='auto'

        Returns
        ----------
        y : NumPy
           Dense vector (int) of shape (n_samples, 1)
        """
        if predict_model == "CPU" or self.num_classes > 2:
            if self.num_classes > 2 and predict_model == "GPU":
                warnings.warn("Switching over to use the CPU predict since "
                              "the GPU predict currently cannot perform "
                              "multi-class classification.")
            preds = self._predict_model_on_cpu(X, convert_dtype)

        elif self.dtype == np.float64:
            raise TypeError("GPU based predict only accepts np.float32 data. \
                            In order use the GPU predict the model should \
                            also be trained using a np.float32 dataset. \
                            If you would like to use np.float64 dtype \
                            then please use the CPU based predict by \
                            setting predict_model = 'CPU'")

        else:
            preds = \
                self._predict_model_on_gpu(X, output_class=output_class,
                                           threshold=threshold,
                                           algo=algo,
                                           num_classes=num_classes,
                                           convert_dtype=convert_dtype,
                                           fil_sparse_format=fil_sparse_format,
                                           predict_proba=False)

        return preds

    def _predict_get_all(self, X, convert_dtype=True):
        """
        Predicts the labels for X.

        Parameters
        ----------
        X : array-like (device or host) shape = (n_samples, n_features)
            Dense matrix (floats or doubles) of shape (n_samples, n_features).
            Acceptable formats: cuDF DataFrame, NumPy ndarray, Numba device
            ndarray, cuda array interface compliant array like CuPy

        Returns
        ----------
        y : NumPy
           Dense vector (int) of shape (n_samples, 1)
        """
        out_type = self._get_output_type(X)
        cdef uintptr_t X_ptr, preds_ptr
        X_m, n_rows, n_cols, dtype = \
            input_to_cuml_array(X, order='C',
                                convert_to_dtype=(self.dtype if convert_dtype
                                                  else None),
                                check_cols=self.n_cols)
        X_ptr = X_m.ptr

        preds = CumlArray.zeros(n_rows * self.n_estimators, dtype=np.int32)
        preds_ptr = preds.ptr

        cdef cumlHandle* handle_ =\
            <cumlHandle*><uintptr_t>self.handle.getHandle()
        cdef RandomForestMetaData[float, int] *rf_forest = \
            <RandomForestMetaData[float, int]*><uintptr_t> self.rf_forest

        cdef RandomForestMetaData[double, int] *rf_forest64 = \
            <RandomForestMetaData[double, int]*><uintptr_t> self.rf_forest64
        if self.dtype == np.float32:
            predictGetAll(handle_[0],
                          rf_forest,
                          <float*> X_ptr,
                          <int> n_rows,
                          <int> n_cols,
                          <int*> preds_ptr,
                          <int> self.verbosity)

        elif self.dtype == np.float64:
            predictGetAll(handle_[0],
                          rf_forest64,
                          <double*> X_ptr,
                          <int> n_rows,
                          <int> n_cols,
                          <int*> preds_ptr,
                          <int> self.verbosity)
        else:
            raise TypeError("supports only np.float32 and np.float64 input,"
                            " but input of type '%s' passed."
                            % (str(self.dtype)))
        self.handle.sync()
        del(X_m)
        return preds.to_output(out_type)

    def predict_proba(self, X, output_class=True,
                      threshold=0.5, algo='auto',
                      num_classes=2, convert_dtype=True,
                      fil_sparse_format='auto'):
        """
        Predicts class probabilites for X. This function uses the GPU
        implementation of predict. Therefore, data with 'dtype = np.float32'
        and 'num_classes = 2' should be used while using this function.
        The option to use predict_proba for multi_class classification is not
        currently implemented. Please check cuml issue #1679 for more
        information.

        Parameters
        ----------
        X : array-like (device or host) shape = (n_samples, n_features)
            Dense matrix (floats or doubles) of shape (n_samples, n_features).
            Acceptable formats: cuDF DataFrame, NumPy ndarray, Numba device
            ndarray, cuda array interface compliant array like CuPy
        output_class: boolean (default = True)
            This is optional and required only while performing the
            predict operation on the GPU.
            If true, return a 1 or 0 depending on whether the raw
            prediction exceeds the threshold. If False, just return
            the raw prediction.
        algo : string (default = 'auto')
            This is optional and required only while performing the
            predict operation on the GPU.
            'naive' - simple inference using shared memory
            'tree_reorg' - similar to naive but trees rearranged to be more
            coalescing-friendly
            'batch_tree_reorg' - similar to tree_reorg but predicting
            multiple rows per thread block
            `auto` - choose the algorithm automatically. Currently
            'batch_tree_reorg' is used for dense storage
            and 'naive' for sparse storage
        threshold : float (default = 0.5)
            Threshold used for classification. Optional and required only
            while performing the predict operation on the GPU.
            It is applied if output_class == True, else it is ignored
        num_classes : int (default = 2)
            number of different classes present in the dataset
        convert_dtype : bool, optional (default = True)
            When set to True, the predict method will, when necessary, convert
            the input to the data type which was used to train the model. This
            will increase memory used for the method.
        fil_sparse_format : boolean or string (default = auto)
            This variable is used to choose the type of forest that will be
            created in the Forest Inference Library. It is not required
            while using predict_model='CPU'.
            'auto' - choose the storage type automatically
            (currently True is chosen by auto)
            False - create a dense forest
            True - create a sparse forest, requires algo='naive'
            or algo='auto'

        Returns
        -------
        y : (same as the input datatype)
            Dense vector (float) of shape (n_samples, 1). The datatype of y
            depend on the value of 'output_type' varaible specified by the
            user while intializing the model.
        """
        if self.dtype == np.float64:
            raise TypeError("GPU based predict only accepts np.float32 data. \
                            In order use the GPU predict the model should \
                            also be trained using a np.float32 dataset. \
                            If you would like to use np.float64 dtype \
                            then please use the CPU based predict by \
                            setting predict_model = 'CPU'")

        elif self.num_classes > 2:
            raise NotImplementedError("Predict_proba for multi-class "
                                      "classification models is currently not "
                                      "implemented. Please check cuml issue "
                                      "#1679 for more information.")
        preds_proba = \
            self._predict_model_on_gpu(X, output_class=output_class,
                                       threshold=threshold,
                                       algo=algo,
                                       num_classes=num_classes,
                                       convert_dtype=convert_dtype,
                                       fil_sparse_format=fil_sparse_format,
                                       predict_proba=True)

        return preds_proba

    def score(self, X, y, threshold=0.5,
              algo='auto', num_classes=2, predict_model="GPU",
              convert_dtype=True, fil_sparse_format='auto'):
        """
        Calculates the accuracy metric score of the model for X.

        Parameters
        ----------
        X : array-like (device or host) shape = (n_samples, n_features)
            Dense matrix (floats or doubles) of shape (n_samples, n_features).
            Acceptable formats: cuDF DataFrame, NumPy ndarray, Numba device
            ndarray, cuda array interface compliant array like CuPy
        y : NumPy
            Dense vector (int) of shape (n_samples, 1)
        algo : string (default = 'auto')
            This is optional and required only while performing the
            predict operation on the GPU.
            'naive' - simple inference using shared memory
            'tree_reorg' - similar to naive but trees rearranged to be more
            coalescing-friendly
            'batch_tree_reorg' - similar to tree_reorg but predicting
            multiple rows per thread block
            `auto` - choose the algorithm automatically. Currently
            'batch_tree_reorg' is used for dense storage
            and 'naive' for sparse storage
        threshold : float
            threshold is used to for classification
            This is optional and required only while performing the
            predict operation on the GPU.
        num_classes : integer
            number of different classes present in the dataset
        convert_dtype : boolean, default=True
            whether to convert input data to correct dtype automatically
        predict_model : String (default = 'GPU')
            'GPU' to predict using the GPU, 'CPU' otherwise. The 'GPU' can only
            be used if the model was trained on float32 data and `X` is float32
            or convert_dtype is set to True. Also the 'GPU' should only be
            used for binary classification problems.
        fil_sparse_format : boolean or string (default = auto)
            This variable is used to choose the type of forest that will be
            created in the Forest Inference Library. It is not required
            while using predict_model='CPU'.
            'auto' - choose the storage type automatically
            (currently True is chosen by auto)
            False - create a dense forest
            True - create a sparse forest, requires algo='naive'
            or algo='auto'

        Returns
        -------
        accuracy : float
           Accuracy of the model [0.0 - 1.0]
        """
        cdef uintptr_t X_ptr, y_ptr
        _, n_rows, _, _ = \
            input_to_cuml_array(X, check_dtype=self.dtype,
                                convert_to_dtype=(self.dtype if convert_dtype
                                                  else None),
                                check_cols=self.n_cols)
        y_m, n_rows, _, y_dtype = \
            input_to_cuml_array(y, check_dtype=np.int32,
                                convert_to_dtype=(np.int32 if convert_dtype
                                                  else False))
        y_ptr = y_m.ptr
        preds = self.predict(X, output_class=True,
                             threshold=threshold, algo=algo,
                             num_classes=num_classes,
                             convert_dtype=convert_dtype,
                             predict_model=predict_model,
                             fil_sparse_format=fil_sparse_format)

        cdef uintptr_t preds_ptr
        preds_m, _, _, _ = \
            input_to_cuml_array(preds, convert_to_dtype=np.int32)
        preds_ptr = preds_m.ptr

        cdef cumlHandle* handle_ =\
            <cumlHandle*><uintptr_t>self.handle.getHandle()

        cdef RandomForestMetaData[float, int] *rf_forest = \
            <RandomForestMetaData[float, int]*><uintptr_t> self.rf_forest

        cdef RandomForestMetaData[double, int] *rf_forest64 = \
            <RandomForestMetaData[double, int]*><uintptr_t> self.rf_forest64

        if self.dtype == np.float32:
            self.stats = score(handle_[0],
                               rf_forest,
                               <int*> y_ptr,
                               <int> n_rows,
                               <int*> preds_ptr,
                               <int> self.verbosity)
        elif self.dtype == np.float64:
            self.stats = score(handle_[0],
                               rf_forest64,
                               <int*> y_ptr,
                               <int> n_rows,
                               <int*> preds_ptr,
                               <int> self.verbosity)
        else:
            raise TypeError("supports only np.float32 and np.float64 input,"
                            " but input of type '%s' passed."
                            % (str(self.dtype)))

        self.handle.sync()
        del(y_m)
        del(preds_m)
        return self.stats['accuracy']

    def get_params(self, deep=True):
        """
        Returns the value of all parameters
        required to configure this estimator as a dictionary.

        Parameters
        -----------
        deep : boolean (default = True)
        """
        params = dict()
        for key in RandomForestClassifier.variables:
            if key in ['handle']:
                continue
            var_value = getattr(self, key, None)
            params[key] = var_value
        return params

    def set_params(self, **params):
        """
        Sets the value of parameters required to
        configure this estimator, it functions similar to
        the sklearn set_params.

        Parameters
        -----------
        params : dict of new params
        """
        # Resetting handle as __setstate__ overwrites with handle=None
        self.handle.__setstate__(self.n_streams)
        self.model_pbuf_bytes = []

        if not params:
            return self
        for key, value in params.items():
            if key not in RandomForestClassifier.variables:
                raise ValueError('Invalid parameter for estimator')
            else:
                setattr(self, key, value)
        return self

    def print_summary(self):
        """
        Prints the summary of the forest used to train and test the model
        """
        cdef RandomForestMetaData[float, int] *rf_forest = \
            <RandomForestMetaData[float, int]*><uintptr_t> self.rf_forest

        cdef RandomForestMetaData[double, int] *rf_forest64 = \
            <RandomForestMetaData[double, int]*><uintptr_t> self.rf_forest64

        if self.dtype == np.float64:
            print_rf_summary(rf_forest64)
        else:
            print_rf_summary(rf_forest)

    def print_detailed(self):
        """
        Prints the detailed information about the forest used to
        train and test the Random Forest model
        """
        cdef RandomForestMetaData[float, int] *rf_forest = \
            <RandomForestMetaData[float, int]*><uintptr_t> self.rf_forest

        cdef RandomForestMetaData[double, int] *rf_forest64 = \
            <RandomForestMetaData[double, int]*><uintptr_t> self.rf_forest64

        if self.dtype == np.float64:
            print_rf_detailed(rf_forest64)
        else:
            print_rf_detailed(rf_forest)<|MERGE_RESOLUTION|>--- conflicted
+++ resolved
@@ -43,14 +43,9 @@
     _check_fil_sparse_format_value, _obtain_treelite_model, _obtain_fil_model
 from cuml.ensemble.randomforest_shared cimport *
 from cuml.fil.fil import TreeliteModel as tl
-<<<<<<< HEAD
-from cuml.utils import input_to_cuml_array, rmm_cupy_ary
-from cuml.utils import get_cudf_column_ptr, zeros
 import cuml.common.logger as logger
-=======
 from cuml.common import input_to_cuml_array, rmm_cupy_ary
 from cuml.common import get_cudf_column_ptr, zeros
->>>>>>> fe07a73f
 
 from numba import cuda
 
