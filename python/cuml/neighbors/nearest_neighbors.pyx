--- conflicted
+++ resolved
@@ -361,10 +361,6 @@
             The indices of the k-nearest neighbors for each column vector in X
         """
         n_neighbors = self.n_neighbors if n_neighbors is None else n_neighbors
-<<<<<<< HEAD
-        X = self._X_m if X is None else X
-=======
->>>>>>> ec55deb3
 
         use_training_data = X is None
         if X is None:
