--- conflicted
+++ resolved
@@ -529,20 +529,6 @@
         """
         Transform X to a cluster-distance space.
 
-<<<<<<< HEAD
-=======
-        Parameters
-        ----------
-        X : array-like (device or host) shape = (n_samples, n_features)
-            Dense matrix (floats or doubles) of shape (n_samples, n_features).
-            Acceptable formats: cuDF DataFrame, NumPy ndarray, Numba device
-            ndarray, cuda array interface compliant array like CuPy
-
-        convert_dtype : bool, optional (default = False)
-            When set to True, the transform method will, when necessary,
-            convert the input to the data type which was used to train the
-            model. This will increase memory used for the method.
->>>>>>> 4a10ddea
         """
 
         out_type = self._get_output_type(X)
@@ -598,44 +584,15 @@
         del(X_m)
         return preds.to_output(out_type)
 
-<<<<<<< HEAD
     @generate_docstring(return_values={'name': 'score',
                                        'type': 'float',
                                        'description': 'Opposite of the value \
                                                         of X on the K-means \
                                                         objective.'})
-    def score(self, X):
+    def score(self, X, y=None, sample_weight=None, convert_dtype=True):
         """
         Opposite of the value of X on the K-means objective.
 
-=======
-    def score(self, X, y=None, sample_weight=None, convert_dtype=True):
-        """
-        Opposite of the value of X on the K-means objective.
-
-        Parameters
-        ----------
-        X : array-like (device or host) shape (n_samples, n_features)
-            Dense matrix (floats or doubles) of shape (n_samples, n_features).
-            Acceptable formats: cuDF DataFrame, NumPy ndarray, Numba device
-            ndarray, cuda array interface compliant array like CuPy
-        y : Ignored
-            Not used, present here for API consistency by convention.
-        sample_weight : array-like (device or host) of shape (n_samples,),
-            default=None. Acceptable formats: cuDF DataFrame, NumPy ndarray,
-            Numba device ndarray, cuda array interface compliant array like
-            CuPy.
-        convert_dtype : bool, optional (default = False)
-            When set to True, the transform method will, when necessary,
-            convert the input to the data type which was used to train the
-            model. This will increase memory used for the method.
-
-
-        Returns
-        -------
-        score: float
-                 Opposite of the value of X on the K-means objective.
->>>>>>> 4a10ddea
         """
 
         return -1 * self._predict_labels_inertia(
