--- conflicted
+++ resolved
@@ -17,18 +17,15 @@
 import gc
 import operator
 import pickle
-from copy import deepcopy
-
-<<<<<<< HEAD
 import pytest
-
-import operator
-
 from copy import deepcopy
 from cuml.internals.array import CumlArray
 from cuml import global_settings
 from cuml.internals.mem_type import MemoryType
-from cuml.internals.memory_utils import _get_size_from_shape
+from cuml.internals.memory_utils import (
+    _get_size_from_shape,
+    _strides_to_order
+)
 # Temporarily disabled due to CUDA 11.0 issue
 # https://github.com/rapidsai/cuml/issues/4332
 # from rmm import DeviceBuffer
@@ -38,6 +35,16 @@
     gpu_only_import,
     gpu_only_import_from
 )
+from cuml.testing.strategies import (UNSUPPORTED_CUDF_DTYPES,
+                                     create_cuml_array_input,
+                                     cuml_array_dtypes, cuml_array_input_types,
+                                     cuml_array_inputs, cuml_array_orders,
+                                     cuml_array_output_types,
+                                     cuml_array_shapes)
+from cuml.testing.utils import (normalized_shape, series_squeezed_shape,
+                                squeezed_shape, to_nparray)
+from hypothesis import assume, given, settings
+from hypothesis import strategies as st
 cp = gpu_only_import('cupy')
 cudf = gpu_only_import('cudf')
 np = cpu_only_import('numpy')
@@ -76,45 +83,20 @@
     'series',
     'df_obj'
 )
-=======
-import cudf
-import cupy as cp
-import numpy as np
-import pandas as pd
-import pytest
-from cudf.core.buffer import Buffer
-from cuml.common.array import CumlArray
-from cuml.common.memory_utils import _get_size_from_shape, _strides_to_order
-from cuml.testing.strategies import (UNSUPPORTED_CUDF_DTYPES,
-                                     create_cuml_array_input,
-                                     cuml_array_dtypes, cuml_array_input_types,
-                                     cuml_array_inputs, cuml_array_orders,
-                                     cuml_array_output_types,
-                                     cuml_array_shapes)
-from cuml.testing.utils import (normalized_shape, series_squeezed_shape,
-                                squeezed_shape, to_nparray)
-from hypothesis import assume, given, settings
-from hypothesis import strategies as st
-from numba import cuda
-from rmm import DeviceBuffer
+
 
 _OUTPUT_TYPES_MAPPING = {
     'cupy': cp.ndarray,
     'numpy': np.ndarray,
     'cudf': (cudf.DataFrame, cudf.Series),
-    'dataframe': cudf.DataFrame,
-    'series': cudf.Series,
+    'pandas': (pd.DataFrame, pd.Series),
+    'dataframe': (cudf.DataFrame, pd.DataFrame),
+    'series': (cudf.Series, pd.Series),
 }
->>>>>>> a399e857
 
 
 def _multidimensional(shape):
     return len(squeezed_shape(normalized_shape(shape))) > 1
-
-
-<<<<<<< HEAD
-unsupported_cudf_dtypes = [np.uint8, np.uint16, np.uint32, np.uint64,
-                           np.float16]
 
 
 @pytest.mark.parametrize('input_type', test_input_types)
@@ -185,10 +167,7 @@
     return (inp, ary, ptr)
 
 
-def get_owner(curr):
-=======
 def _get_owner(curr):
->>>>>>> a399e857
     if (isinstance(curr, CumlArray)):
         return curr._owner
     elif (isinstance(curr, cp.ndarray)):
@@ -250,14 +229,6 @@
         if force_gc:
             gc.collect()
 
-<<<<<<< HEAD
-@pytest.mark.parametrize('data_type', [bytes, bytearray, memoryview])
-@pytest.mark.parametrize('dtype', test_dtypes_all)
-@pytest.mark.parametrize('shape', test_shapes)
-@pytest.mark.parametrize('order', ['F', 'C'])
-@pytest.mark.parametrize('mem_type', [MemoryType.host, MemoryType.device])
-def test_array_init_from_bytes(data_type, dtype, shape, order, mem_type):
-=======
         _assert_equal(input_array_copy, cuml_array)
 
 
@@ -268,24 +239,16 @@
     order=cuml_array_orders(),
 )
 def test_array_init_from_bytes(data_type, dtype, shape, order):
->>>>>>> a399e857
     dtype = np.dtype(dtype)
     values = bytes(_get_size_from_shape(shape, dtype)[0])
 
     # Convert to data_type to be tested if needed.
     if data_type != bytes:
-<<<<<<< HEAD
-        bts = data_type(bts)
-
+        values = data_type(values)
+
+    #TODO(wphicks): Provide mem_type strategy
     ary = CumlArray(bts, dtype=dtype, shape=shape, order=order,
                     mem_type=mem_type)
-
-    if shape == (10, 5):
-        assert ary.order == order
-=======
-        values = data_type(values)
->>>>>>> a399e857
-
     array = CumlArray(values, dtype=dtype, shape=shape, order=order)
 
     assert array.order == order
@@ -315,30 +278,12 @@
     # Ensure the array is creatable
     array = CumlArray(input_array)
 
-<<<<<<< HEAD
     with pytest.raises(ValueError):
         bad_dtype = np.float16 if dtype != np.float16 else np.float32
         CumlArray(inp, dtype=bad_dtype)
 
     with pytest.raises(ValueError):
         CumlArray(inp, shape=(*cuml_ary.shape, 1))
-
-    assert cp.all(cp.asarray(inp) == cp.asarray(cuml_ary))
-=======
-    with pytest.raises(AssertionError):
-        CumlArray(input_array, dtype=array.dtype)
-
-    with pytest.raises(AssertionError):
-        CumlArray(input_array, shape=array.shape)
-
-    with pytest.raises(AssertionError):
-        CumlArray(
-            input_array,
-            order=_strides_to_order(
-                array.strides, array.shape, array.dtype
-            ),
-        )
->>>>>>> a399e857
 
     assert cp.all(cp.asarray(input_array) == cp.asarray(array))
 
@@ -427,118 +372,6 @@
     assert cp.all(test == cp.asarray(ary))
 
 
-<<<<<<< HEAD
-@pytest.mark.parametrize('output_type', test_output_types)
-@pytest.mark.parametrize('dtype', test_dtypes_output)
-@pytest.mark.parametrize('output_dtype', test_dtypes_output)
-@pytest.mark.parametrize('order', ['F', 'C'])
-@pytest.mark.parametrize('shape', test_shapes)
-@pytest.mark.parametrize('mem_type', [MemoryType.host, MemoryType.device])
-def test_output(output_type, dtype, output_dtype, order, shape, mem_type):
-    inp = create_input('numpy', dtype, shape, order)
-    ary = CumlArray(inp)
-
-    try:
-        res = ary.to_output(
-            output_type,
-            output_dtype,
-            mem_type
-        )
-    except ValueError as exc:
-        if (
-            output_dtype == mem_type.xpy.float16 and (
-                output_type == 'cudf'
-                or (
-                    mem_type.is_device_accessible
-                    and output_type in ('series', 'dataframe', 'df_obj')
-                )
-            )
-        ):
-            # CUDF does not currently support half-precision floats
-            return
-        try:
-            if (
-                output_type == 'series'
-                and len(shape) > 1
-                and shape[1] != 1
-            ):
-                return
-            else:
-                raise
-        except TypeError:
-            raise exc
-
-    if output_type in ('cupy', 'cudf', 'numba'):
-        mem_type = MemoryType.device
-    elif output_type in ('numpy', 'pandas'):
-        mem_type = MemoryType.host
-
-    if output_type in ('cupy', 'numpy'):
-        output_type = 'array'
-    elif output_type in ('cudf', 'pandas'):
-        output_type = 'df_obj'
-
-    if mem_type == MemoryType.device:
-        assert isinstance(
-            res,
-            (CudfDataFrame, CudfSeries, cp_array, numba_array)
-        )
-    elif mem_type == MemoryType.host:
-        assert isinstance(
-            res,
-            (PandasDataFrame, PandasSeries, np_array)
-        )
-    if output_type == 'array':
-        assert isinstance(
-            res,
-            (cp_array, np_array)
-        )
-        mem_type.xpy.all(
-            mem_type.xpy.asarray(inp) == res
-        )
-    elif output_type == 'df_obj':
-        assert isinstance(
-            res,
-            (CudfDataFrame, CudfSeries, PandasDataFrame, PandasSeries)
-        )
-    elif output_type == 'series':
-        assert isinstance(
-            res,
-            (CudfSeries, PandasSeries)
-        )
-    elif output_type == 'dataframe':
-        assert isinstance(
-            res,
-            (CudfDataFrame, PandasDataFrame)
-        )
-    elif output_type == 'numba':
-        assert isinstance(res, numba_array)
-        assert cp.all(
-            cp.asarray(cuda.to_device(inp)) == cp.asarray(res)
-        )
-
-    if isinstance(res, (CudfSeries, PandasSeries)):
-        orig = mem_type.xdf.Series(mem_type.xpy.ravel(
-            mem_type.xpy.asarray(inp)
-        ))
-        assert (orig == res).all()
-    elif isinstance(res, (CudfDataFrame, PandasDataFrame)):
-        if len(inp.shape) == 1:
-            inp = inp.reshape(inp.shape[0], 1)
-        orig = mem_type.xdf.DataFrame(inp)
-        assert (orig == res).all().all()
-
-    try:
-        res_dtype = res.dtype
-    except AttributeError:
-        res_dtype = res.values.dtype
-
-    if not (
-        output_dtype == mem_type.xpy.float16
-        and isinstance(res, (CudfSeries, CudfDataFrame))
-    ):
-        assert res_dtype == output_dtype
-=======
 def cudf_compatible_dtypes(dtype):
     return dtype not in UNSUPPORTED_CUDF_DTYPES
 
@@ -555,7 +388,6 @@
         assume(inp.dtype not in UNSUPPORTED_CUDF_DTYPES)
     if output_type == "series":
         assume(not _multidimensional(inp.shape))
->>>>>>> a399e857
 
     # Generate CumlArray from input and perform conversion.
     res = CumlArray(inp).to_output(output_type)
@@ -613,6 +445,7 @@
     )
 
     # Assumptions required for cuML limitations:
+    # TODO(wphicks): This might no longer be true?
     assume(
         # Cannot convert from DataFrame to CumlArray wihthout explicitly
         # specifying shape, dtype, and order.
@@ -665,25 +498,11 @@
     else:
         res.dtype is out_dtype
 
-<<<<<<< HEAD
-    input_strides = inp.__cuda_array_interface__['strides']
-    if input_strides is None:
-        input_strides = inp.strides
-    assert (
-        ary.__cuda_array_interface__['strides'] ==
-        input_strides
-    )
-    assert ary.__cuda_array_interface__['typestr'] == inp.dtype.str
-    assert ary.__cuda_array_interface__['data'] == \
-        (inp.device_ctypes_pointer.value, False)
-    assert ary.__cuda_array_interface__['version'] == 3
-=======
->>>>>>> a399e857
 
 @given(cuml_array_inputs(input_types=st.just("cupy")))
 @settings(deadline=None)
 @pytest.mark.xfail(reason="Fails for version and strides keys.")
-def test_cuda_array_interface(inp):
+def test_array_interface(inp):
     ary = CumlArray(inp)
 
     inp_cai = inp.__cuda_array_interface__
@@ -697,12 +516,9 @@
     # Mismatch for one-dimensional arrays:
     assert inp_cai["strides"] == ary_cai["strides"]
 
-<<<<<<< HEAD
-=======
     # Check equality
     assert cp.all(inp == cp.asarray(ary))
 
->>>>>>> a399e857
 
 @given(cuml_array_inputs())
 @settings(deadline=None)
@@ -754,26 +570,15 @@
     a = pickle.dumps(ary, **dumps_kwargs)
     b = pickle.loads(a, **loads_kwargs)
 
-    # Check equality
-    assert len(f) == len_f
-    _assert_equal(inp, b)
-
-<<<<<<< HEAD
     assert ary._array_interface['shape'] == \
         b._array_interface['shape']
     assert ary._array_interface['strides'] == \
         b._array_interface['strides']
     assert ary._array_interface['typestr'] == \
         b._array_interface['typestr']
-=======
-    # Check CUDA Array Interface match.
-    assert ary.__cuda_array_interface__['shape'] == \
-        b.__cuda_array_interface__['shape']
-    assert ary.__cuda_array_interface__['strides'] == \
-        b.__cuda_array_interface__['strides']
-    assert ary.__cuda_array_interface__['typestr'] == \
-        b.__cuda_array_interface__['typestr']
->>>>>>> a399e857
+    # Check equality
+    assert len(f) == len_f
+    _assert_equal(inp, b)
 
     if isinstance(inp, (cudf.Series, pd.Series)):
         # skipping one dimensional ary order test
@@ -793,22 +598,12 @@
     _assert_equal(inp, b)
     assert ary.ptr != b.ptr
 
-<<<<<<< HEAD
     assert ary._array_interface['shape'] == \
         b._array_interface['shape']
     assert ary._array_interface['strides'] == \
         b._array_interface['strides']
     assert ary._array_interface['typestr'] == \
         b._array_interface['typestr']
-=======
-    # Check CUDA Array Interface match.
-    assert ary.__cuda_array_interface__['shape'] == \
-        b.__cuda_array_interface__['shape']
-    assert ary.__cuda_array_interface__['strides'] == \
-        b.__cuda_array_interface__['strides']
-    assert ary.__cuda_array_interface__['typestr'] == \
-        b.__cuda_array_interface__['typestr']
->>>>>>> a399e857
 
     if isinstance(inp, (cudf.Series, pd.Series)):
         # skipping one dimensional ary order test
