--- conflicted
+++ resolved
@@ -15,7 +15,7 @@
 #
 
 import threading
-<<<<<<< HEAD
+from cuml.common.cuda import BUILT_WITH_CUDA, has_cuda_gpu
 from cuml.internals.available_devices import is_cuda_available
 from cuml.internals.device_type import DeviceType
 from cuml.internals.mem_type import MemoryType
@@ -24,12 +24,6 @@
 
 cp = gpu_only_import('cupy')
 np = cpu_only_import('numpy')
-=======
-from cuml.common.cuda import BUILT_WITH_CUDA, has_cuda_gpu
-from cuml.common.device_selection import DeviceType
-from cuml.common.memory_utils import MemoryType
-from cuml.common.logger import warn
->>>>>>> aa3693f7
 
 
 class _GlobalSettingsData(threading.local):  # pylint: disable=R0903
@@ -38,11 +32,7 @@
 
     def __init__(self):
         super().__init__()
-<<<<<<< HEAD
-        if is_cuda_available():
-=======
         if BUILT_WITH_CUDA and has_cuda_gpu():
->>>>>>> aa3693f7
             default_device_type = DeviceType.device
             default_memory_type = MemoryType.device
         else:
