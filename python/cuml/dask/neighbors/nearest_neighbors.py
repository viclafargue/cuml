--- conflicted
+++ resolved
@@ -13,17 +13,11 @@
 # limitations under the License.
 #
 
-<<<<<<< HEAD
 from cuml.dask.common import parts_to_ranks
 from cuml.dask.common import raise_exception_from_futures
 from cuml.dask.common import flatten_grouped_results
 from cuml.dask.common import raise_mg_import_exception
 from cuml.dask.common.base import BaseEstimator
-=======
-from cuml.dask.common import to_dask_cudf, workers_to_parts, parts_to_ranks, \
-    raise_exception_from_futures, flatten_grouped_results, \
-    raise_mg_import_exception
->>>>>>> e5f57efd
 
 from cuml.dask.common.comms import worker_state, CommsContext
 from dask.distributed import wait
@@ -69,13 +63,9 @@
         -------
         self: NearestNeighbors model
         """
-<<<<<<< HEAD
         self.X_handler = DistributedDataHandler.create(data=X,
                                                        client=self.client)
         self.datatype = self.X_handler.datatype
-=======
-        self.X = self.client.sync(_extract_partitions, X)
->>>>>>> e5f57efd
         self.n_cols = X.shape[1]
         return self
 
@@ -245,13 +235,8 @@
         """
         n_neighbors = self.get_neighbors(n_neighbors)
 
-<<<<<<< HEAD
         query_handler = self.X_handler if X is None else \
             DistributedDataHandler.create(data=X, client=self.client)
-=======
-        query_futures = self.X if X is None else \
-            self.client.sync(_extract_partitions, X)
->>>>>>> e5f57efd
 
         if query_handler is None:
             raise ValueError("Model needs to be trained using fit() "
