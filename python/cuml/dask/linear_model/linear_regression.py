# Copyright (c) 2019-2020, NVIDIA CORPORATION.
#
# Licensed under the Apache License, Version 2.0 (the "License");
# you may not use this file except in compliance with the License.
# You may obtain a copy of the License at
#
#     http://www.apache.org/licenses/LICENSE-2.0
#
# Unless required by applicable law or agreed to in writing, software
# distributed under the License is distributed on an "AS IS" BASIS,
# WITHOUT WARRANTIES OR CONDITIONS OF ANY KIND, either express or implied.
# See the License for the specific language governing permissions and
# limitations under the License.
#

<<<<<<< HEAD
=======

from cuml.dask.common.base import BaseEstimator
>>>>>>> 8a658ab1
from cuml.dask.common.base import DelayedPredictionMixin
from cuml.dask.common.base import mnmg_import
from cuml.dask.common.comms import worker_state
from cuml.dask.linear_model.base import BaseLinearModelSyncFitMixin
from dask.distributed import default_client


class LinearRegression(BaseEstimator,
                       BaseLinearModelSyncFitMixin,
                       DelayedPredictionMixin):
    """
    LinearRegression is a simple machine learning model where the response y is
    modelled by a linear combination of the predictors in X.

    cuML's dask Linear Regression (multi-node multi-gpu) expects dask cuDF
    DataFrame and provides an algorithms, Eig, to fit a linear model.
    And provides an eigendecomposition-based algorithm to fit a linear model.
    (SVD, which is more stable than eig, will be added in an upcoming version.)
    Eig algorithm is usually preferred when the X is a tall and skinny matrix.
    As the number of features in X increases, the accuracy of Eig algorithm
    drops.

    This is an experimental implementation of dask Linear Regresion. It
    supports input X that has more than one column. Single column input
    X will be supported after SVD algorithm is added in an upcoming version.

    Parameters
    -----------
    algorithm : 'eig'
        Eig uses a eigendecomposition of the covariance matrix, and is much
        faster.
        SVD is slower, but guaranteed to be stable.
    fit_intercept : boolean (default = True)
        LinearRegression adds an additional term c to correct for the global
        mean of y, modeling the reponse as "x * beta + c".
        If False, the model expects that you have centered the data.
    normalize : boolean (default = False)
        If True, the predictors in X will be normalized by dividing by its
        L2 norm.
        If False, no scaling will be done.

    Attributes
    -----------
    coef_ : cuDF series, shape (n_features)
        The estimated coefficients for the linear regression model.
    intercept_ : array
        The independent term. If fit_intercept_ is False, will be 0.
    """

    def __init__(self, client=None, **kwargs):
        self.client = default_client() if client is None else client
        self.kwargs = kwargs
        self.coef_ = None
        self.intercept_ = None
        self._model_fit = False
        self._consec_call = 0

    def fit(self, X, y):
        """
        Fit the model with X and y.

        Parameters
        ----------
        X : Dask cuDF dataframe  or CuPy backed Dask Array (n_rows, n_features)
            Features for regression
        y : Dask cuDF dataframe  or CuPy backed Dask Array (n_rows, 1)
            Labels (outcome values)
        """

        models = self._fit(model_func=LinearRegression._create_model,
                           data=(X, y), **self.kwargs)

        self.local_model = list(models.values())[0].result()
        self.coef_ = self.local_model.coef_
        self.intercept_ = self.local_model.intercept_

    def predict(self, X, delayed=True):
        """
        Make predictions for X and returns a dask collection.

        Parameters
        ----------
        X : Dask cuDF dataframe  or CuPy backed Dask Array (n_rows, n_features)
            Distributed dense matrix (floats or doubles) of shape
            (n_samples, n_features).

        delayed : bool (default = True)
            Whether to do a lazy prediction (and return Delayed objects) or an
            eagerly executed one.

        Returns
        -------
        y : Dask cuDF dataframe  or CuPy backed Dask Array (n_rows, 1)
        """
        return self._predict(X, delayed=delayed)

    def get_param_names(self):
        return list(self.kwargs.keys())

    @staticmethod
    @mnmg_import
    def _create_model(sessionId, datatype, **kwargs):
        from cuml.linear_model.linear_regression_mg import LinearRegressionMG
        handle = worker_state(sessionId)["handle"]
        return LinearRegressionMG(handle=handle, output_type=datatype,
                                  **kwargs)<|MERGE_RESOLUTION|>--- conflicted
+++ resolved
@@ -13,11 +13,7 @@
 # limitations under the License.
 #
 
-<<<<<<< HEAD
-=======
-
 from cuml.dask.common.base import BaseEstimator
->>>>>>> 8a658ab1
 from cuml.dask.common.base import DelayedPredictionMixin
 from cuml.dask.common.base import mnmg_import
 from cuml.dask.common.comms import worker_state
