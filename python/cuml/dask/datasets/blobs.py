#
# Copyright (c) 2019-2020, NVIDIA CORPORATION.
#
# Licensed under the Apache License, Version 2.0 (the "License");
# you may not use this file except in compliance with the License.
# You may obtain a copy of the License at
#
#     http://www.apache.org/licenses/LICENSE-2.0
#
# Unless required by applicable law or agreed to in writing, software
# distributed under the License is distributed on an "AS IS" BASIS,
# WITHOUT WARRANTIES OR CONDITIONS OF ANY KIND, either express or implied.
# See the License for the specific language governing permissions and
# limitations under the License.
#


import cudf
import cupy as cp
import dask
import dask.array as da
import math
import numpy as np
import pandas as pd

from cuml.utils import rmm_cupy_ary
from dask.dataframe import from_delayed
from dask.distributed import default_client

# from sklearn.datasets import make_blobs as skl_make_blobs
from cuml.datasets.blobs import _get_centers
from cuml.datasets.blobs import make_blobs as sg_make_blobs
from cuml.utils import with_cupy_rmm


def create_local_data(m, n, centers, cluster_std, shuffle, random_state,
                      order, dtype):

    X, y = sg_make_blobs(m, n, centers=centers,
                         cluster_std=cluster_std,
                         random_state=random_state,
                         shuffle=shuffle,
                         order=order,
                         dtype=dtype)

    return X, y


<<<<<<< HEAD
def get_X(t):
=======
def _get_meta(df):
    ret = df.iloc[:0]
    return ret


def _get_X(t):
>>>>>>> 92d4e924
    return t[0]


def _get_labels(t):
    return t[1]


@with_cupy_rmm
def make_blobs(n_samples=100, n_features=2, centers=None, cluster_std=1.0,
               n_parts=None, center_box=(-10, 10), shuffle=True,
               random_state=None, return_centers=False, verbose=False,
               order='F', dtype='float32', client=None):
    """
    Makes labeled Dask-Cupy arrays containing blobs
    for a randomly generated set of centroids.

    This function calls `make_blobs` from `cuml.datasets` on each Dask worker
    and aggregates them into a single Dask Dataframe.

    For more information on Scikit-learn's `make_blobs:
    <https://scikit-learn.org/stable/modules/generated/sklearn.datasets.make_blobs.html>`_.

    Parameters
    ----------

    n_samples : int
        number of rows
    n_features : int
        number of features
    centers : int or array of shape [n_centers, n_features],
        optional (default=None) The number of centers to generate, or the fixed
        center locations. If n_samples is an int and centers is None, 3 centers
        are generated. If n_samples is array-like, centers must be either None
        or an array of length equal to the length of n_samples.
    cluster_std : float (default = 1.0)
         standard deviation of points around centroid
    n_parts : int (default = None)
        number of partitions to generate (this can be greater
        than the number of workers)
    center_box : tuple (int, int) (default = (-10, 10))
         the bounding box which constrains all the centroids
    random_state : int (default = None)
         sets random seed (or use None to reinitialize each time)
    verbose : bool (default = False)
         enables / disables verbose printing.
    dtype : dtype (default = np.float32)
         datatype to generate
    output : str { 'dataframe', 'array' } (default = 'dataframe')
         whether to generate dask array or
         dask dataframe output. Default will be array in the future.
    shuffle : bool (default=False)
              Shuffles the samples on each worker.
    client : dask.distributed.Client (optional)
             Dask client to use

    Returns
    -------
    X : Dask-CuPy array of shape [n_samples, n_features]
        The input samples.
    y : Dask-CuPy array of shape [n_samples]
        The output values.
    centers : Dask-CuPy array of shape [n_centers, n_features], optional
        The centers of the underlying blobs. It is returned only if
        return_centers is True.
    """

    client = default_client() if client is None else client

    generator = cp.random.RandomState()

    workers = list(client.has_what().keys())

    n_parts = n_parts if n_parts is not None else len(workers)
    parts_workers = (workers * n_parts)[:n_parts]
    rows_per_part = math.ceil(n_samples / n_parts)

    centers, n_centers = _get_centers(generator, centers, center_box,
                                      n_samples, n_features,
                                      dtype)

    # random_state = np.random.randint(0, 100) \
    #     if random_state is None else random_state

    if verbose:
        print("Generating %d samples across %d partitions on "
              "%d workers (total=%d samples)" %
              (math.ceil(n_samples / len(workers)),
               n_parts, len(workers), n_samples))

    # Create dfs on each worker (gpu)
    parts = []
    worker_rows = []
    rows_so_far = 0
    for idx, worker in enumerate(parts_workers):
        if rows_so_far + rows_per_part <= n_samples:
            rows_so_far += rows_per_part
            worker_rows.append(rows_per_part)
        else:
            worker_rows.append((int(n_samples) - rows_so_far))

    seeds = generator.randint(n_samples, size=len(parts_workers))
    parts = [client.submit(create_local_data,
                                   part_rows,
                                   n_features,
                                   centers,
                                   cluster_std,
                                   shuffle,
                                   int(seeds[idx]),
                                   order,
                                   dtype,
                                   pure=False,
                                   workers=[parts_workers[idx]])
             for idx, part_rows in enumerate(worker_rows)]

    X = [client.submit(_get_X, f, pure=False)
         for idx, f in enumerate(parts)]
    Y = [client.submit(_get_labels, f, pure=False)
         for idx, f in enumerate(parts)]

<<<<<<< HEAD
    X_del = [da.from_delayed(dask.delayed(chunk, pure=False),
                                shape=(worker_rows[idx], n_features),
                                dtype=dtype,
                                meta=cp.zeros((1)))
                for idx, chunk in enumerate(X)]
    Y_del = [da.from_delayed(dask.delayed(chunk, pure=False),
                                shape=(worker_rows[idx],),
                                dtype=dtype,
                                meta=cp.zeros((1)))
                for idx, chunk in enumerate(Y)]       

    X_final = da.concatenate(X_del, axis=0)
    Y_final = da.concatenate(Y_del, axis=0)

    if return_centers:
        return X_final, Y_final, centers
    else:
        return X_final, Y_final
=======
    if output == 'dataframe':

        meta_X = client.submit(_get_meta, X[0], pure=False)
        meta_X_local = meta_X.result()
        X_final = from_delayed([dask.delayed(x, pure=False)
                                for x in X], meta=meta_X_local)

        meta_y = client.submit(_get_meta, Y[0], pure=False)
        meta_y_local = meta_y.result()
        Y_final = from_delayed([dask.delayed(y, pure=False)
                                for y in Y], meta=meta_y_local)

    elif output == 'array':

        X_del = [da.from_delayed(dask.delayed(chunk, pure=False),
                                 shape=(worker_rows[idx], n_features),
                                 dtype=dtype,
                                 meta=cp.zeros((1)))
                 for idx, chunk in enumerate(X)]
        Y_del = [da.from_delayed(dask.delayed(chunk, pure=False),
                                 shape=(worker_rows[idx],),
                                 dtype=dtype,
                                 meta=cp.zeros((1)))
                 for idx, chunk in enumerate(Y)]

        X_final = da.concatenate(X_del, axis=0)
        Y_final = da.concatenate(Y_del, axis=0)

    return X_final, Y_final
>>>>>>> 92d4e924
<|MERGE_RESOLUTION|>--- conflicted
+++ resolved
@@ -46,16 +46,7 @@
     return X, y
 
 
-<<<<<<< HEAD
-def get_X(t):
-=======
-def _get_meta(df):
-    ret = df.iloc[:0]
-    return ret
-
-
 def _get_X(t):
->>>>>>> 92d4e924
     return t[0]
 
 
@@ -175,7 +166,6 @@
     Y = [client.submit(_get_labels, f, pure=False)
          for idx, f in enumerate(parts)]
 
-<<<<<<< HEAD
     X_del = [da.from_delayed(dask.delayed(chunk, pure=False),
                                 shape=(worker_rows[idx], n_features),
                                 dtype=dtype,
@@ -193,35 +183,4 @@
     if return_centers:
         return X_final, Y_final, centers
     else:
-        return X_final, Y_final
-=======
-    if output == 'dataframe':
-
-        meta_X = client.submit(_get_meta, X[0], pure=False)
-        meta_X_local = meta_X.result()
-        X_final = from_delayed([dask.delayed(x, pure=False)
-                                for x in X], meta=meta_X_local)
-
-        meta_y = client.submit(_get_meta, Y[0], pure=False)
-        meta_y_local = meta_y.result()
-        Y_final = from_delayed([dask.delayed(y, pure=False)
-                                for y in Y], meta=meta_y_local)
-
-    elif output == 'array':
-
-        X_del = [da.from_delayed(dask.delayed(chunk, pure=False),
-                                 shape=(worker_rows[idx], n_features),
-                                 dtype=dtype,
-                                 meta=cp.zeros((1)))
-                 for idx, chunk in enumerate(X)]
-        Y_del = [da.from_delayed(dask.delayed(chunk, pure=False),
-                                 shape=(worker_rows[idx],),
-                                 dtype=dtype,
-                                 meta=cp.zeros((1)))
-                 for idx, chunk in enumerate(Y)]
-
-        X_final = da.concatenate(X_del, axis=0)
-        Y_final = da.concatenate(Y_del, axis=0)
-
-    return X_final, Y_final
->>>>>>> 92d4e924
+        return X_final, Y_final