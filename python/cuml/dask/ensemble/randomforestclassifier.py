#
# Copyright (c) 2019-2020, NVIDIA CORPORATION.
#
# Licensed under the Apache License, Version 2.0 (the "License");
# you may not use this file except in compliance with the License.
# You may obtain a copy of the License at
#
#     http://www.apache.org/licenses/LICENSE-2.0
#
# Unless required by applicable law or agreed to in writing, software
# distributed under the License is distributed on an "AS IS" BASIS,
# WITHOUT WARRANTIES OR CONDITIONS OF ANY KIND, either express or implied.
# See the License for the specific language governing permissions and
# limitations under the License.
#

import numpy as np

from cuml.dask.common.base import BaseEstimator
from cuml.ensemble import RandomForestClassifier as cuRFC
from cuml.dask.common.input_utils import DistributedDataHandler
from cuml.dask.common.base import DelayedPredictionMixin, \
    DelayedPredictionProbaMixin
from cuml.dask.ensemble.base import \
    BaseRandomForestModel
from dask.distributed import default_client

<<<<<<< HEAD
import cuml.common.logger as logger

from uuid import uuid1
=======
>>>>>>> 51c90b26

class RandomForestClassifier(BaseRandomForestModel, DelayedPredictionMixin,
                             DelayedPredictionProbaMixin, BaseEstimator):

    """
    Experimental API implementing a multi-GPU Random Forest classifier
    model which fits multiple decision tree classifiers in an
    ensemble. This uses Dask to partition data over multiple GPUs
    (possibly on different nodes).

    Currently, this API makes the following assumptions:
    * The set of Dask workers used between instantiation, fit,
    and predict are all consistent
    * Training data comes in the form of cuDF dataframes,
    distributed so that each worker has at least one partition.

    Future versions of the API will support more flexible data
    distribution and additional input types.

    The distributed algorithm uses an embarrassingly-parallel
    approach. For a forest with N trees being built on w workers, each
    worker simply builds N/w trees on the data it has available
    locally. In many cases, partitioning the data so that each worker
    builds trees on a subset of the total dataset works well, but
    it generally requires the data to be well-shuffled in advance.
    Alternatively, callers can replicate all of the data across
    workers so that rf.fit receives w partitions, each containing the
    same data. This would produce results approximately identical to
    single-GPU fitting.

    Please check the single-GPU implementation of Random Forest
    classifier for more information about the underlying algorithm.

    Parameters
    -----------
    n_estimators : int (default = 10)
                   total number of trees in the forest (not per-worker)
    handle : cuml.Handle
        If it is None, a new one is created just for this class.
    split_criterion : The criterion used to split nodes.
        0 for GINI, 1 for ENTROPY, 4 for CRITERION_END.
        2 and 3 not valid for classification
        (default = 0)
    split_algo : 0 for HIST and 1 for GLOBAL_QUANTILE
        (default = 1)
        the algorithm to determine how nodes are split in the tree.
    split_criterion : The criterion used to split nodes.
        0 for GINI, 1 for ENTROPY, 4 for CRITERION_END.
        2 and 3 not valid for classification
        (default = 0)
    bootstrap : boolean (default = True)
        Control bootstrapping.
        If set, each tree in the forest is built
        on a bootstrapped sample with replacement.
        If false, sampling without replacement is done.
    bootstrap_features : boolean (default = False)
        Control bootstrapping for features.
        If features are drawn with or without replacement
    rows_sample : float (default = 1.0)
        Ratio of dataset rows used while fitting each tree.
    max_depth : int (default = -1)
        Maximum tree depth. Unlimited (i.e, until leaves are pure), if -1.
    max_leaves : int (default = -1)
        Maximum leaf nodes per tree. Soft constraint. Unlimited, if -1.
    max_features : float (default = 'auto')
        Ratio of number of features (columns) to consider
        per node split.
    n_bins : int (default = 8)
        Number of bins used by the split algorithm.
    min_rows_per_node : int (default = 2)
        The minimum number of samples (rows) needed to split a node.
    quantile_per_tree : boolean (default = False)
        Whether quantile is computed for individual RF trees.
        Only relevant for GLOBAL_QUANTILE split_algo.
    n_streams : int (default = 4 )
        Number of parallel streams used for forest building
    workers : optional, list of strings
        Dask addresses of workers to use for computation.
        If None, all available Dask workers will be used.
    seed : int (default = None)
        Base seed for the random number generator. Unseeded by default. Does
        not currently fully guarantee the exact same results.

    Examples
    ---------
    For usage examples, please see the RAPIDS notebooks repository:
    https://github.com/rapidsai/notebooks/blob/branch-0.12/cuml/random_forest_mnmg_demo.ipynb
    """

    def __init__(
        self,
<<<<<<< HEAD
        n_estimators=10,
        max_depth=-1,
        max_features="auto",
        n_bins=8,
        split_algo=1,
        split_criterion=0,
        min_rows_per_node=2,
        bootstrap=True,
        bootstrap_features=False,
        type_model="classifier",
        verbosity=logger.LEVEL_INFO,
        rows_sample=1.0,
        max_leaves=-1,
        n_streams=4,
        quantile_per_tree=False,
        dtype=None,
        criterion=None,
        min_samples_leaf=None,
        min_weight_fraction_leaf=None,
        max_leaf_nodes=None,
        min_impurity_decrease=None,
        min_impurity_split=None,
        oob_score=None,
        n_jobs=None,
        random_state=None,
        warm_start=None,
        class_weight=None,
=======
>>>>>>> 51c90b26
        workers=None,
        client=None,
        verbose=False,
        n_estimators=10,
        seed=None,
        **kwargs
    ):

        super(RandomForestClassifier, self).__init__(client=client,
                                                     verbose=verbose,
                                                     **kwargs)

<<<<<<< HEAD
        self.client = default_client() if client is None else client
        if workers is None:
            workers = self.client.has_what().keys()  # Default to all workers
        self.workers = workers

        n_workers = len(workers)
        if n_estimators < n_workers:
            raise ValueError(
                "n_estimators cannot be lower than number of dask workers."
            )

        n_est_per_worker = math.floor(n_estimators / n_workers)

        for i in range(n_workers):
            self.n_estimators_per_worker.append(n_est_per_worker)

        remaining_est = n_estimators - (n_est_per_worker * n_workers)

        for i in range(remaining_est):
            self.n_estimators_per_worker[i] = (
                self.n_estimators_per_worker[i] + 1
            )

        seeds = list()
        seeds.append(0)
        for i in range(1, len(self.n_estimators_per_worker)):
            sd = self.n_estimators_per_worker[i-1] + seeds[i-1]
            seeds.append(sd)

        key = str(uuid1())
        self.rfs = {
            worker: self.client.submit(
                RandomForestClassifier._func_build_rf,
                self.n_estimators_per_worker[n],
                max_depth,
                n_streams,
                max_features,
                n_bins,
                split_algo,
                split_criterion,
                min_rows_per_node,
                bootstrap,
                bootstrap_features,
                type_model,
                verbosity,
                rows_sample,
                max_leaves,
                quantile_per_tree,
                seeds[n],
                dtype,
                key="%s-%s" % (key, n),
                workers=[worker],
            )
            for n, worker in enumerate(workers)
        }

        rfs_wait = list()
        for r in self.rfs.values():
            rfs_wait.append(r)

        wait(rfs_wait)
        raise_exception_from_futures(rfs_wait)
=======
        self._create_model(
            model_func=RandomForestClassifier._construct_rf,
            client=client,
            workers=workers,
            n_estimators=n_estimators,
            base_seed=seed,
            **kwargs)
>>>>>>> 51c90b26

    @staticmethod
    def _construct_rf(
        n_estimators,
<<<<<<< HEAD
        max_depth,
        n_streams,
        max_features,
        n_bins,
        split_algo,
        split_criterion,
        min_rows_per_node,
        bootstrap,
        bootstrap_features,
        type_model,
        verbosity,
        rows_sample,
        max_leaves,
        quantile_per_tree,
=======
>>>>>>> 51c90b26
        seed,
        **kwargs
    ):
        return cuRFC(
            n_estimators=n_estimators,
<<<<<<< HEAD
            max_depth=max_depth,
            handle=None,
            max_features=max_features,
            n_bins=n_bins,
            split_algo=split_algo,
            split_criterion=split_criterion,
            min_rows_per_node=min_rows_per_node,
            bootstrap=bootstrap,
            bootstrap_features=bootstrap_features,
            type_model=type_model,
            verbosity=verbosity,
            rows_sample=rows_sample,
            max_leaves=max_leaves,
            n_streams=n_streams,
            quantile_per_tree=quantile_per_tree,
            seed=seed
=======
            seed=seed,
            **kwargs
>>>>>>> 51c90b26
        )

    @staticmethod
    def _predict_model_on_cpu(model, X, convert_dtype):
        return model._predict_get_all(X, convert_dtype)

    def print_summary(self):
        """
        Print the summary of the forest used to train and test the model.
        """
        return self._print_summary()

    def fit(self, X, y, convert_dtype=False):
        """
        Fit the input data with a Random Forest classifier

        IMPORTANT: X is expected to be partitioned with at least one partition
        on each Dask worker being used by the forest (self.workers).

        If a worker has multiple data partitions, they will be concatenated
        before fitting, which will lead to additional memory usage. To minimize
        memory consumption, ensure that each worker has exactly one partition.

        When persisting data, you can use
        cuml.dask.common.utils.persist_across_workers to simplify this::

            X_dask_cudf = dask_cudf.from_cudf(X_cudf, npartitions=n_workers)
            y_dask_cudf = dask_cudf.from_cudf(y_cudf, npartitions=n_workers)
            X_dask_cudf, y_dask_cudf = persist_across_workers(dask_client,
                                                              [X_dask_cudf,
                                                               y_dask_cudf])

        (this is equivalent to calling `persist` with the data and workers)::
            X_dask_cudf, y_dask_cudf = dask_client.persist([X_dask_cudf,
                                                            y_dask_cudf],
                                                           workers={
                                                           X_dask_cudf=workers,
                                                           y_dask_cudf=workers
                                                           })

        Parameters
        ----------
        X : Dask cuDF dataframe  or CuPy backed Dask Array (n_rows, n_features)
            Distributed dense matrix (floats or doubles) of shape
            (n_samples, n_features).
        y : Dask cuDF dataframe  or CuPy backed Dask Array (n_rows, 1)
            Labels of training examples.
            **y must be partitioned the same way as X**
        convert_dtype : bool, optional (default = False)
            When set to True, the fit method will, when necessary, convert
            y to be the same data type as X if they differ. This
            will increase memory used for the method.

        """
        self.num_classes = len(y.unique())
        self.local_model = None
        self._fit(model=self.rfs,
                  dataset=(X, y),
                  convert_dtype=convert_dtype)
        return self

    def predict(self, X, output_class=True, algo='auto', threshold=0.5,
                convert_dtype=True, predict_model="GPU",
                fil_sparse_format='auto', delayed=True):
        """
        Predicts the labels for X.

        Parameters
        ----------
        X : Dask cuDF dataframe  or CuPy backed Dask Array (n_rows, n_features)
            Distributed dense matrix (floats or doubles) of shape
            (n_samples, n_features).
        output_class : boolean (default = True)
            This is optional and required only while performing the
            predict operation on the GPU.
            If true, return a 1 or 0 depending on whether the raw
            prediction exceeds the threshold. If False, just return
            the raw prediction.
        algo : string (default = 'auto')
            This is optional and required only while performing the
            predict operation on the GPU.
            'naive' - simple inference using shared memory
            'tree_reorg' - similar to naive but trees rearranged to be more
            coalescing-friendly
            'batch_tree_reorg' - similar to tree_reorg but predicting
            multiple rows per thread block
            `algo` - choose the algorithm automatically. Currently
            'batch_tree_reorg' is used for dense storage
            and 'naive' for sparse storage
        threshold : float (default = 0.5)
            Threshold used for classification. Optional and required only
            while performing the predict operation on the GPU, that is for,
            predict_model='GPU'.
            It is applied if output_class == True, else it is ignored
        convert_dtype : bool, optional (default = True)
            When set to True, the predict method will, when necessary, convert
            the input to the data type which was used to train the model. This
            will increase memory used for the method.
        predict_model : String (default = 'GPU')
            'GPU' to predict using the GPU, 'CPU' otherwise. The GPU can only
            be used if the model was trained on float32 data and `X` is float32
            or convert_dtype is set to True.
        fil_sparse_format : boolean or string (default = auto)
            This variable is used to choose the type of forest that will be
            created in the Forest Inference Library. It is not required
            while using predict_model='CPU'.
            'auto' - choose the storage type automatically
            (currently True is chosen by auto)
            False - create a dense forest
            True - create a sparse forest, requires algo='naive'
            or algo='auto'
        delayed : bool (default = True)
            Whether to do a lazy prediction (and return Delayed objects) or an
            eagerly executed one.  It is not required  while using
            predict_model='CPU'.

        Returns
        ----------
        y : Dask cuDF dataframe or CuPy backed Dask Array (n_rows, 1)
        """
        if self.num_classes > 2 or predict_model == "CPU":
            preds = self.predict_model_on_cpu(X,
                                              convert_dtype=convert_dtype)

        else:
            preds = \
                self.predict_using_fil(X, output_class=output_class,
                                       algo=algo,
                                       threshold=threshold,
                                       num_classes=self.num_classes,
                                       convert_dtype=convert_dtype,
                                       predict_model="GPU",
                                       fil_sparse_format=fil_sparse_format,
                                       delayed=delayed)

        return preds

    def predict_using_fil(self, X, delayed, **kwargs):
        if self.local_model is None:
            self.local_model = self._concat_treelite_models()

        return self._predict_using_fil(X=X,
                                       delayed=delayed,
                                       **kwargs)
    """
    TODO : Update function names used for CPU predict.
        Cuml issue #1854 has been created to track this.
    """
    def predict_model_on_cpu(self, X, convert_dtype=True):
        """
        Predicts the labels for X.

        Parameters
        ----------
        X : Dask cuDF dataframe  or CuPy backed Dask Array (n_rows, n_features)
            Distributed dense matrix (floats or doubles) of shape
            (n_samples, n_features).
        convert_dtype : bool, optional (default = True)
            When set to True, the predict method will, when necessary, convert
            the input to the data type which was used to train the model. This
            will increase memory used for the method.
        Returns
        ----------
        y : Dask cuDF dataframe or CuPy backed Dask Array (n_rows, 1)
        """
        c = default_client()
        workers = self.workers

        X_Scattered = c.scatter(X)
        futures = list()
        for n, w in enumerate(workers):
            futures.append(
                c.submit(
                    RandomForestClassifier._predict_model_on_cpu,
                    self.rfs[w],
                    X_Scattered,
                    convert_dtype,
                    workers=[w],
                )
            )

        rslts = self.client.gather(futures, errors="raise")
        indexes = np.zeros(len(futures), dtype=np.int32)
        pred = list()

        for i in range(len(X)):
            classes = dict()
            max_class = -1
            max_val = 0

            for d in range(len(rslts)):
                for j in range(self.n_estimators_per_worker[d]):
                    sub_ind = indexes[d] + j
                    cls = rslts[d][sub_ind]
                    if cls not in classes.keys():
                        classes[cls] = 1
                    else:
                        classes[cls] = classes[cls] + 1

                    if classes[cls] > max_val:
                        max_val = classes[cls]
                        max_class = cls

                indexes[d] = indexes[d] + self.n_estimators_per_worker[d]

            pred.append(max_class)
        return pred

    def predict_proba(self, X,
                      delayed=True, **kwargs):
        """
        Predicts the probability of each class for X.

        Parameters
        ----------
        X : Dask cuDF dataframe  or CuPy backed Dask Array (n_rows, n_features)
            Distributed dense matrix (floats or doubles) of shape
            (n_samples, n_features).
        predict_model : String (default = 'GPU')
            'GPU' to predict using the GPU, 'CPU' otherwise. The 'GPU' can only
            be used if the model was trained on float32 data and `X` is float32
            or convert_dtype is set to True. Also the 'GPU' should only be
            used for binary classification problems.
        output_class : boolean (default = True)
            This is optional and required only while performing the
            predict operation on the GPU.
            If true, return a 1 or 0 depending on whether the raw
            prediction exceeds the threshold. If False, just return
            the raw prediction.
        algo : string (default = 'auto')
            This is optional and required only while performing the
            predict operation on the GPU.
            'naive' - simple inference using shared memory
            'tree_reorg' - similar to naive but trees rearranged to be more
            coalescing-friendly
            'batch_tree_reorg' - similar to tree_reorg but predicting
            multiple rows per thread block
            `auto` - choose the algorithm automatically. Currently
            'batch_tree_reorg' is used for dense storage
            and 'naive' for sparse storage
        threshold : float (default = 0.5)
            Threshold used for classification. Optional and required only
            while performing the predict operation on the GPU.
            It is applied if output_class == True, else it is ignored
        num_classes : int (default = 2)
            number of different classes present in the dataset
        convert_dtype : bool, optional (default = True)
            When set to True, the predict method will, when necessary, convert
            the input to the data type which was used to train the model. This
            will increase memory used for the method.
        fil_sparse_format : boolean or string (default = auto)
            This variable is used to choose the type of forest that will be
            created in the Forest Inference Library. It is not required
            while using predict_model='CPU'.
            'auto' - choose the storage type automatically
            (currently True is chosen by auto)
            False - create a dense forest
            True - create a sparse forest, requires algo='naive'
            or algo='auto'

        Returns
        ----------
        y : NumPy
           Dask cuDF dataframe or CuPy backed Dask Array (n_rows, n_classes)
        """
        if self.local_model is None:
            self.local_model = self._concat_treelite_models()

        data = DistributedDataHandler.create(X, client=self.client)
        self.datatype = data.datatype
        return self._predict_proba(X, delayed, **kwargs)

    def get_params(self, deep=True):
        """
        Returns the value of all parameters
        required to configure this estimator as a dictionary.

        Parameters
        -----------
        deep : boolean (default = True)
        """
        return self._get_params(deep)

    def set_params(self, **params):
        """
        Sets the value of parameters required to
        configure this estimator, it functions similar to
        the sklearn set_params.

        Parameters
        -----------
        params : dict of new params.
        """
        return self._set_params(**params)<|MERGE_RESOLUTION|>--- conflicted
+++ resolved
@@ -25,12 +25,8 @@
     BaseRandomForestModel
 from dask.distributed import default_client
 
-<<<<<<< HEAD
 import cuml.common.logger as logger
 
-from uuid import uuid1
-=======
->>>>>>> 51c90b26
 
 class RandomForestClassifier(BaseRandomForestModel, DelayedPredictionMixin,
                              DelayedPredictionProbaMixin, BaseEstimator):
@@ -122,112 +118,18 @@
 
     def __init__(
         self,
-<<<<<<< HEAD
-        n_estimators=10,
-        max_depth=-1,
-        max_features="auto",
-        n_bins=8,
-        split_algo=1,
-        split_criterion=0,
-        min_rows_per_node=2,
-        bootstrap=True,
-        bootstrap_features=False,
-        type_model="classifier",
-        verbosity=logger.LEVEL_INFO,
-        rows_sample=1.0,
-        max_leaves=-1,
-        n_streams=4,
-        quantile_per_tree=False,
-        dtype=None,
-        criterion=None,
-        min_samples_leaf=None,
-        min_weight_fraction_leaf=None,
-        max_leaf_nodes=None,
-        min_impurity_decrease=None,
-        min_impurity_split=None,
-        oob_score=None,
-        n_jobs=None,
-        random_state=None,
-        warm_start=None,
-        class_weight=None,
-=======
->>>>>>> 51c90b26
         workers=None,
         client=None,
-        verbose=False,
+        verbosity=logger.LEVEL_INFO,
         n_estimators=10,
         seed=None,
         **kwargs
     ):
 
         super(RandomForestClassifier, self).__init__(client=client,
-                                                     verbose=verbose,
+                                                     verbosity=verbosity,
                                                      **kwargs)
 
-<<<<<<< HEAD
-        self.client = default_client() if client is None else client
-        if workers is None:
-            workers = self.client.has_what().keys()  # Default to all workers
-        self.workers = workers
-
-        n_workers = len(workers)
-        if n_estimators < n_workers:
-            raise ValueError(
-                "n_estimators cannot be lower than number of dask workers."
-            )
-
-        n_est_per_worker = math.floor(n_estimators / n_workers)
-
-        for i in range(n_workers):
-            self.n_estimators_per_worker.append(n_est_per_worker)
-
-        remaining_est = n_estimators - (n_est_per_worker * n_workers)
-
-        for i in range(remaining_est):
-            self.n_estimators_per_worker[i] = (
-                self.n_estimators_per_worker[i] + 1
-            )
-
-        seeds = list()
-        seeds.append(0)
-        for i in range(1, len(self.n_estimators_per_worker)):
-            sd = self.n_estimators_per_worker[i-1] + seeds[i-1]
-            seeds.append(sd)
-
-        key = str(uuid1())
-        self.rfs = {
-            worker: self.client.submit(
-                RandomForestClassifier._func_build_rf,
-                self.n_estimators_per_worker[n],
-                max_depth,
-                n_streams,
-                max_features,
-                n_bins,
-                split_algo,
-                split_criterion,
-                min_rows_per_node,
-                bootstrap,
-                bootstrap_features,
-                type_model,
-                verbosity,
-                rows_sample,
-                max_leaves,
-                quantile_per_tree,
-                seeds[n],
-                dtype,
-                key="%s-%s" % (key, n),
-                workers=[worker],
-            )
-            for n, worker in enumerate(workers)
-        }
-
-        rfs_wait = list()
-        for r in self.rfs.values():
-            rfs_wait.append(r)
-
-        wait(rfs_wait)
-        raise_exception_from_futures(rfs_wait)
-=======
         self._create_model(
             model_func=RandomForestClassifier._construct_rf,
             client=client,
@@ -235,54 +137,17 @@
             n_estimators=n_estimators,
             base_seed=seed,
             **kwargs)
->>>>>>> 51c90b26
 
     @staticmethod
     def _construct_rf(
         n_estimators,
-<<<<<<< HEAD
-        max_depth,
-        n_streams,
-        max_features,
-        n_bins,
-        split_algo,
-        split_criterion,
-        min_rows_per_node,
-        bootstrap,
-        bootstrap_features,
-        type_model,
-        verbosity,
-        rows_sample,
-        max_leaves,
-        quantile_per_tree,
-=======
->>>>>>> 51c90b26
         seed,
         **kwargs
     ):
         return cuRFC(
             n_estimators=n_estimators,
-<<<<<<< HEAD
-            max_depth=max_depth,
-            handle=None,
-            max_features=max_features,
-            n_bins=n_bins,
-            split_algo=split_algo,
-            split_criterion=split_criterion,
-            min_rows_per_node=min_rows_per_node,
-            bootstrap=bootstrap,
-            bootstrap_features=bootstrap_features,
-            type_model=type_model,
-            verbosity=verbosity,
-            rows_sample=rows_sample,
-            max_leaves=max_leaves,
-            n_streams=n_streams,
-            quantile_per_tree=quantile_per_tree,
-            seed=seed
-=======
             seed=seed,
             **kwargs
->>>>>>> 51c90b26
         )
 
     @staticmethod
