--- conflicted
+++ resolved
@@ -368,7 +368,6 @@
             preds = self.predict_model_on_cpu(X=X,
                                               convert_dtype=convert_dtype)
         else:
-<<<<<<< HEAD
             if broadcast_data:
                 preds = \
                     self.partial_inference(
@@ -382,23 +381,12 @@
                 preds = \
                     self._predict_using_fil(
                         X,
-                        output_class=output_class,
                         algo=algo,
                         threshold=threshold,
                         convert_dtype=convert_dtype,
                         fil_sparse_format=fil_sparse_format,
                         delayed=delayed
                     )
-=======
-            preds = \
-                self._predict_using_fil(X,
-                                        algo=algo,
-                                        threshold=threshold,
-                                        convert_dtype=convert_dtype,
-                                        fil_sparse_format=fil_sparse_format,
-                                        delayed=delayed)
-
->>>>>>> c2f246a9
         return preds
 
     def partial_inference(self, X, delayed, **kwargs):
