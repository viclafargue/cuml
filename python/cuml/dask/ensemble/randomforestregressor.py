#
# Copyright (c) 2019-2020, NVIDIA CORPORATION.
#
# Licensed under the Apache License, Version 2.0 (the "License");
# you may not use this file except in compliance with the License.
# You may obtain a copy of the License at
#
#     http://www.apache.org/licenses/LICENSE-2.0
#
# Unless required by applicable law or agreed to in writing, software
# distributed under the License is distributed on an "AS IS" BASIS,
# WITHOUT WARRANTIES OR CONDITIONS OF ANY KIND, either express or implied.
# See the License for the specific language governing permissions and
# limitations under the License.
#

from cuml.dask.common.base import DelayedPredictionMixin
from cuml.ensemble import RandomForestRegressor as cuRFR
from cuml.dask.ensemble.base import \
    BaseRandomForestModel
from cuml.dask.common.base import BaseEstimator


class RandomForestRegressor(BaseRandomForestModel, DelayedPredictionMixin,
                            BaseEstimator):
    """
    Experimental API implementing a multi-GPU Random Forest classifier
    model which fits multiple decision tree classifiers in an
    ensemble. This uses Dask to partition data over multiple GPUs
    (possibly on different nodes).

    Currently, this API makes the following assumptions:
    * The set of Dask workers used between instantiation, fit,
    and predict are all consistent
    * Training data comes in the form of cuDF dataframes or Dask Arrays
    distributed so that each worker has at least one partition.
    * The print_summary and print_detailed functions print the
    information of the forest on the worker.

    Future versions of the API will support more flexible data
    distribution and additional input types. User-facing APIs are
    expected to change in upcoming versions.

    The distributed algorithm uses an embarrassingly-parallel
    approach. For a forest with N trees being built on w workers, each
    worker simply builds N/w trees on the data it has available
    locally. In many cases, partitioning the data so that each worker
    builds trees on a subset of the total dataset works well, but
    it generally requires the data to be well-shuffled in advance.
    Alternatively, callers can replicate all of the data across
    workers so that rf.fit receives w partitions, each containing the
    same data. This would produce results approximately identical to
    single-GPU fitting.

    Please check the single-GPU implementation of Random Forest
    classifier for more information about the underlying algorithm.

    Parameters
    -----------
    n_estimators : int (default = 10)
        total number of trees in the forest (not per-worker)
    handle : cuml.Handle
        If it is None, a new one is created just for this class.
    split_algo : int (default = 1)
        0 for HIST, 1 for GLOBAL_QUANTILE
        The type of algorithm to be used to create the trees.
    split_criterion : int (default = 2)
        The criterion used to split nodes.
        0 for GINI, 1 for ENTROPY,
        2 for MSE, 3 for MAE and 4 for CRITERION_END.
        0 and 1 not valid for regression
    bootstrap : boolean (default = True)
        Control bootstrapping.
        If set, each tree in the forest is built
        on a bootstrapped sample with replacement.
        If false, sampling without replacement is done.
    bootstrap_features : boolean (default = False)
        Control bootstrapping for features.
        If features are drawn with or without replacement
    rows_sample : float (default = 1.0)
        Ratio of dataset rows used while fitting each tree.
    max_depth : int (default = -1)
        Maximum tree depth. Unlimited (i.e, until leaves are pure), if -1.
    max_leaves : int (default = -1)
        Maximum leaf nodes per tree. Soft constraint. Unlimited, if -1.
    max_features : int or float or string or None (default = 'auto')
        Ratio of number of features (columns) to consider
        per node split.
        If int then max_features/n_features.
        If float then max_features is a fraction.
        If 'auto' then max_features=n_features which is 1.0.
        If 'sqrt' then max_features=1/sqrt(n_features).
        If 'log2' then max_features=log2(n_features)/n_features.
        If None, then max_features=n_features which is 1.0.
    n_bins : int (default = 8)
        Number of bins used by the split algorithm.
    min_rows_per_node : int or float (default = 2)
        The minimum number of samples (rows) needed to split a node.
        If int then number of sample rows
        If float the min_rows_per_sample*n_rows
    accuracy_metric : string (default = 'mse')
        Decides the metric used to evaluate the performance of the model.
        for median of abs error : 'median_ae'
        for mean of abs error : 'mean_ae'
        for mean square error' : 'mse'
    n_streams : int (default = 4 )
        Number of parallel streams used for forest building
    workers : optional, list of strings
        Dask addresses of workers to use for computation.
        If None, all available Dask workers will be used.
    seed : int (default = None)
        Base seed for the random number generator. Unseeded by default. Does
        not currently fully guarantee the exact same results.

    """

    def __init__(
        self,
        workers=None,
        client=None,
        verbose=False,
        n_estimators=10,
        seed=None,
        **kwargs
    ):
        super(RandomForestRegressor, self).__init__(client=client,
                                                    verbose=verbose,
                                                    **kwargs)
        self._create_model(
            model_func=RandomForestRegressor._construct_rf,
            client=client,
            workers=workers,
            n_estimators=n_estimators,
            base_seed=seed,
            **kwargs
        )

    @staticmethod
    def _construct_rf(
        n_estimators,
        seed,
        **kwargs
    ):
        return cuRFR(
            n_estimators=n_estimators,
            seed=seed,
            **kwargs)

    @staticmethod
    def _predict_model_on_cpu(model, X, convert_dtype):
        return model._predict_model_on_cpu(X, convert_dtype=convert_dtype)

    def print_summary(self):
        """
        Print the summary of the forest used to train the model
        on each worker. This information is displayed on the
        individual workers and not the client.
        """
        return self._print_summary()

    def print_detailed(self):
        """
        Print detailed information of the forest used to train
        the model on each worker. This information is displayed on the
        workers and not the client.
        """
        return self._print_detailed()

    def fit(self, X, y, convert_dtype=False):
        """
        Fit the input data with a Random Forest regression model

        IMPORTANT: X is expected to be partitioned with at least one partition
        on each Dask worker being used by the forest (self.workers).

        When persisting data, you can use
        cuml.dask.common.utils.persist_across_workers to simplify this::

            X_dask_cudf = dask_cudf.from_cudf(X_cudf, npartitions=n_workers)
            y_dask_cudf = dask_cudf.from_cudf(y_cudf, npartitions=n_workers)
            X_dask_cudf, y_dask_cudf = persist_across_workers(dask_client,
                                                              [X_dask_cudf,
                                                               y_dask_cudf])

        (this is equivalent to calling `persist` with the data and workers)::
            X_dask_cudf, y_dask_cudf = dask_client.persist([X_dask_cudf,
                                                            y_dask_cudf],
                                                           workers={
                                                           X_dask_cudf=workers,
                                                           y_dask_cudf=workers
                                                           })

        Parameters
        ----------
        X : Dask cuDF dataframe  or CuPy backed Dask Array (n_rows, n_features)
            Distributed dense matrix (floats or doubles) of shape
            (n_samples, n_features).
        y : Dask cuDF dataframe  or CuPy backed Dask Array (n_rows, 1)
            Labels of training examples.
            **y must be partitioned the same way as X**
        convert_dtype : bool, optional (default = False)
            When set to True, the fit method will, when necessary, convert
            y to be the same data type as X if they differ. This will increase
            memory used for the method.
        """
        self.internal_model = None
        self._fit(model=self.rfs,
                  dataset=(X, y),
                  convert_dtype=convert_dtype)
        return self

    def predict(self, X, predict_model="GPU", algo='auto',
                convert_dtype=True, fil_sparse_format='auto',
                delayed=True):
        """
        Predicts the regressor outputs for X.


        GPU-based prediction in a multi-node, multi-GPU context works
        by sending the sub-forest from each worker to the client,
        concatenating these into one forest with the full
        `n_estimators` set of trees, and sending this combined forest to
        the workers, which will each infer on their local set of data.
        This allows inference to scale to large datasets, but the forest
        transmission incurs overheads for very large trees. For inference
        on small datasets, this overhead may dominate prediction time.
        Within the worker, this uses the cuML Forest Inference Library
        (cuml.fil) for high-throughput prediction.

        The 'CPU' fallback method works with sub-forests in-place,
        broadcasting the datasets to all workers and combining predictions
        via an averaging method at the end. This method is slower
        on a per-row basis but may be faster for problems with many trees
        and few rows.

        In the 0.15 cuML release, inference will be updated with much
        faster tree transfer.

        Parameters
        ----------
        X : Dask cuDF dataframe  or CuPy backed Dask Array (n_rows, n_features)
            Distributed dense matrix (floats or doubles) of shape
            (n_samples, n_features).
        algo : string (default = 'auto')
            This is optional and required only while performing the
            predict operation on the GPU.
            'naive' - simple inference using shared memory
            'tree_reorg' - similar to naive but trees rearranged to be more
            coalescing-friendly
            'batch_tree_reorg' - similar to tree_reorg but predicting
            multiple rows per thread block
            `algo` - choose the algorithm automatically. Currently
            'batch_tree_reorg' is used for dense storage
            and 'naive' for sparse storage
        convert_dtype : bool, optional (default = True)
            When set to True, the predict method will, when necessary, convert
            the input to the data type which was used to train the model. This
            will increase memory used for the method.
        predict_model : String (default = 'GPU')
            'GPU' to predict using the GPU, 'CPU' otherwise. The GPU can only
            be used if the model was trained on float32 data and `X` is float32
            or convert_dtype is set to True.
        fil_sparse_format : boolean or string (default = auto)
            This variable is used to choose the type of forest that will be
            created in the Forest Inference Library. It is not required
            while using predict_model='CPU'.
            'auto' - choose the storage type automatically
            (currently True is chosen by auto)
            False - create a dense forest
            True - create a sparse forest, requires algo='naive'
            or algo='auto'
        delayed : bool (default = True)
            Whether to do a lazy prediction (and return Delayed objects) or an
            eagerly executed one.

        Returns
        ----------
        y : Dask cuDF dataframe  or CuPy backed Dask Array (n_rows, 1)
        """
        if predict_model == "CPU":
            preds = self.predict_model_on_cpu(X, convert_dtype=convert_dtype)

        else:
            preds = \
                self._predict_using_fil(X,
                                        algo=algo,
                                        convert_dtype=convert_dtype,
                                        fil_sparse_format=fil_sparse_format,
                                        delayed=delayed)
        return preds

<<<<<<< HEAD
    def predict_using_fil(self, X, delayed, **kwargs):
        if self._get_internal_model() is None:
            self._set_internal_model(self._concat_treelite_models())
        return self._predict_using_fil(X=X,
                                       delayed=delayed,
                                       **kwargs)

=======
>>>>>>> e5b0acc8
    """
    TODO : Update function names used for CPU predict.
           Cuml issue #1854 has been created to track this.
    """
    def predict_model_on_cpu(self, X, convert_dtype):
        workers = self.workers

        X_Scattered = self.client.scatter(X)

        futures = list()
        for n, w in enumerate(workers):
            futures.append(
                self.client.submit(
                    RandomForestRegressor._predict_model_on_cpu,
                    self.rfs[w],
                    X_Scattered,
                    convert_dtype,
                    workers=[w],
                )
            )

        rslts = self.client.gather(futures, errors="raise")
        pred = list()

        for i in range(len(X)):
            pred_per_worker = 0.0
            for d in range(len(rslts)):
                pred_per_worker = pred_per_worker + rslts[d][i]

            pred.append(pred_per_worker / len(rslts))

        return pred

    def get_params(self, deep=True):
        """
        Returns the value of all parameters
        required to configure this estimator as a dictionary.

        Parameters
        -----------
        deep : boolean (default = True)
        """
        return self._get_params(deep)

    def set_params(self, **params):
        """
        Sets the value of parameters required to
        configure this estimator, it functions similar to
        the sklearn set_params.

        Parameters
        -----------
        params : dict of new params
        """
        return self._set_params(**params)<|MERGE_RESOLUTION|>--- conflicted
+++ resolved
@@ -289,7 +289,6 @@
                                         delayed=delayed)
         return preds
 
-<<<<<<< HEAD
     def predict_using_fil(self, X, delayed, **kwargs):
         if self._get_internal_model() is None:
             self._set_internal_model(self._concat_treelite_models())
@@ -297,8 +296,6 @@
                                        delayed=delayed,
                                        **kwargs)
 
-=======
->>>>>>> e5b0acc8
     """
     TODO : Update function names used for CPU predict.
            Cuml issue #1854 has been created to track this.
