# Copyright (c) 2019, NVIDIA CORPORATION.
#
# Licensed under the Apache License, Version 2.0 (the "License");
# you may not use this file except in compliance with the License.
# You may obtain a copy of the License at
#
#     http://www.apache.org/licenses/LICENSE-2.0
#
# Unless required by applicable law or agreed to in writing, software
# distributed under the License is distributed on an "AS IS" BASIS,
# WITHOUT WARRANTIES OR CONDITIONS OF ANY KIND, either express or implied.
# See the License for the specific language governing permissions and
# limitations under the License.
#

from cuml.nccl import nccl

import weakref

from .comms_utils import inject_comms_on_handle, \
    inject_comms_on_handle_coll_only, is_ucx_enabled
from .utils import parse_host_port
from cuml.common.handle import Handle

from dask.distributed import get_worker, default_client

from cuml.utils.import_utils import has_ucp
import warnings

import time

import random
import asyncio
import uuid


_global_comms = weakref.WeakValueDictionary()
_global_comms_index = [0]


def _set_global_comms(c):
    if c is not None:
        _global_comms[_global_comms_index[0]] = c
        _global_comms_index[0] += 1


def _del_global_comms(c):
    for k in list(_global_comms):
        try:
            if _global_comms[k] is c:
                del _global_comms[k]
        except KeyError:
            pass


if is_ucx_enabled() and has_ucp():
    import ucp


async def _connection_func(ep, listener):
    pass


def worker_state(sessionId=None):
    """
    Retrieves cuML comms state on local worker for the given
    sessionId, creating a new session if it does not exist.
    If no session id is given, returns the state dict for all
    sessions.
    :param sessionId:
    :return:
    """
    worker = get_worker()
    if not hasattr(worker, "_cuml_comm_state"):
        worker._cuml_comm_state = {}
    if sessionId is not None and sessionId not in worker._cuml_comm_state:
        # Build state for new session and mark session creation time
        worker._cuml_comm_state[sessionId] = {"ts": time.time()}

    if sessionId is not None:
        return worker._cuml_comm_state[sessionId]
    return worker._cuml_comm_state


def _get_global_comms():
    L = sorted(list(_global_comms), reverse=True)
    for k in L:
        c = _global_comms[k]
        if c.nccl_initialized and (not c.comms_p2p or c.ucx_initialized):
            return c
        else:
            del _global_comms[k]
    del L
    return None


def default_comms(comms_p2p=False, client=None):
    """ Return a comms instance if one has been initialized.
        Otherwise, initialize a new comms instance.
    """
    c = _get_global_comms()
    if c:
        return c
    else:
        cb = CommsContext(comms_p2p, client)
        cb.init()

        _set_global_comms(cb)

        return _get_global_comms()


def _func_ucp_listener_port(sessionId, r):
    return worker_state(sessionId)["ucp_listener"].port


async def _func_init_all(sessionId, uniqueId, comms_p2p, worker_info, verbose):

    session_state = worker_state(sessionId)
    session_state["nccl_uid"] = uniqueId
    session_state["wid"] = worker_info[get_worker().address]["r"]
    session_state["nworkers"] = len(worker_info)

    start = time.time()
    _func_init_nccl(sessionId, uniqueId)
    end = time.time() - start
    if verbose:
        print("NCCL Initialization took: %f seconds." % end)

    if comms_p2p:
        await _func_ucp_create_endpoints(sessionId, worker_info)
        _func_build_handle_p2p(sessionId)
    else:
        _func_build_handle(sessionId)


def _func_init_nccl(sessionId, uniqueId):
    """
    Initialize ncclComm_t on worker
    :param workerId: int ID of the current worker running the function
    :param nWorkers: int Number of workers in the cluster
    :param uniqueId: array[byte] The NCCL unique Id generated from the
                     client.
    """
    wid = worker_state(sessionId)["wid"]
    nWorkers = worker_state(sessionId)["nworkers"]

    n = nccl()
    n.init(nWorkers, uniqueId, wid)
    worker_state(sessionId)["nccl"] = n


async def _func_ucp_create_listener(sessionId, r):
    """
    Creates a UCP listener for incoming endpoint connections.
    This function runs in a loop asynchronously in the background
    on the worker
    :param sessionId: uuid Unique id for current instance
    :param r: float a random number to stop the function from being cached
    """
    if "ucp_listener" in worker_state(sessionId):
        print("Listener already started for sessionId=" +
              str(sessionId))
    else:
        ucp.init()
        listener = ucp.start_listener(_connection_func, 0,
                                      is_coroutine=True)

        worker_state(sessionId)["ucp_listener"] = listener

        while not listener.done():
            await listener.coroutine
            await asyncio.sleep(1)

        del worker_state(sessionId)["ucp_listener"]
        del listener

        ucp.fin()


async def _func_ucp_stop_listener(sessionId):
    """
    Stops the listener running in the background on the current worker.
    :param sessionId: uuid Unique id for current instance
    :param r: float a random number to stop the function from being cached
    """
    if "ucp_listener" in worker_state(sessionId):
        listener = worker_state(sessionId)["ucp_listener"]
        ucp.stop_listener(listener)

    else:
        print("Listener not found with sessionId=" + str(sessionId))


def _func_build_handle_p2p(sessionId):
    """
    Builds a cumlHandle on the current worker given the initialized comms
    :param nccl_comm: ncclComm_t Initialized NCCL comm
    :param eps: size_t initialized endpoints
    :param nWorkers: int number of workers in cluster
    :param workerId: int Rank of current worker
    :return:
    """
    ucp_worker = ucp.get_ucp_worker()

    print("WORKER: " + str(ucp_worker))

    session_state = worker_state(sessionId)

    handle = Handle()
    nccl_comm = session_state["nccl"]
    eps = session_state["ucp_eps"]
    nWorkers = session_state["nworkers"]
    workerId = session_state["wid"]

    inject_comms_on_handle(handle, nccl_comm, ucp_worker, eps,
                           nWorkers, workerId)

    worker_state(sessionId)["handle"] = handle


def _func_build_handle(sessionId):
    """
    Builds a cumlHandle on the current worker given the initialized comms
    :param nccl_comm: ncclComm_t Initialized NCCL comm
    :param nWorkers: int number of workers in cluster
    :param workerId: int Rank of current worker
    :return:
    """
    handle = Handle()

    session_state = worker_state(sessionId)

    workerId = session_state["wid"]
    nWorkers = session_state["nworkers"]

    nccl_comm = session_state["nccl"]
    inject_comms_on_handle_coll_only(handle, nccl_comm, nWorkers, workerId)
    session_state["handle"] = handle


def _func_wait_for_key(sessionId, key):
    while key not in worker_state(sessionId):
        time.sleep(0.01)


def _func_store_initial_state(nworkers, sessionId, uniqueId, wid):
    session_state = worker_state(sessionId)
    session_state["nccl_uid"] = uniqueId
    session_state["wid"] = wid
    session_state["nworkers"] = nworkers


async def _func_ucp_create_endpoints(sessionId, worker_info):
    """
    Runs on each worker to create ucp endpoints to all other workers
    :param sessionId: uuid unique id for this instance
    :param worker_info: dict Maps worker address to rank & UCX port
    :param r: float a random number to stop the function from being cached
    """
    dask_worker = get_worker()
    local_address = dask_worker.address

    eps = [None] * len(worker_info)

    count = 1

    print("Building endpoints")

    for k in worker_info:
        if k != local_address:
            ip, port = parse_host_port(k)
            print("Building endpoint for " + str("%s:%s" % (ip, port)))

            ep = await ucp.get_endpoint(ip.encode(),
                                        worker_info[k]["p"],
                                        timeout=1)
            eps[worker_info[k]["r"]] = ep
            count += 1

    print("Done")
    worker_state(sessionId)["ucp_eps"] = eps


def _func_destroy_all(sessionId, comms_p2p):
    worker_state(sessionId)["nccl"].destroy()
    del worker_state(sessionId)["nccl"]

    if comms_p2p:
        for ep in worker_state(sessionId)["ucp_eps"]:
            if ep is not None:
                ucp.destroy_ep(ep)
                del ep
        del worker_state(sessionId)["ucp_eps"]
        del worker_state(sessionId)["handle"]


def _func_ucp_ports(sessionId, client, workers):
    print(str(workers))
    return client.run(_func_ucp_listener_port,
                      sessionId,
                      random.random(),
                      workers=workers)


def _func_worker_ranks(workers):
    """
    Builds a dictionary of { (worker_address, worker_port) : worker_rank }
    """
    return dict(list(zip(workers, range(len(workers)))))


class CommsContext:

    """
    A base class to initialize and manage underlying NCCL and UCX
    comms handles across a Dask cluster. Classes extending CommsContext
    are responsible for calling `self.init()` to initialize the comms.
    Classes that extend or use the CommsContext are also responsible for
    calling `destroy()` to clean up the underlying comms.

    This class is not meant to be thread-safe.
    """

    def __init__(self, comms_p2p=False, client=None):
        """
        Construct a new CommsContext instance
        :param comms_p2p: bool Should p2p comms be initialized?
        """
        self.client = client if client is not None else default_client()
        self.comms_p2p = comms_p2p

        self.sessionId = uuid.uuid4().bytes

        self.nccl_initialized = False
        self.ucx_initialized = False

        if comms_p2p and (not is_ucx_enabled() or not has_ucp()):
            warnings.warn("ucx-py not found. UCP Integration will "
                          "be disabled.")
            self.comms_p2p = False

    def __del__(self):
        if self.nccl_initialized or self.ucx_initialized:
            self.destroy()

    def worker_info(self, workers):
        """
        Builds a dictionary of { (worker_address, worker_port) :
                                (worker_rank, worker_port ) }
        """
        ranks = _func_worker_ranks(workers)
        ports = _func_ucp_ports(self.sessionId, self.client, workers) \
            if self.comms_p2p else None

        output = {}
        for k in ranks.keys():
            output[k] = {"r": ranks[k]}
            if self.comms_p2p:
                output[k]["p"] = ports[k]
        return output

    def create_ucp_listeners(self):
        """
        Build a UCP listener on each worker. Since this async
        function is long-running, the listener is
        placed in the worker's data dict.

        NOTE: This is not the most ideal design because the worker's
        data dict could be serialized at any point, which would cause
        an error. Need to sync w/ the Dask team to see if there's a better
        way to do this.
        Ref: https://github.com/rapidsai/cuml/issues/841
        """
        self.client.run(_func_ucp_create_listener,
                        self.sessionId,
<<<<<<< HEAD
                        random.random(),
=======
>>>>>>> b6999e78
                        workers=self.worker_addresses,
                        wait=False)

        self.block_for_init("ucp_listener")

    def stop_ucp_listeners(self):
        """
        Stops the UCP listeners attached to this session
        """
        self.client.run(_func_ucp_stop_listener,
                        self.sessionId,
                        wait=True,
                        workers=self.worker_addresses)

    def block_for_init(self, key):

        [self.client.run(_func_wait_for_key,
                         self.sessionId,
                         key,
                         workers=self.worker_addresses,
                         wait=True)]

    def init(self, workers=None, verbose=False):
        """
        Initializes the underlying comms. NCCL is required but
        UCX is only initialized if `comms_p2p == True`
        """

        # NCCL forces uniqueness. The following line should be removed
        # if we use CUDA-aware MPI
        self.worker_addresses = list(set((self.client.has_what().keys()
                                          if workers is None else workers)))

        if self.ucx_initialized or self.nccl_initialized:
            warnings.warn("CommsContext has already been initialized.")
            return

        if self.comms_p2p:
            self.create_ucp_listeners()

        worker_info = self.worker_info(self.worker_addresses)
        worker_info = {w: worker_info[w] for w in self.worker_addresses}

        self.uniqueId = nccl.get_unique_id()

        self.client.run(_func_init_all,
                        self.sessionId,
                        self.uniqueId,
                        self.comms_p2p,
                        worker_info,
                        verbose,
<<<<<<< HEAD
                        workers=workers,
                        wait=False)
=======
                        workers=self.worker_addresses,
                        wait=True)

        self.nccl_initialized = True
>>>>>>> b6999e78

        if self.comms_p2p:
            self.ucx_initialized = True

        self.nccl_initialized = True

        self.block_for_init("handle")

    def destroy(self):
        """
        Shuts down initialized comms and cleans up resources.
        """
        self.client.run(_func_destroy_all,
                        self.sessionId,
                        self.comms_p2p,
                        wait=True,
                        workers=self.worker_addresses)

        if self.comms_p2p:
            self.stop_ucp_listeners()

        self.nccl_initialized = False
        self.ucx_initialized = False<|MERGE_RESOLUTION|>--- conflicted
+++ resolved
@@ -374,10 +374,6 @@
         """
         self.client.run(_func_ucp_create_listener,
                         self.sessionId,
-<<<<<<< HEAD
-                        random.random(),
-=======
->>>>>>> b6999e78
                         workers=self.worker_addresses,
                         wait=False)
 
@@ -429,15 +425,10 @@
                         self.comms_p2p,
                         worker_info,
                         verbose,
-<<<<<<< HEAD
-                        workers=workers,
-                        wait=False)
-=======
                         workers=self.worker_addresses,
                         wait=True)
 
         self.nccl_initialized = True
->>>>>>> b6999e78
 
         if self.comms_p2p:
             self.ucx_initialized = True
