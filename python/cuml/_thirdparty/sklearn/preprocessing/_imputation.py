# Original authors from Sckit-Learn:
#          Nicolas Tresegnie <nicolas.tresegnie@gmail.com>
#          Sergey Feldman <sergeyfeldman@gmail.com>
# License: BSD 3 clause


# This code originates from the Scikit-Learn library,
# it was since modified to allow GPU acceleration.
# This code is under BSD 3 clause license.
# Authors mentioned above do not endorse or promote this production.


import numbers
import warnings

import cupy as np
from cuml.common.mixins import AllowNaNTagMixin
from cuml.common.mixins import StringInputTagMixin
from cupy import sparse

from ....thirdparty_adapters import (_get_mask,
                                     _masked_column_median,
                                     _masked_column_mean,
                                     _masked_column_mode)
from ..utils.skl_dependencies import BaseEstimator, TransformerMixin
from ..utils.validation import check_is_fitted
from ..utils.validation import FLOAT_DTYPES
from ..utils.validation import _deprecate_positional_args
from ....common.import_utils import check_cupy8
from ....common.array_sparse import SparseCumlArray
from ....common.array_descriptor import CumlArrayDescriptor


def is_scalar_nan(x):
    return bool(isinstance(x, numbers.Real) and np.isnan(x))


def _check_inputs_dtype(X, missing_values):
    if (X.dtype.kind in ("f", "i", "u") and
            not isinstance(missing_values, numbers.Real)):
        raise ValueError("'X' and 'missing_values' types are expected to be"
                         " both numerical. Got X.dtype={} and "
                         " type(missing_values)={}."
                         .format(X.dtype, type(missing_values)))


def _get_elem_at_rank(rank, data, n_negative, n_zeros):
    """Find the value in data augmented with n_zeros for the given rank"""
    if rank < n_negative:
        return data[rank]
    if rank - n_negative < n_zeros:
        return 0
    return data[rank - n_zeros]


def _get_median(data, n_zeros):
    """Compute the median of data with n_zeros additional zeros.
    This function is used to support sparse matrices; it modifies data in-place
    """
    n_elems = len(data) + n_zeros
    if not n_elems:
        return np.nan
    n_negative = (data < 0).sum()
    middle, is_odd = divmod(n_elems, 2)
    data = np.sort(data)
    if is_odd:
        return _get_elem_at_rank(middle, data,
                                 n_negative, n_zeros)
    elm1 = _get_elem_at_rank(middle - 1, data,
                             n_negative, n_zeros)
    elm2 = _get_elem_at_rank(middle, data,
                             n_negative, n_zeros)
    return (elm1 + elm2) / 2.


def _most_frequent(array, extra_value, n_repeat):
    """Compute the most frequent value in a 1d array extended with
       [extra_value] * n_repeat, where extra_value is assumed to be not part
       of the array."""
    values, counts = np.unique(array,
                               return_counts=True)
    most_frequent_count = counts.max()
    if most_frequent_count > n_repeat:
        value = values[counts == most_frequent_count].min()
    elif n_repeat > most_frequent_count:
        value = extra_value
    else:
        value = min(extra_value, values[counts == most_frequent_count].min())
    return value


class _BaseImputer(TransformerMixin):
    """Base class for all imputers.

    It adds automatically support for `add_indicator`.
    """

    def __init__(self, *, missing_values=np.nan, add_indicator=False):
        self.missing_values = missing_values
        self.add_indicator = add_indicator

    def _fit_indicator(self, X):
        """Fit a MissingIndicator."""
        if self.add_indicator:
            self.indicator_ = MissingIndicator(
                missing_values=self.missing_values, error_on_new=False
            )
            self.indicator_.fit(X)
        else:
            self.indicator_ = None

    def _transform_indicator(self, X):
        """Compute the indicator mask.'

        Note that X must be the original data as passed to the imputer before
        any imputation, since imputation may be done inplace in some cases.
        """
        if self.add_indicator:
            if not hasattr(self, 'indicator_'):
                raise ValueError(
                    "Make sure to call _fit_indicator before "
                    "_transform_indicator"
                )
            return self.indicator_.transform(X)

    def _concatenate_indicator(self, X_imputed, X_indicator):
        """Concatenate indicator mask with the imputed data."""
        if not self.add_indicator:
            return X_imputed

        hstack = sparse.hstack if sparse.issparse(X_imputed) else np.hstack
        if X_indicator is None:
            raise ValueError(
                "Data from the missing indicator are not provided. Call "
                "_fit_indicator and _transform_indicator in the imputer "
                "implementation."
                )

        return hstack((X_imputed, X_indicator))

    def _more_tags(self):
        return {'allow_nan': is_scalar_nan(self.missing_values)}


class SimpleImputer(_BaseImputer, BaseEstimator):
    """Imputation transformer for completing missing values.

    Parameters
    ----------
    missing_values : number, string, np.nan (default) or None
        The placeholder for the missing values. All occurrences of
        `missing_values` will be imputed. For pandas' dataframes with
        nullable integer dtypes with missing values, `missing_values`
        should be set to `np.nan`, since `pd.NA` will be converted to `np.nan`.

    strategy : string, default='mean'
        The imputation strategy.

        - If "mean", then replace missing values using the mean along
          each column. Can only be used with numeric data.
        - If "median", then replace missing values using the median along
          each column. Can only be used with numeric data.
        - If "most_frequent", then replace missing using the most frequent
          value along each column. Can be used with strings or numeric data.
        - If "constant", then replace missing values with fill_value. Can be
          used with strings or numeric data.

        strategy="constant" for fixed value imputation.

    fill_value : string or numerical value, default=None
        When strategy == "constant", fill_value is used to replace all
        occurrences of missing_values.
        If left to the default, fill_value will be 0 when imputing numerical
        data and "missing_value" for strings or object data types.

    verbose : integer, default=0
        Controls the verbosity of the imputer.

    copy : boolean, default=True
        If True, a copy of X will be created. If False, imputation will
        be done in-place whenever possible. Note that, in the following cases,
        a new copy will always be made, even if `copy=False`:

        - If X is not an array of floating values;
        - If X is encoded as a CSR matrix;
        - If add_indicator=True.

    add_indicator : boolean, default=False
        If True, a :class:`MissingIndicator` transform will stack onto output
        of the imputer's transform. This allows a predictive estimator
        to account for missingness despite imputation. If a feature has no
        missing values at fit/train time, the feature won't appear on
        the missing indicator even if there are missing values at
        transform/test time.

    Attributes
    ----------
    statistics_ : array of shape (n_features,)
        The imputation fill value for each feature.
        Computing statistics can result in `np.nan` values.
        During :meth:`transform`, features corresponding to `np.nan`
        statistics will be discarded.

    See also
    --------
    IterativeImputer : Multivariate imputation of missing values.

    Examples
    --------
    >>> import cupy as cp
    >>> from cuml.experimental.preprocessing import SimpleImputer
    >>> imp_mean = SimpleImputer(missing_values=cp.nan, strategy='mean')
    >>> imp_mean.fit(cp.asarray([[7, 2, 3], [4, cp.nan, 6], [10, 5, 9]]))
    SimpleImputer()
    >>> X = [[cp.nan, 2, 3], [4, cp.nan, 6], [10, cp.nan, 9]]
    >>> print(imp_mean.transform(cp.asarray(X)))
    [[ 7.   2.   3. ]
     [ 4.   3.5  6. ]
     [10.   3.5  9. ]]

    Notes
    -----
    Columns which only contained missing values at :meth:`fit` are discarded
    upon :meth:`transform` if strategy is not "constant".

    """

    statistics_ = CumlArrayDescriptor()

    @check_cupy8()
    @_deprecate_positional_args
    def __init__(self, *, missing_values=np.nan, strategy="mean",
                 fill_value=None, verbose=0, copy=True, add_indicator=False):
        super().__init__(
            missing_values=missing_values,
            add_indicator=add_indicator
        )
        self.strategy = strategy
        self.fill_value = fill_value
        self.verbose = verbose
        self.copy = copy

    def get_param_names(self):
        return super().get_param_names() + [
            "strategy",
            "fill_value",
            "verbose",
            "copy"
        ]

    def _validate_input(self, X, in_fit):
        allowed_strategies = ["mean", "median", "most_frequent", "constant"]
        if self.strategy not in allowed_strategies:
            raise ValueError("Can only use these strategies: {0} "
                             " got strategy={1}".format(allowed_strategies,
                                                        self.strategy))

        if self.strategy in ("most_frequent", "constant"):
            dtype = None
        else:
            dtype = FLOAT_DTYPES

        if not is_scalar_nan(self.missing_values):
            force_all_finite = True
        else:
            force_all_finite = "allow-nan"

        try:
            X = self._validate_data(X, reset=in_fit,
                                    accept_sparse='csc', dtype=dtype,
                                    force_all_finite=force_all_finite,
                                    copy=self.copy)
        except ValueError as ve:
            if "could not convert" in str(ve):
                new_ve = ValueError("Cannot use {} strategy with non-numeric "
                                    "data:\n{}".format(self.strategy, ve))
                raise new_ve from None
            else:
                raise ve

        _check_inputs_dtype(X, self.missing_values)
        if X.dtype.kind not in ("i", "u", "f", "O"):
            raise ValueError("SimpleImputer does not support data with dtype "
                             "{0}. Please provide either a numeric array (with"
                             " a floating point or integer dtype) or "
                             "categorical data represented either as an array "
                             "with integer dtype or an array of string values "
                             "with an object dtype.".format(X.dtype))

        return X

    def fit(self, X, y=None) -> "SimpleImputer":
        """Fit the imputer on X.

        Parameters
        ----------
        X : {array-like, sparse matrix}, shape (n_samples, n_features)
            Input data, where ``n_samples`` is the number of samples and
            ``n_features`` is the number of features.

        Returns
        -------
        self : SimpleImputer
        """

        if type(X) is list:
            X = np.asarray(X)

        X = self._validate_input(X, in_fit=True)
        super()._fit_indicator(X)

        # default fill_value is 0 for numerical input and "missing_value"
        # otherwise
        if self.fill_value is None:
            if X.dtype.kind in ("i", "u", "f"):
                fill_value = 0
            else:
                fill_value = "missing_value"
        else:
            fill_value = self.fill_value

        # fill_value should be numerical in case of numerical input
        if (self.strategy == "constant" and
                X.dtype.kind in ("i", "u", "f") and
                not isinstance(fill_value, numbers.Real)):
            raise ValueError("'fill_value'={0} is invalid. Expected a "
                             "numerical value when imputing numerical "
                             "data".format(fill_value))

        if sparse.issparse(X):
            # missing_values = 0 not allowed with sparse data as it would
            # force densification
            if self.missing_values == 0:
                raise ValueError("Imputation not possible when missing_values "
                                 "== 0 and input is sparse. Provide a dense "
                                 "array instead.")
            else:
                self.statistics_ = self._sparse_fit(X,
                                                    self.strategy,
                                                    self.missing_values,
                                                    fill_value)
        else:
            self.statistics_ = self._dense_fit(X,
                                               self.strategy,
                                               self.missing_values,
                                               fill_value)
        return self

    def _sparse_fit(self, X, strategy, missing_values, fill_value):
        """Fit the transformer on sparse data."""
        mask_data = _get_mask(X.data, missing_values)
        n_implicit_zeros = X.shape[0] - np.diff(X.indptr)

        statistics = np.empty(X.shape[1])

        if strategy == "constant":
            # for constant strategy, self.statistcs_ is used to store
            # fill_value in each column
            statistics.fill(fill_value)
        else:
            for i in range(X.shape[1]):
                column = X.data[X.indptr[i]:X.indptr[i + 1]]
                mask_column = mask_data[X.indptr[i]:X.indptr[i + 1]]
                column = column[~mask_column]

                # combine explicit and implicit zeros
                mask_zeros = _get_mask(column, 0)
                column = column[~mask_zeros]
                n_explicit_zeros = mask_zeros.sum()
                n_zeros = n_implicit_zeros[i] + n_explicit_zeros

                if strategy == "mean":
                    s = column.size + n_zeros
                    statistics[i] = np.nan if s == 0 else column.sum() / s

                elif strategy == "median":
                    statistics[i] = _get_median(column,
                                                n_zeros)

                elif strategy == "most_frequent":
                    statistics[i] = _most_frequent(column,
                                                   0,
                                                   n_zeros)
        return statistics

    def _dense_fit(self, X, strategy, missing_values, fill_value):
        """Fit the transformer on dense data."""
        # Mean
        if strategy == "mean":
            return _masked_column_mean(X, missing_values)

        # Median
        elif strategy == "median":
            return _masked_column_median(X, missing_values)

        # Most frequent
        elif strategy == "most_frequent":
            return _masked_column_mode(X, missing_values)

        # Constant
        elif strategy == "constant":
            return np.full(X.shape[1], fill_value, dtype=X.dtype)

    def transform(self, X) -> SparseCumlArray:
        """Impute all missing values in X.

        Parameters
        ----------
        X : {array-like, sparse matrix}, shape (n_samples, n_features)
            The input data to complete.
        """
        check_is_fitted(self)

        X = self._validate_input(X, in_fit=False)
        X_indicator = super()._transform_indicator(X)

        statistics = self.statistics_

        if X.shape[1] != statistics.shape[0]:
            raise ValueError("X has %d features per sample, expected %d"
                             % (X.shape[1], self.statistics_.shape[0]))

        # Delete the invalid columns if strategy is not constant
        if self.strategy == "constant":
            valid_statistics = statistics
        else:
            # same as np.isnan but also works for object dtypes
            invalid_mask = _get_mask(statistics, np.nan)
            valid_mask = np.logical_not(invalid_mask)
            valid_statistics = statistics[valid_mask]
            valid_statistics_indexes = np.flatnonzero(valid_mask)

            if invalid_mask.any():
                missing = np.arange(X.shape[1])[invalid_mask]
                if self.verbose:
                    warnings.warn("Deleting features without "
                                  "observed values: %s" % missing)
                X = X[:, valid_statistics_indexes]

        # Do actual imputation
        if sparse.issparse(X):
            if self.missing_values == 0:
                raise ValueError("Imputation not possible when missing_values "
                                 "== 0 and input is sparse. Provide a dense "
                                 "array instead.")
            else:
                mask = _get_mask(X.data, self.missing_values)
                indexes = np.repeat(
                    np.arange(len(X.indptr) - 1, dtype=np.int),
                    np.diff(X.indptr).tolist())[mask]

                X.data[mask] = valid_statistics[indexes].astype(X.dtype,
                                                                copy=False)
        else:
            mask = _get_mask(X, self.missing_values)
            if self.strategy == "constant":
                X[mask] = valid_statistics[0]
            else:
                for i, vi in enumerate(valid_statistics_indexes):
                    feature_idxs = np.flatnonzero(mask[:, vi])
                    X[feature_idxs, vi] = valid_statistics[i]

        X = super()._concatenate_indicator(X, X_indicator)
        return X

    def _more_tags(self):
        return {'X_types_gpu': ['2darray', 'sparse'],
                'X_types': ['2darray', 'sparse']}


class MissingIndicator(TransformerMixin,
                       BaseEstimator,
                       AllowNaNTagMixin,
                       StringInputTagMixin):
    """Binary indicators for missing values.

    Note that this component typically should not be used in a vanilla
    :class:`Pipeline` consisting of transformers and a classifier, but rather
    could be added using a :class:`FeatureUnion` or :class:`ColumnTransformer`.

    Read more in the :ref:`User Guide <impute>`.

    .. versionadded:: 0.20

    Parameters
    ----------
    missing_values : number, string, np.nan (default) or None
        The placeholder for the missing values. All occurrences of
        `missing_values` will be imputed. For pandas' dataframes with
        nullable integer dtypes with missing values, `missing_values`
        should be set to `np.nan`, since `pd.NA` will be converted to `np.nan`.

    features : str, default=None
        Whether the imputer mask should represent all or a subset of
        features.

        - If "missing-only" (default), the imputer mask will only represent
          features containing missing values during fit time.
        - If "all", the imputer mask will represent all features.

    sparse : boolean or "auto", default=None
        Whether the imputer mask format should be sparse or dense.

        - If "auto" (default), the imputer mask will be of same type as
          input.
        - If True, the imputer mask will be a sparse matrix.
        - If False, the imputer mask will be a numpy array.

    error_on_new : boolean, default=None
        If True (default), transform will raise an error when there are
        features with missing values in transform that have no missing values
        in fit. This is applicable only when ``features="missing-only"``.

    Attributes
    ----------
    features_ : ndarray, shape (n_missing_features,) or (n_features,)
        The features indices which will be returned when calling ``transform``.
        They are computed during ``fit``. For ``features='all'``, it is
        to ``range(n_features)``.

    Examples
    --------
    >>> import numpy as np
    >>> from sklearn.impute import MissingIndicator
    >>> X1 = np.array([[np.nan, 1, 3],
    ...                [4, 0, np.nan],
    ...                [8, 1, 0]])
    >>> X2 = np.array([[5, 1, np.nan],
    ...                [np.nan, 2, 3],
    ...                [2, 4, 0]])
    >>> indicator = MissingIndicator()
    >>> indicator.fit(X1)
    MissingIndicator()
    >>> X2_tr = indicator.transform(X2)
    >>> X2_tr
    array([[False,  True],
           [ True, False],
           [False, False]])

    """
    @_deprecate_positional_args
    def __init__(self, *, missing_values=np.nan, features="missing-only",
                 sparse="auto", error_on_new=True):
        self.missing_values = missing_values
        self.features = features
        self.sparse = sparse
        self.error_on_new = error_on_new

    def _get_missing_features_info(self, X):
        """Compute the imputer mask and the indices of the features
        containing missing values.

        Parameters
        ----------
        X : {ndarray or sparse matrix}, shape (n_samples, n_features)
            The input data with missing values. Note that ``X`` has been
            checked in ``fit`` and ``transform`` before to call this function.

        Returns
        -------
        imputer_mask : {ndarray or sparse matrix}, shape \
        (n_samples, n_features)
            The imputer mask of the original data.

        features_with_missing : ndarray, shape (n_features_with_missing)
            The features containing missing values.

        """
        if sparse.issparse(X):
            mask = _get_mask(X.data, self.missing_values)

            # The imputer mask will be constructed with the same sparse format
            # as X.
            sparse_constructor = (sparse.csr_matrix if X.format == 'csr'
                                  else sparse.csc_matrix)
            imputer_mask = sparse_constructor(
                (mask, X.indices.copy(), X.indptr.copy()),
                shape=X.shape, dtype=bool)
            imputer_mask.eliminate_zeros()

            if self.features == 'missing-only':
                n_missing = imputer_mask.getnnz(axis=0)

            if self.sparse is False:
                imputer_mask = imputer_mask.toarray()
            elif imputer_mask.format == 'csr':
                imputer_mask = imputer_mask.tocsc()
        else:
            imputer_mask = _get_mask(X, self.missing_values)

            if self.features == 'missing-only':
                n_missing = imputer_mask.sum(axis=0)

            if self.sparse is True:
                imputer_mask = sparse.csc_matrix(imputer_mask)

        if self.features == 'all':
            features_indices = np.arange(X.shape[1])
        else:
            features_indices = np.flatnonzero(n_missing)

        return imputer_mask, features_indices

    def _validate_input(self, X, in_fit):
        if not is_scalar_nan(self.missing_values):
            force_all_finite = True
        else:
            force_all_finite = "allow-nan"
        X = self._validate_data(X, reset=in_fit,
                                accept_sparse=('csc', 'csr'), dtype=None,
                                force_all_finite=force_all_finite)
        _check_inputs_dtype(X, self.missing_values)
        if X.dtype.kind not in ("i", "u", "f", "O"):
            raise ValueError("MissingIndicator does not support data with "
                             "dtype {0}. Please provide either a numeric array"
                             " (with a floating point or integer dtype) or "
                             "categorical data represented either as an array "
                             "with integer dtype or an array of string values "
                             "with an object dtype.".format(X.dtype))

        if sparse.issparse(X) and self.missing_values == 0:
            # missing_values = 0 not allowed with sparse data as it would
            # force densification
            raise ValueError("Sparse input with missing_values=0 is "
                             "not supported. Provide a dense "
                             "array instead.")

        return X

    def _fit(self, X, y=None):
        """Fit the transformer on X.

        Parameters
        ----------
        X : {array-like, sparse matrix}, shape (n_samples, n_features)
            Input data, where ``n_samples`` is the number of samples and
            ``n_features`` is the number of features.

        Returns
        -------
        imputer_mask : {ndarray or sparse matrix}, shape (n_samples, \
        n_features)
            The imputer mask of the original data.

        """
        X = self._validate_input(X, in_fit=True)
        self._n_features = X.shape[1]

        if self.features not in ('missing-only', 'all'):
            raise ValueError("'features' has to be either 'missing-only' or "
                             "'all'. Got {} instead.".format(self.features))

        if not ((isinstance(self.sparse, str) and
                self.sparse == "auto") or isinstance(self.sparse, bool)):
            raise ValueError("'sparse' has to be a boolean or 'auto'. "
                             "Got {!r} instead.".format(self.sparse))

        missing_features_info = self._get_missing_features_info(X)
        self.features_ = missing_features_info[1]

        return missing_features_info[0]

    def fit(self, X, y=None) -> "MissingIndicator":
        """Fit the transformer on X.

        Parameters
        ----------
        X : {array-like, sparse matrix}, shape (n_samples, n_features)
            Input data, where ``n_samples`` is the number of samples and
            ``n_features`` is the number of features.

        Returns
        -------
        self : object
            Returns self.
        """
        self._fit(X, y)

        return self

    def transform(self, X) -> SparseCumlArray:
        """Generate missing values indicator for X.

        Parameters
        ----------
        X : {array-like, sparse matrix}, shape (n_samples, n_features)
            The input data to complete.

        Returns
        -------
        Xt : {ndarray or sparse matrix}, shape (n_samples, n_features) \
        or (n_samples, n_features_with_missing)
            The missing indicator for input data. The data type of ``Xt``
            will be boolean.

        """
        check_is_fitted(self)
        X = self._validate_input(X, in_fit=False)

        if X.shape[1] != self._n_features:
            raise ValueError("X has a different number of features "
                             "than during fitting.")

        imputer_mask, features = self._get_missing_features_info(X)

        if self.features == "missing-only":
            features_diff_fit_trans = np.setdiff1d(features, self.features_)
            if (self.error_on_new and features_diff_fit_trans.size > 0):
                raise ValueError("The features {} have missing values "
                                 "in transform but have no missing values "
                                 "in fit.".format(features_diff_fit_trans))

            if self.features_.size < self._n_features:
                imputer_mask = imputer_mask[:, self.features_]

        return imputer_mask

    def fit_transform(self, X, y=None):
        """Generate missing values indicator for X.

        Parameters
        ----------
        X : {array-like, sparse matrix}, shape (n_samples, n_features)
            The input data to complete.

        Returns
        -------
        Xt : {ndarray or sparse matrix}, shape (n_samples, n_features) \
        or (n_samples, n_features_with_missing)
            The missing indicator for input data. The data type of ``Xt``
            will be boolean.

        """
        imputer_mask = self._fit(X, y)

        if self.features_.size < self._n_features:
            imputer_mask = imputer_mask[:, self.features_]

<<<<<<< HEAD
        return imputer_mask

    def _more_tags(self):
        return {'X_types_gpu': ['2darray', 'sparse'],
                'X_types': ['2darray', 'sparse'],
                'allow-nan': True}
=======
        return imputer_mask
>>>>>>> fc718e47
<|MERGE_RESOLUTION|>--- conflicted
+++ resolved
@@ -736,13 +736,9 @@
         if self.features_.size < self._n_features:
             imputer_mask = imputer_mask[:, self.features_]
 
-<<<<<<< HEAD
         return imputer_mask
 
     def _more_tags(self):
         return {'X_types_gpu': ['2darray', 'sparse'],
                 'X_types': ['2darray', 'sparse'],
-                'allow-nan': True}
-=======
-        return imputer_mask
->>>>>>> fc718e47
+                'allow-nan': True}