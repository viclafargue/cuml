--- conflicted
+++ resolved
@@ -17,20 +17,9 @@
 
 import numbers
 import numpy as np
-<<<<<<< HEAD
 import cupy as cp
-import scipy.sparse as sp
-from distutils.version import LooseVersion
-from inspect import signature, isclass, Parameter
-
-import joblib
-
-from ..exceptions import NonBLASDotWarning, PositiveSpectrumWarning
-from ..exceptions import NotFittedError
-from ..exceptions import DataConversionWarning
-=======
+import cupy.sparse as sp
 from inspect import isclass
->>>>>>> 1838ff25
 
 from ....common.exceptions import NotFittedError
 from ....thirdparty_adapters import check_array
@@ -241,293 +230,7 @@
                  if v.endswith("_") and not v.startswith("__")]
 
     if not attrs:
-<<<<<<< HEAD
         raise NotFittedError(msg % {'name': type(estimator).__name__})
-
-
-def check_non_negative(X, whom):
-    """
-    Check if there is any negative value in an array.
-
-    Parameters
-    ----------
-    X : array-like or sparse matrix
-        Input data.
-
-    whom : string
-        Who passed X to this function.
-    """
-    # avoid X.min() on sparse matrix since it also sorts the indices
-    if sp.issparse(X):
-        if X.format in ['lil', 'dok']:
-            X = X.tocsr()
-        if X.data.size == 0:
-            X_min = 0
-        else:
-            X_min = X.data.min()
-    else:
-        X_min = X.min()
-
-    if X_min < 0:
-        raise ValueError("Negative values in data passed to %s" % whom)
-
-
-def check_scalar(x, name, target_type, *, min_val=None, max_val=None):
-    """Validate scalar parameters type and value.
-
-    Parameters
-    ----------
-    x : object
-        The scalar parameter to validate.
-
-    name : str
-        The name of the parameter to be printed in error messages.
-
-    target_type : type or tuple
-        Acceptable data types for the parameter.
-
-    min_val : float or int, optional (default=None)
-        The minimum valid value the parameter can take. If None (default) it
-        is implied that the parameter does not have a lower bound.
-
-    max_val : float or int, optional (default=None)
-        The maximum valid value the parameter can take. If None (default) it
-        is implied that the parameter does not have an upper bound.
-
-    Raises
-    -------
-    TypeError
-        If the parameter's type does not match the desired type.
-
-    ValueError
-        If the parameter's value violates the given bounds.
-    """
-
-    if not isinstance(x, target_type):
-        raise TypeError('`{}` must be an instance of {}, not {}.'
-                        .format(name, target_type, type(x)))
-
-    if min_val is not None and x < min_val:
-        raise ValueError('`{}`= {}, must be >= {}.'.format(name, x, min_val))
-
-    if max_val is not None and x > max_val:
-        raise ValueError('`{}`= {}, must be <= {}.'.format(name, x, max_val))
-
-
-def _check_psd_eigenvalues(lambdas, enable_warnings=False):
-    """Check the eigenvalues of a positive semidefinite (PSD) matrix.
-
-    Checks the provided array of PSD matrix eigenvalues for numerical or
-    conditioning issues and returns a fixed validated version. This method
-    should typically be used if the PSD matrix is user-provided (e.g. a
-    Gram matrix) or computed using a user-provided dissimilarity metric
-    (e.g. kernel function), or if the decomposition process uses approximation
-    methods (randomized SVD, etc.).
-
-    It checks for three things:
-
-    - that there are no significant imaginary parts in eigenvalues (more than
-      1e-5 times the maximum real part). If this check fails, it raises a
-      ``ValueError``. Otherwise all non-significant imaginary parts that may
-      remain are set to zero. This operation is traced with a
-      ``PositiveSpectrumWarning`` when ``enable_warnings=True``.
-
-    - that eigenvalues are not all negative. If this check fails, it raises a
-      ``ValueError``
-
-    - that there are no significant negative eigenvalues with absolute value
-      more than 1e-10 (1e-6) and more than 1e-5 (5e-3) times the largest
-      positive eigenvalue in double (simple) precision. If this check fails,
-      it raises a ``ValueError``. Otherwise all negative eigenvalues that may
-      remain are set to zero. This operation is traced with a
-      ``PositiveSpectrumWarning`` when ``enable_warnings=True``.
-
-    Finally, all the positive eigenvalues that are too small (with a value
-    smaller than the maximum eigenvalue divided by 1e12) are set to zero.
-    This operation is traced with a ``PositiveSpectrumWarning`` when
-    ``enable_warnings=True``.
-
-    Parameters
-    ----------
-    lambdas : array-like of shape (n_eigenvalues,)
-        Array of eigenvalues to check / fix.
-
-    enable_warnings : bool, default=False
-        When this is set to ``True``, a ``PositiveSpectrumWarning`` will be
-        raised when there are imaginary parts, negative eigenvalues, or
-        extremely small non-zero eigenvalues. Otherwise no warning will be
-        raised. In both cases, imaginary parts, negative eigenvalues, and
-        extremely small non-zero eigenvalues will be set to zero.
-
-    Returns
-    -------
-    lambdas_fixed : ndarray of shape (n_eigenvalues,)
-        A fixed validated copy of the array of eigenvalues.
-
-    Examples
-    --------
-    >>> _check_psd_eigenvalues([1, 2])      # nominal case
-    array([1, 2])
-    >>> _check_psd_eigenvalues([5, 5j])     # significant imag part
-    Traceback (most recent call last):
-        ...
-    ValueError: There are significant imaginary parts in eigenvalues (1
-        of the maximum real part). Either the matrix is not PSD, or there was
-        an issue while computing the eigendecomposition of the matrix.
-    >>> _check_psd_eigenvalues([5, 5e-5j])  # insignificant imag part
-    array([5., 0.])
-    >>> _check_psd_eigenvalues([-5, -1])    # all negative
-    Traceback (most recent call last):
-        ...
-    ValueError: All eigenvalues are negative (maximum is -1). Either the
-        matrix is not PSD, or there was an issue while computing the
-        eigendecomposition of the matrix.
-    >>> _check_psd_eigenvalues([5, -1])     # significant negative
-    Traceback (most recent call last):
-        ...
-    ValueError: There are significant negative eigenvalues (0.2 of the
-        maximum positive). Either the matrix is not PSD, or there was an issue
-        while computing the eigendecomposition of the matrix.
-    >>> _check_psd_eigenvalues([5, -5e-5])  # insignificant negative
-    array([5., 0.])
-    >>> _check_psd_eigenvalues([5, 4e-12])  # bad conditioning (too small)
-    array([5., 0.])
-
-    """
-
-    lambdas = np.array(lambdas)
-    is_double_precision = lambdas.dtype == np.float64
-
-    # note: the minimum value available is
-    #  - single-precision: np.finfo('float32').eps = 1.2e-07
-    #  - double-precision: np.finfo('float64').eps = 2.2e-16
-
-    # the various thresholds used for validation
-    # we may wish to change the value according to precision.
-    significant_imag_ratio = 1e-5
-    significant_neg_ratio = 1e-5 if is_double_precision else 5e-3
-    significant_neg_value = 1e-10 if is_double_precision else 1e-6
-    small_pos_ratio = 1e-12
-
-    # Check that there are no significant imaginary parts
-    if not np.isreal(lambdas).all():
-        max_imag_abs = np.abs(np.imag(lambdas)).max()
-        max_real_abs = np.abs(np.real(lambdas)).max()
-        if max_imag_abs > significant_imag_ratio * max_real_abs:
-            raise ValueError(
-                "There are significant imaginary parts in eigenvalues (%g "
-                "of the maximum real part). Either the matrix is not PSD, or "
-                "there was an issue while computing the eigendecomposition "
-                "of the matrix."
-                % (max_imag_abs / max_real_abs))
-
-        # warn about imaginary parts being removed
-        if enable_warnings:
-            warnings.warn("There are imaginary parts in eigenvalues (%g "
-                          "of the maximum real part). Either the matrix is not"
-                          " PSD, or there was an issue while computing the "
-                          "eigendecomposition of the matrix. Only the real "
-                          "parts will be kept."
-                          % (max_imag_abs / max_real_abs),
-                          PositiveSpectrumWarning)
-
-    # Remove all imaginary parts (even if zero)
-    lambdas = np.real(lambdas)
-
-    # Check that there are no significant negative eigenvalues
-    max_eig = lambdas.max()
-    if max_eig < 0:
-        raise ValueError("All eigenvalues are negative (maximum is %g). "
-                         "Either the matrix is not PSD, or there was an "
-                         "issue while computing the eigendecomposition of "
-                         "the matrix." % max_eig)
-
-    else:
-        min_eig = lambdas.min()
-        if (min_eig < -significant_neg_ratio * max_eig
-                and min_eig < -significant_neg_value):
-            raise ValueError("There are significant negative eigenvalues (%g"
-                             " of the maximum positive). Either the matrix is "
-                             "not PSD, or there was an issue while computing "
-                             "the eigendecomposition of the matrix."
-                             % (-min_eig / max_eig))
-        elif min_eig < 0:
-            # Remove all negative values and warn about it
-            if enable_warnings:
-                warnings.warn("There are negative eigenvalues (%g of the "
-                              "maximum positive). Either the matrix is not "
-                              "PSD, or there was an issue while computing the"
-                              " eigendecomposition of the matrix. Negative "
-                              "eigenvalues will be replaced with 0."
-                              % (-min_eig / max_eig),
-                              PositiveSpectrumWarning)
-            lambdas[lambdas < 0] = 0
-
-    # Check for conditioning (small positive non-zeros)
-    too_small_lambdas = (0 < lambdas) & (lambdas < small_pos_ratio * max_eig)
-    if too_small_lambdas.any():
-        if enable_warnings:
-            warnings.warn("Badly conditioned PSD matrix spectrum: the largest "
-                          "eigenvalue is more than %g times the smallest. "
-                          "Small eigenvalues will be replaced with 0."
-                          "" % (1 / small_pos_ratio),
-                          PositiveSpectrumWarning)
-        lambdas[too_small_lambdas] = 0
-
-    return lambdas
-
-
-def _check_sample_weight(sample_weight, X, dtype=None):
-    """Validate sample weights.
-
-    Note that passing sample_weight=None will output an array of ones.
-    Therefore, in some cases, you may want to protect the call with:
-    if sample_weight is not None:
-        sample_weight = _check_sample_weight(...)
-
-    Parameters
-    ----------
-    sample_weight : {ndarray, Number or None}, shape (n_samples,)
-       Input sample weights.
-
-    X : nd-array, list or sparse matrix
-        Input data.
-
-    dtype: dtype
-       dtype of the validated `sample_weight`.
-       If None, and the input `sample_weight` is an array, the dtype of the
-       input is preserved; otherwise an array with the default numpy dtype
-       is be allocated.  If `dtype` is not one of `float32`, `float64`,
-       `None`, the output will be of dtype `float64`.
-
-    Returns
-    -------
-    sample_weight : ndarray, shape (n_samples,)
-       Validated sample weight. It is guaranteed to be "C" contiguous.
-    """
-    n_samples = _num_samples(X)
-
-    if dtype is not None and dtype not in [np.float32, np.float64]:
-        dtype = np.float64
-
-    if sample_weight is None:
-        sample_weight = np.ones(n_samples, dtype=dtype)
-    elif isinstance(sample_weight, numbers.Number):
-        sample_weight = np.full(n_samples, sample_weight, dtype=dtype)
-    else:
-        if dtype is None:
-            dtype = [np.float64, np.float32]
-        sample_weight = check_array(
-            sample_weight, accept_sparse=False, ensure_2d=False, dtype=dtype,
-            order="C"
-        )
-        if sample_weight.ndim != 1:
-            raise ValueError("Sample weights must be 1D array or scalar")
-
-        if sample_weight.shape != (n_samples,):
-            raise ValueError("sample_weight.shape == {}, expected {}!"
-                             .format(sample_weight.shape, (n_samples,)))
-    return sample_weight
 
 
 def _allclose_dense_sparse(x, y, rtol=1e-7, atol=1e-9):
@@ -563,45 +266,4 @@
     elif not sp.issparse(x) and not sp.issparse(y):
         return cp.allclose(x, y, rtol=rtol, atol=atol)
     raise ValueError("Can only compare two sparse matrices, not a sparse "
-                     "matrix and an array")
-
-
-def _check_fit_params(X, fit_params, indices=None):
-    """Check and validate the parameters passed during `fit`.
-
-    Parameters
-    ----------
-    X : array-like of shape (n_samples, n_features)
-        Data array.
-
-    fit_params : dict
-        Dictionary containing the parameters passed at fit.
-
-    indices : array-like of shape (n_samples,), default=None
-        Indices to be selected if the parameter has the same size as `X`.
-
-    Returns
-    -------
-    fit_params_validated : dict
-        Validated parameters. We ensure that the values support indexing.
-    """
-    from . import _safe_indexing
-    fit_params_validated = {}
-    for param_key, param_value in fit_params.items():
-        if (not _is_arraylike(param_value) or
-                _num_samples(param_value) != _num_samples(X)):
-            # Non-indexable pass-through (for now for backward-compatibility).
-            # https://github.com/scikit-learn/scikit-learn/issues/15805
-            fit_params_validated[param_key] = param_value
-        else:
-            # Any other fit_params should support indexing
-            # (e.g. for cross-validation).
-            fit_params_validated[param_key] = _make_indexable(param_value)
-            fit_params_validated[param_key] = _safe_indexing(
-                fit_params_validated[param_key], indices
-            )
-
-    return fit_params_validated
-=======
-        raise NotFittedError(msg % {'name': type(estimator).__name__})
->>>>>>> 1838ff25
+                     "matrix and an array")